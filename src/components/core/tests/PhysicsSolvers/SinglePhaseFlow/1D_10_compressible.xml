<?xml version="1.0" ?>
<!--# # -->

<Problem xmlns:xsi="http://www.w3.org/2001/XMLSchema-instance" xsi:noNamespaceSchemaLocation="geos_v0.0.xsd">

  <Solvers
    gravityVector="0.0,0.0,-9.81">
  
    <SinglePhaseFlow name="SinglePhaseFlow"
                          verboseLevel="0"
                          gravityFlag="1"
                          discretization="singlePhaseTPFA">
      <SystemSolverParameters name="SystemSolverParameters"
                              krylovTol="1.0e-10"
                              newtonTol="1.0e-6"
                              maxIterNewton="8"/>
    </SinglePhaseFlow>
  </Solvers>
  
  <Mesh>
    <InternalMesh name="mesh1"
                  elementTypes="C3D8" 
                  xCoords="0, 10"
                  yCoords="0, 1"
                  zCoords="0, 1"
                  nx="10"
                  ny="1"
                  nz="1"
                  cellBlockNames="cb1"/>
  </Mesh>

  <Geometry>
    <Box name="source" type="0" xMin="-0.01, -0.01, -0.01" xMax=" 1.01, 1.01, 1.01"/>
    <Box name="sink"   type="0" xMin=" 8.99, -0.01, -0.01" xMax="10.01, 1.01, 1.01"/>
  </Geometry>


<<<<<<< HEAD
  <Events>
    <Application name="1"
                 beginTime="0.0" 
                 endTime="5000.0" 
                 dt="20.0"
                 solvers="SinglePhaseFlow" />
=======
  <Events maxTime="5000.0">
    <!-- This event is applied every cycle, and overrides the
    solver time-step request -->
    <PeriodicEvent name="solverApplications"
                   forceDt="20.0"
                   target="/Solvers/SinglePhaseFlow_TPFA" />

    <!-- This event is applied every 1.0s.  The targetExactTimestep
    flag allows this event to request a dt modification to match an
    integer multiple of the timeFrequency. -->
    <PeriodicEvent name="outputs"
                   timeFrequency="100.0"
                   targetExactTimestep="1"
                   target="/Outputs/siloOutput" />
>>>>>>> 08821d8f
  </Events>

  <NumericalMethods>
    <BasisFunctions>
      <LagrangeBasis3 name="linearBasis"  degree = "1"  />
    </BasisFunctions>

    <QuadratureRules>
      <GaussQuadrature3 name="gaussian"   degree="2"  />
    </QuadratureRules>

    <FiniteElements>
      <finiteElementSpace name="FE1" basis="linearBasis" quadrature="gaussian" />
    </FiniteElements>

    <FiniteVolume>
      <TwoPointFluxApproximation name="singlePhaseTPFA"
                                 fieldName="fluidPressure"
                                 coefficientName="permeability"
                                 cellLocation="center"
                                 faceLocation="center"/>
    </FiniteVolume>
  </NumericalMethods>

  <ElementRegions>
    <ElementRegion name="Region2" cellBlocks="cb1" numericalMethod="FE1" material="water" />
  </ElementRegions>

  <Constitutive>
      <LinearEOS name="water">
        <ParameterData referencePressure="0.0"
                       referenceDensity="1000"
                       fluidBulkModulus="2.0e9"
                       referenceViscosity="0.001"
                       fluidViscosibility="0.0"
                       solidBulkModulus="1.0e9"/>
      </LinearEOS>
  </Constitutive>

  <InitialConditions>
    
  </InitialConditions>

  <BoundaryConditions>
    <Dirichlet name="permx"
               component="0"
               initialCondition="1"  
               setNames="all"
               objectPath="ElementRegion/Region2/cb1"
               fieldName="permeability"
               dataType="R1Tensor"
               scale="2.0e-16"/>

    <Dirichlet name="permy"
               component="1"
               initialCondition="1"
               setNames="all"
               objectPath="ElementRegion/Region2/cb1"
               fieldName="permeability"
               dataType="R1Tensor"
               scale="2.0e-16"/>

    <Dirichlet name="permz"
               component="2"
               initialCondition="1"
               setNames="all"
               objectPath="ElementRegion/Region2/cb1"
               fieldName="permeability"
               dataType="R1Tensor"
               scale="2.0e-16"/>

    <Dirichlet name="referencePorosity"
               initialCondition="1"
               setNames="all"
               objectPath="ElementRegion/Region2/cb1/referencePorosity"
               dataType="real64"
               scale="0.05"/>

    <Dirichlet name="initialPressure"
               initialCondition="1"
               setNames="all"
               objectPath="ElementRegion/Region2/cb1/fluidPressure"
               dataType="real64"
               scale="5e6"/>
  
    <Dirichlet name="sourceTerm" fieldName="fluidPressure" dataType="Scalar" scale="1e7" setNames="source"/>
    <Dirichlet name="sinkTerm"   fieldName="fluidPressure" dataType="Scalar" scale="0.0" setNames="sink"/>
  </BoundaryConditions>

  <Functions>

  </Functions>

  <Partition>
    <SpatialPartition xPar="1" yPar="1" zPar="1"/>
  </Partition>

  <Outputs>
      <Silo name="siloOutput"/>
  </Outputs>

</Problem><|MERGE_RESOLUTION|>--- conflicted
+++ resolved
@@ -35,20 +35,12 @@
   </Geometry>
 
 
-<<<<<<< HEAD
-  <Events>
-    <Application name="1"
-                 beginTime="0.0" 
-                 endTime="5000.0" 
-                 dt="20.0"
-                 solvers="SinglePhaseFlow" />
-=======
   <Events maxTime="5000.0">
     <!-- This event is applied every cycle, and overrides the
     solver time-step request -->
     <PeriodicEvent name="solverApplications"
                    forceDt="20.0"
-                   target="/Solvers/SinglePhaseFlow_TPFA" />
+                   target="/Solvers/SinglePhaseFlow" />
 
     <!-- This event is applied every 1.0s.  The targetExactTimestep
     flag allows this event to request a dt modification to match an
@@ -57,7 +49,6 @@
                    timeFrequency="100.0"
                    targetExactTimestep="1"
                    target="/Outputs/siloOutput" />
->>>>>>> 08821d8f
   </Events>
 
   <NumericalMethods>
