--- conflicted
+++ resolved
@@ -372,7 +372,6 @@
   InitializePostSubGroups(group);
 }
 
-<<<<<<< HEAD
 int ManagedGroup::PackSize( array<string> const & wrapperNames,
                             localIndex_array const & packList,
                             integer const recursive ) const
@@ -539,13 +538,7 @@
 }
 
 
-#ifdef USE_ATK
-/* Add pointers to ViewWrapper data to the sidre tree. */
-void ManagedGroup::registerSubViews()
-=======
-
 void ManagedGroup::prepareToWrite() const
->>>>>>> 63648337
 {
 #ifdef USE_ATK
   if (!SidreWrapper::dataStore().hasAttribute("__sizedFromParent__"))
