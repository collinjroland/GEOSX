--- conflicted
+++ resolved
@@ -213,14 +213,6 @@
     constexpr static auto fluidNameString = "fluidName";
     constexpr static auto solidNameString = "solidName";
 
-<<<<<<< HEAD
-=======
-    constexpr static auto fluidNameString = "fluidName";
-    constexpr static auto fluidIndexString = "fluidIndex";
-
-    dataRepository::ViewKey blockLocalDofNumber = { blockLocalDofNumberString };
-    dataRepository::ViewKey functionalSpace = { "functionalSpace" };
->>>>>>> 23715158
   } viewKeys;
 
   struct groupKeyStruct : SolverBase::groupKeyStruct
@@ -251,10 +243,12 @@
   /// name of the solid constitutive model
   string m_solidName;
 
-  string m_fluidMaterialName;
-
+  /// index of the fluid constitutive model
   localIndex m_fluidIndex;
 
+  /// index of the solid constitutive model
+  localIndex m_solidIndex;
+
 };
 
 
