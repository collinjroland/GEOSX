/*
 *~~~~~~~~~~~~~~~~~~~~~~~~~~~~~~~~~~~~~~~~~~~~~~~~~~~~~~~~~~~~~~~~~~~~~~~~~~~
 * Copyright (c) 2018, Lawrence Livermore National Security, LLC.
 *
 * Produced at the Lawrence Livermore National Laboratory
 *
 * LLNL-CODE-746361
 *
 * All rights reserved. See COPYRIGHT for details.
 *
 * This file is part of the GEOSX Simulation Framework.
 *
 * GEOSX is a free software; you can redistribute it and/or modify it under
 * the terms of the GNU Lesser General Public License (as published by the
 * Free Software Foundation) version 2.1 dated February 1999.
 *~~~~~~~~~~~~~~~~~~~~~~~~~~~~~~~~~~~~~~~~~~~~~~~~~~~~~~~~~~~~~~~~~~~~~~~~~~~
 */

#include "SolverBase.hpp"
#include "PhysicsSolverManager.hpp"
#include "managers/DomainPartition.hpp"
#include "mesh/MeshBody.hpp"
#include "systemSolverInterface/EpetraBlockSystem.hpp"

namespace geosx
{

using namespace dataRepository;

SolverBase::SolverBase( std::string const & name,
                        ManagedGroup * const parent ):
<<<<<<< HEAD
  ExecutableGroup( name, parent ),
=======
  ManagedGroup( name, parent ),
  m_linearSolverWrapper(),
>>>>>>> c5c8023a
  m_verboseLevel(0),
  m_gravityVector( R1Tensor(0.0) ),
  m_systemSolverParameters( groupKeyStruct::systemSolverParametersString, this )//,
//  m_blockLocalDofNumber()
{
  // register group with repository. Have Repository own object.
  this->RegisterGroup( groupKeyStruct::systemSolverParametersString, &m_systemSolverParameters, 0 );

  this->RegisterViewWrapper( viewKeyStruct::verboseLevelString, &m_verboseLevel, 0 );
  this->RegisterViewWrapper( viewKeyStruct::gravityVectorString, &m_gravityVector, 0 );
//  this->RegisterViewWrapper( viewKeyStruct::blockLocalDofNumberString, &m_blockLocalDofNumber, 0 );

  if( this->globalGravityVector() != nullptr )
  {
    m_gravityVector=*globalGravityVector();
  }

//  m_linearSolverWrapper = new systemSolverInterface::LinearSolverWrapper();

}

SolverBase::~SolverBase()
{
//  delete m_linearSolverWrapper;
}

SolverBase::CatalogInterface::CatalogType& SolverBase::GetCatalog()
{
  static SolverBase::CatalogInterface::CatalogType catalog;
  return catalog;
}

void SolverBase::FillDocumentationNode()
{


  cxx_utilities::DocumentationNode * const docNode = this->getDocumentationNode();
  docNode->setName(this->CatalogName());    // If this method lived in Managed
                                            // groups, this could be done
                                            // automatically
  docNode->setSchemaType("Node");

  docNode->AllocateChildNode( keys::courant,
                              keys::courant,
                              -1,
                              "real64",
                              "real64",
                              "courant Number",
                              "courant Number",
                              "0.7",
                              "",
                              1,
                              1,
                              0 );

  docNode->AllocateChildNode( keys::maxDt,
                              keys::maxDt,
                              -1,
                              "real64",
                              "real64",
                              "Maximum Stable Timestep",
                              "Maximum Stable Timestep",
                              "0.0",
                              "",
                              0,
                              1,
                              0 );

  docNode->AllocateChildNode( viewKeyStruct::verboseLevelString,
                              viewKeyStruct::verboseLevelString,
                              -1,
                              "integer",
                              "integer",
                              "verbosity level",
                              "verbosity level",
                              "0",
                              "",
                              0,
                              1,
                              0 );

}

void SolverBase::FillOtherDocumentationNodes( dataRepository::ManagedGroup * const rootGroup )
{
//  DomainPartition * domain  = rootGroup->GetGroup<DomainPartition>(keys::domain);
//  for( auto & mesh : domain->getMeshBodies()->GetSubGroups() )
//  {
//    MeshLevel * meshLevel = ManagedGroup::group_cast<MeshBody*>(mesh.second)->getMeshLevel(0);
//
//    ElementRegionManager * const elemManager = meshLevel->getElemManager();
//
//    elemManager->forCellBlocks( [&]( CellBlockSubRegion * const cellBlock ) -> void
//      {
//        cxx_utilities::DocumentationNode * const docNode = cellBlock->getDocumentationNode();
//
//        docNode->AllocateChildNode( viewKeyStruct::blockLocalDofNumberString,
//                                    viewKeyStruct::blockLocalDofNumberString,
//                                    -1,
//                                    "localIndex_array",
//                                    "localIndex_array",
//                                    "verbosity level",
//                                    "verbosity level",
//                                    "0",
//                                    "",
//                                    0,
//                                    0,
//                                    0 );
//      });
//  }
}


real64 SolverBase::SolverStep( real64 const& time_n,
                           real64 const& dt,
                           const int cycleNumber,
                           ManagedGroup * domain )
{
  return 0;
}


void SolverBase::Execute( real64 const& time_n,
                          real64 const& dt,
                          const int cycleNumber,
                          ManagedGroup * domain )
{
  if ( dt > 0 )
  {
    TimeStep(time_n, dt, cycleNumber, domain);
  }
}


real64 SolverBase::LinearImplicitStep( real64 const & time_n,
                                       real64 const & dt,
                                       integer const cycleNumber,
                                       DomainPartition * const domain,
                                       systemSolverInterface::EpetraBlockSystem * const blockSystem )
{
  // call setup for physics solver. Pre step allocations etc.
  ImplicitStepSetup( time_n, dt, domain, blockSystem );

  // call assemble to fill the matrix and the rhs
  AssembleSystem( domain, blockSystem, time_n+dt, dt );

  // apply boundary conditions to system
  ApplyBoundaryConditions( domain, blockSystem, time_n, dt );

  // call the default linear solver on the system
  SolveSystem( blockSystem,
               getSystemSolverParameters() );

  // apply the system solution to the fields/variables
  ApplySystemSolution( blockSystem, 1.0, domain );

  // final step for completion of timestep. typically secondary variable updates and cleanup.
  ImplicitStepComplete( time_n, dt,  domain );

  // return the achieved timestep
  return dt;
}

real64 SolverBase::NonlinearImplicitStep( real64 const & time_n,
                                           real64 const & dt,
                                           integer const cycleNumber,
                                           DomainPartition * const domain,
                                           systemSolverInterface::EpetraBlockSystem * const blockSystem )
{
  // dt may be cut during the course of this step, so we are keeping a local
  // value to track the achieved dt for this step.
  real64 stepDt = dt;

  // call setup for physics solver. Pre step allocations etc.
  ImplicitStepSetup( time_n, stepDt, domain, blockSystem );

  SystemSolverParameters const * const solverParams = getSystemSolverParameters();
  real64 const newtonTol = solverParams->newtonTol();
  integer const maxNewtonIter = solverParams->maxIterNewton();
  integer const maxNumberDtCuts = 2;
  integer const maxNumberLineSearchCuts = 5;

  // a flag to denote whether we have converged
  integer isConverged = 0;

  // outer loop attempts to apply full timestep, and managed the cutting of the timestep if
  // required.
  for( int dtAttempt = 0 ; dtAttempt<maxNumberDtCuts ; ++dtAttempt )
  {
    // main Newton loop
    // keep residual from previous iteration in case we need to do a line search
    real64 lastResidual = 1e99;
    for( int k=0 ; k<maxNewtonIter ; ++k )
    {

      // call assemble to fill the matrix and the rhs
      AssembleSystem( domain, blockSystem, time_n, stepDt );

      // apply boundary conditions to system
      ApplyBoundaryConditions( domain, blockSystem, time_n, dt );

      // get residual norm
      real64 residualNorm = CalculateResidualNorm( blockSystem );

      // if the residual norm is less than the Newton tolerance we denote that we have
      // converged and break from the Newton loop immediately.
      if( residualNorm < newtonTol )
      {
        isConverged = 1;
        break;
      }


      // do line search in case residual has increased
      if( residualNorm > lastResidual )
      {

        // flag to determine if we should solve the system and apply the solution. If the line
        // search fails we just bail.
        int lineSearchSuccess = 0;

        // scale factor is value applied to the previous solution. In this case we want to
        // subtract a portion of the previous solution.
        real64 scaleFactor = -1.0;

        // main loop for the line search.
        for( int lineSearchIteration=0 ; lineSearchIteration<maxNumberLineSearchCuts ; ++lineSearchIteration )
        {
          // cut the scale factor by half. This means that the scale factors will
          // have values of -0.5, -0.25, -0.125, ...
          scaleFactor *= 0.5;
          ApplySystemSolution( blockSystem, scaleFactor, domain );

          // re-assemble system
          AssembleSystem( domain, blockSystem, time_n, stepDt );

          // apply boundary conditions to system
          ApplyBoundaryConditions( domain, blockSystem, time_n, dt );

          // get residual norm
          residualNorm = CalculateResidualNorm( blockSystem );

          // if the residual norm is less than the last residual, we can proceed to the
          // solution step
          if( residualNorm < lastResidual )
          {
            lineSearchSuccess = 1;
            break;
          }
        }

        // if line search failed, then break out of the main Newton loop. Timestep will be cut.
        if( !lineSearchSuccess )
        {
          break;
        }
      }

      // call the default linear solver on the system
      SolveSystem( blockSystem,
                   getSystemSolverParameters() );

      // apply the system solution to the fields/variables
      ApplySystemSolution( blockSystem, 1.0, domain );

      lastResidual = residualNorm;
    }
    if( isConverged )
    {
      // break out of outer loop
      break;
    }
    else
    {
      // cut timestep and reset state to beginning of step, and restart the Newton loop.
      stepDt *= 0.5;
      ResetStateToBeginningOfStep( domain );
    }
  }

  if( !isConverged )
  {
    std::cout<<"Convergence not achieved.";
  }

  // final step for completion of timestep. typically secondary variable updates and cleanup.
  ImplicitStepComplete( time_n, stepDt,  domain );

  // return the achieved timestep
  return stepDt;
}


real64 SolverBase::ExplicitStep( real64 const & time_n,
                               real64 const & dt,
                               integer const cycleNumber,
                               DomainPartition * const domain )
{
  GEOS_ERROR( "SolverBase::ExplicitStep called!. Should be overridden.");
  return 0;
}

void SolverBase::ImplicitStepSetup( real64 const& time_n,
                        real64 const& dt,
                        DomainPartition * const domain,
                        systemSolverInterface::EpetraBlockSystem * const blockSystem )
{
  GEOS_ERROR( "SolverBase::ImplicitStepSetup called!. Should be overridden.");
}

void SolverBase::AssembleSystem( DomainPartition * const domain,
                                 systemSolverInterface::EpetraBlockSystem * const blockSystem,
                                 real64 const time,
                                 real64 const dt )
{
  GEOS_ERROR( "SolverBase::Assemble called!. Should be overridden.");
}


void SolverBase::ApplyBoundaryConditions( DomainPartition * const domain,
                                          systemSolverInterface::EpetraBlockSystem * const blockSystem,
                                          real64 const time,
                                          real64 const dt )
{
  GEOS_ERROR( "SolverBase::SolveSystem called!. Should be overridden.");
}

real64
SolverBase::
CalculateResidualNorm( systemSolverInterface::EpetraBlockSystem const * const blockSystem )
{
  GEOS_ERROR( "SolverBase::CalculateResidualNorm called!. Should be overridden.");
  return 0;
}

void SolverBase::SolveSystem( systemSolverInterface::EpetraBlockSystem * const blockSystem,
                              SystemSolverParameters const * const params )
{
  GEOS_ERROR( "SolverBase::SolveSystem called!. Should be overridden.");
}

void SolverBase::ApplySystemSolution( systemSolverInterface::EpetraBlockSystem const * const blockSystem,
                          real64 const scalingFactor,
                          DomainPartition * const  )
{
  GEOS_ERROR( "SolverBase::ApplySystemSolution called!. Should be overridden.");
}

void SolverBase::ResetStateToBeginningOfStep( DomainPartition * const  )
{
  GEOS_ERROR( "SolverBase::ResetStateToBeginningOfStep called!. Should be overridden.");
}

void SolverBase::ImplicitStepComplete( real64 const & time,
                           real64 const & dt,
                           DomainPartition * const domain )
{
  GEOS_ERROR( "SolverBase::ImplicitStepComplete called!. Should be overridden.");
}


void SolverBase::SolveSystem( systemSolverInterface::EpetraBlockSystem * const blockSystem,
                              SystemSolverParameters const * const params,
                              systemSolverInterface::BlockIDs const blockID )
{
  Epetra_FEVector * const
  solution = blockSystem->GetSolutionVector( blockID );

  Epetra_FEVector * const
  residual = blockSystem->GetResidualVector( blockID );
  residual->Scale(-1.0);

  solution->Scale(0.0);

  m_linearSolverWrapper.SolveSingleBlockSystem( blockSystem,
                                                 params,
                                                 blockID );

  if( verboseLevel() >= 2 )
  {
    solution->Print(std::cout);
  }

}

//void SolverBase::CreateChild( string const & childKey, string const & childName )
//{
//  if( CatalogInterface::hasKeyName(childKey) )
//  {
//    std::cout << "Adding Solver of type " << childKey << ", named " << childName << std::endl;
//    this->RegisterGroup( childName, CatalogInterface::Factory( childKey, childName, this ) );
//  }
//}


R1Tensor const * SolverBase::globalGravityVector() const
{
  R1Tensor const * rval = nullptr;
  if( getParent()->getName() == "Solvers" )
  {
    rval = &(getParent()->getReference<R1Tensor>( viewKeyStruct::gravityVectorString ));
  }

  return rval;
}


systemSolverInterface::EpetraBlockSystem const * SolverBase::getLinearSystemRepository() const
{
  return &( getParent()->
            getReference<systemSolverInterface::EpetraBlockSystem>( PhysicsSolverManager::
                                                                    viewKeyStruct::
                                                                    blockSystemRepositoryString ) );
}

systemSolverInterface::EpetraBlockSystem * SolverBase::getLinearSystemRepository()
{
  return &( getParent()->
            getReference<systemSolverInterface::EpetraBlockSystem>( PhysicsSolverManager::
                                                                    viewKeyStruct::
                                                                    blockSystemRepositoryString ) );
}

} /* namespace ANST */<|MERGE_RESOLUTION|>--- conflicted
+++ resolved
@@ -29,12 +29,8 @@
 
 SolverBase::SolverBase( std::string const & name,
                         ManagedGroup * const parent ):
-<<<<<<< HEAD
   ExecutableGroup( name, parent ),
-=======
-  ManagedGroup( name, parent ),
   m_linearSolverWrapper(),
->>>>>>> c5c8023a
   m_verboseLevel(0),
   m_gravityVector( R1Tensor(0.0) ),
   m_systemSolverParameters( groupKeyStruct::systemSolverParametersString, this )//,
