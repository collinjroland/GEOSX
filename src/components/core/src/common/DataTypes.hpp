/*
 *~~~~~~~~~~~~~~~~~~~~~~~~~~~~~~~~~~~~~~~~~~~~~~~~~~~~~~~~~~~~~~~~~~~~~~~~~~~
 * Copyright (c) 2018, Lawrence Livermore National Security, LLC.
 *
 * Produced at the Lawrence Livermore National Laboratory
 *
 * LLNL-CODE-746361
 *
 * All rights reserved. See COPYRIGHT for details.
 *
 * This file is part of the GEOSX Simulation Framework.
 *
 * GEOSX is a free software; you can redistribute it and/or modify it under
 * the terms of the GNU Lesser General Public License (as published by the
 * Free Software Foundation) version 2.1 dated February 1999.
 *~~~~~~~~~~~~~~~~~~~~~~~~~~~~~~~~~~~~~~~~~~~~~~~~~~~~~~~~~~~~~~~~~~~~~~~~~~~
 */

/**
 * @file DataTypes.hpp
 * This file contains various aliases and functions that provide operations regarding the
 * use of the data types.
 */

#ifndef DATATYPES_HPP
#define DATATYPES_HPP

#include <cassert>
#include <cmath>
#include <cstdint>
#include <iostream>
#include <map>
#include <memory>
#include <string>
#include <typeindex>
#include <typeinfo>
#include <unordered_map>
#include <vector>

#include "common/GeosxConfig.hpp"
#include "common/Logger.hpp"
#include "common/SortedArray.hpp"
#include "Macros.hpp"
#include "ManagedArray.hpp"
#include "math/TensorT/TensorT.h"

#ifdef USE_ATK
#include "sidre/SidreTypes.hpp"
#endif


#ifdef __INTEL_COMPILER
/**
 * @brief this function is standard, but is missing on the intel compiler
 * @tparam T the type that the unique_ptr will wrap
 * @param args variadic args to the constructor of T
 * @return a std::unique_ptr<T> whose constructor was called with args...
 */
namespace std
{
  template<typename T, typename... Args>
  std::unique_ptr<T> make_unique(Args&&... args)
  {
    return std::unique_ptr<T>(new T(std::forward<Args>(args)...));
  }

}
#endif


/**
 * top level geosx namespace contains all code that is specific to GEOSX
 */
namespace geosx
{

// underlying types not for general use!!
//using int32 = std::int32_t;
//using int64 = std::int64_t;
//using uint32 = std::uint32_t;
//using uint64 = std::uint64_t;

/// alias for std::size_t
using size_t      = std::size_t;
using integer     = std::int32_t;
using localIndex  = std::int_fast32_t;
using globalIndex = long long int;//std::int64_t;
using string      = std::string;
<<<<<<< HEAD

constexpr localIndex LOCALINDEX_MAX = std::numeric_limits<localIndex>::max();


=======
>>>>>>> eac11f31
using real32 = float;
using real64 = double;
//using real   = double;


template< typename T >
using ptr = T*;

template< typename T >
using const_ptr = T const *;


using integer_ptr        = ptr<integer>;
using integer_const_ptr  = const_ptr<integer>;

using localIndex_ptr         = ptr<localIndex>;
using localIndex_const_ptr   = const_ptr<localIndex>;

using real32_ptr        = ptr<real32>;
using real32_const_ptr  = const_ptr<real32>;

using real64_ptr        = ptr<real64>;
using real64_const_ptr  = const_ptr<real64>;


using buffer_unit_type = char;
using buffer_type = std::vector<buffer_unit_type>;

//***** BEGIN ARRAY TYPEDEFS *****

template< typename T, int NDIM=1 >
using array_view = multidimensionalArray::ArrayView<T,NDIM,localIndex>;

template< typename T >
using array1d = multidimensionalArray::ManagedArray<T,1,localIndex>;

template< typename T >
using arrayView1d = multidimensionalArray::ArrayView<T,1,localIndex>;

template< typename T >
using array2d = multidimensionalArray::ManagedArray<T,2,localIndex>;

template< typename T >
using arrayView2d = multidimensionalArray::ArrayView<T,2,localIndex>;

template< typename T >
using array3d = multidimensionalArray::ManagedArray<T,3,localIndex>;

template< typename T >
using arrayView3d = multidimensionalArray::ArrayView<T,3,localIndex>;

template< typename T >
using set = SortedArray<T>;

template< typename TKEY, typename TVAL >
using map = std::map<TKEY,TVAL>;

template< typename TKEY, typename TVAL >
using unordered_map = std::unordered_map<TKEY,TVAL>;

using integer_array        = array1d<integer>;
using integer_const_array  = array1d<integer const>;

using real32_array        = array1d<real32>;
using real32_const_array  = array1d<real32 const>;

using real64_array        = array1d<real64>;
using real64_const_array  = array1d<real64 const>;

using string_array        = std::vector<string>;
using string_const_array  = std::vector<string const>;

using localIndex_array        = array1d<localIndex>;
using localIndex_const_array  = array1d<localIndex const>;

using globalIndex_array        = array1d<globalIndex>;
using globalIndex_const_array  = array1d<globalIndex const>;

using mpiBuffer = array1d<char>;

using integer_set        = set<integer>;
using integer_const_set  = set<integer const>;

using real32_set        = set<real32>;
using real32_const_set  = set<real32 const>;

using real64_set        = set<real64>;
using real64_const_set  = set<real64 const>;

using string_set        = set<string>;
using string_const_set  = set<string const>;

using localIndex_set        = set<localIndex>;
using localIndex_const_set  = set<localIndex const>;

using globalIndex_set        = set<globalIndex>;
using globalIndex_const_set  = set<globalIndex const>;




using integer_array2d       = array2d<integer>;
using integer_const_array2d = array2d<integer const>;

using real32_array2d       = array2d<real32>;
using real32_const_array2d = array2d<real32 const>;

using real64_array2d       = array2d<real64>;
using real64_const_array2d = array2d<real64 const>;

using string_array2d       = array2d<string>;
using string_const_array2d = array2d<string const>;

using localIndex_array2d       = array2d<localIndex>;
using localIndex_const_array2d = array2d<localIndex const>;

using globalIndex_array2d       = array2d<globalIndex>;
using globalIndex_const_array2d = array2d<globalIndex const>;


//***** BEGIN LEGACY TYPEDEFS *****

using r1_array = array1d<R1Tensor>;
using r2_array = array1d<R2Tensor>;
using r2Sym_array = array1d<R2SymTensor>;

using r1_array2d= array2d<R1Tensor>;
using r2_array2d= array2d<R2Tensor>;
using r2Sym_array2d= array2d<R2SymTensor>;

//using mapPair = std::pair<integer, localIndex>;
using mapPair_array = std::pair<localIndex_array, localIndex_array>;


constexpr static auto GLOBALINDEX_MAX = std::numeric_limits<globalIndex>::max();
constexpr static auto LOCALINDEX_MAX = std::numeric_limits<localIndex>::max();

//***** END LEGACY TYPEDEFS *****

/**
 * @class rtTypes
 * class to manage the type selection of types at runtime
 */
class rtTypes
{
public:

  /**
   * @brief function to return a typename as a string
   * @param key the std::type_index of the type
   * @return a hard coded string taht is related to the std::type_index
   */
  static std::string typeNames( std::type_index const key )
  {
    const std::unordered_map<std::type_index, std::string> type_names =
    {
      {std::type_index(typeid(integer)), "integer"},
      {std::type_index(typeid(real32)), "real32"},
      {std::type_index(typeid(real64)), "real64"},
      {std::type_index(typeid(localIndex)), "localIndex"},
      {std::type_index(typeid(globalIndex)), "globalIndex"},
      {std::type_index(typeid(R1Tensor)), "r1Tensor"},
      {std::type_index(typeid(R2Tensor)), "r2Tensor"},
      {std::type_index(typeid(R2SymTensor)), "r2SymTensor"},
      {std::type_index(typeid(integer_array)), "integer_array"},
      {std::type_index(typeid(real32_array)), "real32_array"},
      {std::type_index(typeid(real64_array)), "real64_array"},
      {std::type_index(typeid(localIndex_array)), "localIndex_array"},
      {std::type_index(typeid(globalIndex_array)), "globalIndex_array"},
      {std::type_index(typeid(r1_array)), "r1_array"},
      {std::type_index(typeid(r2_array)), "r2_array"},
      {std::type_index(typeid(r2Sym_array)), "r2Sym_array"},
      {std::type_index(typeid(integer_array2d)), "integer_array2d"},
      {std::type_index(typeid(real32_array2d)), "real32_array2d"},
      {std::type_index(typeid(real64_array2d)), "real64_array2d"},
      {std::type_index(typeid(localIndex_array2d)), "localIndex_array2d"},
      {std::type_index(typeid(globalIndex_array2d)), "globalIndex_array2d"},
      {std::type_index(typeid(r1_array2d)), "r1_array2d"},
      {std::type_index(typeid(r2_array2d)), "r2_array2d"},
      {std::type_index(typeid(r2Sym_array2d)), "r2Sym_array2d"},
      {std::type_index(typeid(string)), "string"},
      {std::type_index(typeid(mapPair_array)), "mapPair_array"}
    };
    return type_names.at(key);
  }


  /**
   * @enum TypeIDs
   * @brief a set of enums for each geosx defined data type
   */
  enum class TypeIDs
  {
    integer_id,          //!< integer_id
    localIndex_id,       //!< localIndex_id
    globalIndex_id,      //!< globalIndex_id
    real32_id,           //!< real32_id
    real64_id,           //!< real64_id
    r1Tensor_id,         //!< r1Tensor_id
    r2Tensor_id,         //!< r2Tensor_id
    r2SymTensor_id,      //!< r2SymTensor_id
    integer_array_id,    //!< integer_array_id
    localIndex_array_id, //!< localIndex_array_id
    globalIndex_array_id,//!< globalIndex_array_id
    real32_array_id,     //!< real32_array_id
    real64_array_id,     //!< real64_array_id
    r1_array_id,         //!< r1_array_id
    r2_array_id,         //!< r2_array_id
    r2Sym_array_id,      //!< r2Sym_array_id

    integer_array2d_id,    //!< integer_array_id
    localIndex_array2d_id, //!< localIndex_array_id
    globalIndex_array2d_id,//!< globalIndex_array_id
    real32_array2d_id,     //!< real32_array_id
    real64_array2d_id,     //!< real64_array_id
    r1_array2d_id,         //!< r1_array_id
    r2_array2d_id,         //!< r2_array_id
    r2Sym_array2d_id,      //!< r2Sym_array_id

    string_id,           //!< string_id
    string_array_id,     //!< string_array_id
    mapPair_array_id,    //!< mapPair_array_id
    none_id              //!< none_id
  };

  /**
   * @brief function to return a TypeID value given a name
   * @param name the string of the type
   * @return a TypeIDs value corresponding to the input string
   */
  static TypeIDs typeID( string const & name )
  {
    const std::unordered_map<string,TypeIDs> type_names =
    {
      { "integer",        TypeIDs::integer_id },
      { "localIndex",   TypeIDs::localIndex_id },
      { "globalIndex",  TypeIDs::globalIndex_id },
      { "real32",       TypeIDs::real32_id },
      { "real64",       TypeIDs::real64_id },
      { "R1Tensor",     TypeIDs::r1Tensor_id },
      { "R2Tensor",     TypeIDs::r2Tensor_id },
      { "R2SymTensor",  TypeIDs::r2SymTensor_id },
      { "integer_array",  TypeIDs::integer_array_id },
      { "localIndex_array",   TypeIDs::localIndex_array_id },
      { "globalIndex_array",  TypeIDs::globalIndex_array_id },
      { "real32_array", TypeIDs::real32_array_id },
      { "real64_array", TypeIDs::real64_array_id },
      { "r1_array",     TypeIDs::r1_array_id },
      { "r2_array",     TypeIDs::r2_array_id },
      { "r2Sym_array",  TypeIDs::r2Sym_array_id },

      { "integer_array2d",  TypeIDs::integer_array2d_id },
      { "localIndex_array2d",   TypeIDs::localIndex_array2d_id },
      { "globalIndex_array2d",  TypeIDs::globalIndex_array2d_id },
      { "real32_array2d", TypeIDs::real32_array2d_id },
      { "real64_array2d", TypeIDs::real64_array_id },
      { "r1_array2d",     TypeIDs::r1_array2d_id },
      { "r2_array2d",     TypeIDs::r2_array2d_id },
      { "r2Sym_array2d",  TypeIDs::r2Sym_array2d_id },

      { "string",       TypeIDs::string_id },
      { "string_array", TypeIDs::string_array_id },
      { "mapPair_array",      TypeIDs::mapPair_array_id },
      { "",             TypeIDs::none_id }
    };
    return type_names.at(name);
  }

  /**
   * @brief function to return a TypeID enum given a std::type_index
   * @param typeIndex the type_index we would to get the TypeID for
   * @return the TypeID associated with the typeIndex
   */
  static TypeIDs typeID( std::type_index typeIndex )
  {
    const std::unordered_map<std::type_index,TypeIDs> type_names =
    {
      { std::type_index(typeid(integer)),      TypeIDs::integer_id },
      { std::type_index(typeid(localIndex)),   TypeIDs::real32_id },
      { std::type_index(typeid(globalIndex)),  TypeIDs::real64_id },
      { std::type_index(typeid(real32)),       TypeIDs::real32_id },
      { std::type_index(typeid(real64)),       TypeIDs::real64_id },
      { std::type_index(typeid(R1Tensor)),     TypeIDs::r1Tensor_id },
      { std::type_index(typeid(R2Tensor)),     TypeIDs::r2Tensor_id },
      { std::type_index(typeid(R2SymTensor)),  TypeIDs::r2SymTensor_id },
      { std::type_index(typeid(integer_array)),  TypeIDs::integer_array_id },
      { std::type_index(typeid(localIndex_array)),  TypeIDs::localIndex_array_id },
      { std::type_index(typeid(globalIndex_array)),  TypeIDs::globalIndex_array_id },
      { std::type_index(typeid(real32_array)), TypeIDs::real32_array_id },
      { std::type_index(typeid(real64_array)), TypeIDs::real64_array_id },
      { std::type_index(typeid(r1_array)),     TypeIDs::r1_array_id },
      { std::type_index(typeid(r2_array)),     TypeIDs::r2_array_id },
      { std::type_index(typeid(r2Sym_array)),  TypeIDs::r2Sym_array_id },

      { std::type_index(typeid(integer_array2d)),  TypeIDs::integer_array2d_id },
      { std::type_index(typeid(localIndex_array2d)),  TypeIDs::localIndex_array2d_id },
      { std::type_index(typeid(globalIndex_array2d)),  TypeIDs::globalIndex_array2d_id },
      { std::type_index(typeid(real32_array2d)), TypeIDs::real32_array2d_id },
      { std::type_index(typeid(real64_array2d)), TypeIDs::real64_array2d_id },
      { std::type_index(typeid(r1_array2d)),     TypeIDs::r1_array2d_id },
      { std::type_index(typeid(r2_array2d)),     TypeIDs::r2_array2d_id },
      { std::type_index(typeid(r2Sym_array2d)),  TypeIDs::r2Sym_array2d_id },

      { std::type_index(typeid(string)),       TypeIDs::string_id },
      { std::type_index(typeid(string_array)), TypeIDs::string_array_id },
      { std::type_index(typeid(mapPair_array)),TypeIDs::mapPair_array_id }
    };
    return type_names.at(typeIndex);
  }

#ifdef USE_ATK

  static axom::sidre::TypeID toSidreType( std::type_index typeIndex )
  {
    const axom::sidre::TypeID integer_id = axom::sidre::detail::SidreTT<integer>::id;
    const axom::sidre::TypeID localIndex_id = axom::sidre::detail::SidreTT<localIndex>::id;
    const axom::sidre::TypeID globalIndex_id = axom::sidre::detail::SidreTT<globalIndex>::id;
    const axom::sidre::TypeID real32_id = axom::sidre::detail::SidreTT<real32>::id;
    const axom::sidre::TypeID real64_id = axom::sidre::detail::SidreTT<real64>::id;
    const axom::sidre::TypeID char_id = axom::sidre::TypeID::UINT8_ID;

    const std::unordered_map<std::type_index, axom::sidre::TypeID> sidre_types =
    {
      { std::type_index(typeid(integer)),       integer_id },
      { std::type_index(typeid(localIndex)),    localIndex_id },
      { std::type_index(typeid(globalIndex)),   globalIndex_id },
      { std::type_index(typeid(real32)),        real32_id },   
      { std::type_index(typeid(real64)),        real64_id },
      { std::type_index(typeid(R1Tensor)),      real64_id },
      { std::type_index(typeid(R2Tensor)),      real64_id },
      { std::type_index(typeid(R2SymTensor)),   real64_id },
      { std::type_index(typeid(char)),          char_id }
    };

    auto it = sidre_types.find(typeIndex); 
    if (it == sidre_types.end())
    {
      return axom::sidre::TypeID::NO_TYPE_ID;
    }
    return it->second;
  }

  static localIndex getSidreSize( std::type_index typeIndex )
  {
    const std::unordered_map<std::type_index, localIndex> sidre_sizes =
    {
      { std::type_index(typeid(integer)),       sizeof(integer) },
      { std::type_index(typeid(localIndex)),    sizeof(localIndex) },
      { std::type_index(typeid(globalIndex)),   sizeof(globalIndex) },
      { std::type_index(typeid(real32)),        sizeof(real32) },   
      { std::type_index(typeid(real64)),        sizeof(real64) },
      { std::type_index(typeid(R1Tensor)),      sizeof(real64) },
      { std::type_index(typeid(R2Tensor)),      sizeof(real64) },
      { std::type_index(typeid(R2SymTensor)),   sizeof(real64) },
      { std::type_index(typeid(char)),          sizeof(char) }
    };

    auto it = sidre_sizes.find(typeIndex); 
    if (it == sidre_sizes.end())
    {
      GEOS_ERROR("Unsupported type of with type index name: "  << typeIndex.name());
    }
    return it->second;
  }

#endif /* USE_ATK */


  // Matching regex for data types in xml
  class typeRegex
  {
private:
    std::string ru = "[0-9]*";
    std::string ri = "[+-]?[0-9]*";
    std::string rr = "[0-9]*\\.?([0-9]*)?[eE]?[-+]?([0-9]*)?";
    std::string rs = "[a-zA-Z0-9_,\\(\\)+-/\\*]*";
    std::string r1 = rr + ",? " + rr + ",? " + rr;
    std::string r2 = rr + ",? " + rr + ",? " + rr + ",? " + rr + ",? " + rr + ",? " + rr + ",? " + rr + ",? " + rr + ",? " + rr;
    std::string r2s = rr + ",? " + rr + ",? " + rr + ",? " + rr + ",? " + rr + ",? " + rr;

    std::unordered_map<std::string, std::string> regexMap =
    {
      {"integer", ri},
      {"real32", rr},
      {"real64", rr},
      {"R1Tensor", r1},
      {"R2Tensor", r2},
      {"R2SymTensor", r2s},
      {"integer_array", "((" + ri + ",? )*)?" + ri},
      {"real32_array", "((" + rr + ",? )*)?" + rr},
      {"real64_array", "((" + rr + ",? )*)?" + rr},
      {"r1_array", "((" + r1 + "; )*)?" + r1},
      {"r2_array", "((" + r2 + "; )*)?" + r2},
      {"r2Sym_array", "((" + r2s + "; )*)?" + r2s},
      {"string", rs},
      {"string_array", "((" + rs + ",? )*)?" + rs},
      {"mapPair", rs},
      {"mapPair_array", "((" + rs + ",? )*)?" + rs}
    };

public:
    std::unordered_map<std::string, std::string>::iterator begin(){return regexMap.begin();}
    std::unordered_map<std::string, std::string>::iterator end(){return regexMap.end();}
    std::unordered_map<std::string, std::string>::const_iterator begin() const {return regexMap.begin();}
    std::unordered_map<std::string, std::string>::const_iterator end() const {return regexMap.end();}
  };


  /**
   * @brief this function provides a switchyard for the intrinsic supported GEOSX types which calls a generic lambda
   *        that takes in a single argument which may be used to infer type.
   * @tparam LAMBDA the template arg that represents the lambda function
   * @param type the TypeIDs we would like to pass to the lambda function
   * @param lambda the lambda function to call
   * @return the return type of lambda
   */
  template< typename LAMBDA >
  static auto ApplyIntrinsicTypeLambda1( const TypeIDs type,
                                         LAMBDA lambda )
  {
    switch( type )
    {
    case ( TypeIDs::integer_id ):
    {
      return lambda( integer(1) );
      break;
    }
    case ( TypeIDs::real32_id ):
    {
      return lambda( real32(1) );
      break;
    }
    case ( TypeIDs::real64_id ):
    {
      return lambda( real64(1) );
      break;
    }
    case ( TypeIDs::r1Tensor_id ):
    {
      return lambda( R1Tensor() );
      break;
    }
    case ( TypeIDs::r2Tensor_id ):
    {
      return lambda( R2Tensor() );
      break;
    }
    case ( TypeIDs::r2SymTensor_id ):
    {
      return lambda( R2SymTensor() );
      break;
    }
    case ( TypeIDs::integer_array_id ):
    {
      return lambda( integer_array(1) );
      break;
    }
    case ( TypeIDs::real32_array_id ):
    {
      return lambda( real32_array(1) );
      break;
    }
    case ( TypeIDs::real64_array_id ):
    {
      return lambda( real64_array(1) );
      break;
    }
    case ( TypeIDs::string_id ):
    {
      return lambda( string("") );
      break;
    }
    default:
    {
      std::cout<<LOCATION<<std::endl;
      assert( false );
    }
    }
  }



  /**
   * @brief this function provides a switchyard for the intrinsic supported GEOSX array types which calls a generic
   *        lambda that takes in a single argument which may be used to infer type.
   * @tparam LAMBDA the template arg that represents the lambda function
   * @param type the TypeIDs we would like to pass to the lambda function
   * @param lambda the lambda function to call
   * @return the return type of lambda
   */
  template< typename LAMBDA >
  static auto ApplyArrayTypeLambda1( const TypeIDs type,
                                     LAMBDA lambda )
  {
    switch( type )
    {
    case ( TypeIDs::integer_array_id ):
    {
      return lambda( integer_array(1) );
      break;
    }
    case ( TypeIDs::localIndex_array_id ):
    {
      return lambda( localIndex_array(1) );
      break;
    }
    case ( TypeIDs::globalIndex_array_id ):
    {
      return lambda( globalIndex_array(1) );
      break;
    }
    case ( TypeIDs::real32_array_id ):
    {
      return lambda( real32_array(1) );
      break;
    }
    case ( TypeIDs::real64_array_id ):
    {
      return lambda( real64_array(1) );
      break;
    }
    case ( TypeIDs::r1_array_id ):
    {
      return lambda( r1_array(1) );
      break;
    }
    case ( TypeIDs::r2_array_id ):
    {
      return lambda( r2_array(1) );
      break;
    }
    case ( TypeIDs::r2Sym_array_id ):
    {
      return lambda( r2Sym_array(1) );
      break;
    }

    default:
    {
      std::cout<<LOCATION<<std::endl;
      assert( false );
    }
    }
  }



  /**
   * @brief this function provides a switchyard for the intrinsic supported GEOSX array types which calls a generic
   *        lambda that takes in a two arguments argument which may be used to infer array type and underlying type.
   * @tparam LAMBDA the template arg that represents the lambda function
   * @param type the TypeIDs we would like to pass to the lambda function
   * @param lambda the lambda function to call
   * @return the return type of lambda
   */
  template< typename LAMBDA >
  static auto ApplyArrayTypeLambda2( const TypeIDs type,
                                     LAMBDA && lambda )
  {
    switch( type )
    {
    case ( TypeIDs::integer_array_id ):
    {
      return lambda( integer_array(1), integer(1) );
      break;
    }
    case ( TypeIDs::localIndex_array_id ):
    {
      return lambda( localIndex_array(1), localIndex(1) );
      break;
    }
    case ( TypeIDs::globalIndex_array_id ):
    {
      return lambda( globalIndex_array(1), globalIndex() );
      break;
    }
    case ( TypeIDs::real32_array_id ):
    {
      return lambda( real32_array(1), real32(1) );
      break;
    }
    case ( TypeIDs::real64_array_id ):
    {
      return lambda( real64_array(1), real64(1) );
      break;
    }
    case ( TypeIDs::r1_array_id ):
    {
      return lambda( r1_array(1), R1Tensor() );
      break;
    }
    case ( TypeIDs::r2_array_id ):
    {
      return lambda( r2_array(1), R2Tensor() );
      break;
    }
    case ( TypeIDs::r2Sym_array_id ):
    {
      return lambda( r2Sym_array(1), R2SymTensor()  );
      break;
    }
    case ( TypeIDs::integer_array2d_id ):
    {
      return lambda( integer_array2d(), integer(1) );
      break;
    }
    case ( TypeIDs::localIndex_array2d_id ):
    {
      return lambda( localIndex_array2d(), localIndex(1) );
      break;
    }
    case ( TypeIDs::globalIndex_array2d_id ):
    {
      return lambda( globalIndex_array2d(), globalIndex() );
      break;
    }
    case ( TypeIDs::real32_array2d_id ):
    {
      return lambda( real32_array2d(), real32(1) );
      break;
    }
    case ( TypeIDs::real64_array2d_id ):
    {
      return lambda( real64_array2d(), real64(1) );
      break;
    }
    case ( TypeIDs::r1_array2d_id ):
    {
      return lambda( r1_array2d(), R1Tensor() );
      break;
    }
    case ( TypeIDs::r2_array2d_id ):
    {
      return lambda( r2_array2d(), R2Tensor() );
      break;
    }
    case ( TypeIDs::r2Sym_array2d_id ):
    {
      return lambda( r2Sym_array2d(), R2SymTensor()  );
      break;
    }


    default:
    {
      std::cout<<LOCATION<<std::endl;
      assert( false );
    }
    }
  }

  /**
   * @brief this function provides a switchyard for the supported GEOSX types which calls a generic lambda
   *        that takes in a single argument which may be used to infer type.
   * @tparam LAMBDA the template arg that represents the lambda function
   * @param type the TypeIDs we would like to pass to the lambda function
   * @param lambda the lambda function to call
   * @return the return type of lambda
   */
  template< typename LAMBDA >
  static auto ApplyTypeLambda1( const TypeIDs type,
                                LAMBDA lambda )
  {
    switch( type )
    {
    case ( TypeIDs::integer_id ):
    {
      return lambda( integer(1) );
      break;
    }
    case ( TypeIDs::real32_id ):
    {
      return lambda( real32(1) );
      break;
    }
    case ( TypeIDs::real64_id ):
    {
      return lambda( real64(1) );
      break;
    }
    case ( TypeIDs::r1Tensor_id ):
    {
      return lambda( R1Tensor() );
      break;
    }
    case ( TypeIDs::r2Tensor_id ):
    {
      return lambda( R2Tensor() );
      break;
    }
    case ( TypeIDs::r2SymTensor_id ):
    {
      return lambda( R2SymTensor() );
      break;
    }
    case ( TypeIDs::integer_array_id ):
    {
      return lambda( integer_array(1) );
      break;
    }
    case ( TypeIDs::localIndex_array_id ):
    {
      return lambda( localIndex_array(1) );
      break;
    }
    case ( TypeIDs::globalIndex_array_id ):
    {
      return lambda( globalIndex_array(1) );
      break;
    }
    case ( TypeIDs::real32_array_id ):
    {
      return lambda( real32_array(1) );
      break;
    }
    case ( TypeIDs::real64_array_id ):
    {
      return lambda( real64_array(1) );
      break;
    }
    case ( TypeIDs::r1_array_id ):
    {
      return lambda( r1_array(1) );
      break;
    }
    case ( TypeIDs::r2_array_id ):
    {
      return lambda( r2_array(1) );
      break;
    }
    case ( TypeIDs::r2Sym_array_id ):
    {
      return lambda( r2Sym_array(1) );
      break;
    }
    case ( TypeIDs::string_id ):
    {
      return lambda( string("") );
      break;
    }
    case ( TypeIDs::string_array_id ):
    {
      return lambda( string_array(1) );
      break;
    }
    case ( TypeIDs::mapPair_array_id ):
    {
      return lambda( mapPair_array() );
      break;
    }
    default:
    {
      std::cout<<LOCATION<<std::endl;
      assert( false );
      return lambda( double(1) );
    }
    }
  }


  /**
   * @brief this function provides a switchyard for the intrinsic supported GEOSX types which calls a generic
   *        lambda that takes in a two arguments argument which may be used to infer array type and underlying type.
   * @tparam LAMBDA the template arg that represents the lambda function
   * @param type the TypeIDs we would like to pass to the lambda function
   * @param lambda the lambda function to call
   * @return the return type of lambda
   */
  template< typename LAMBDA >
  static auto ApplyTypeLambda2( const TypeIDs type,
                                LAMBDA lambda )
  {
    switch( type )
    {
    case ( TypeIDs::integer_id ):
    {
      return lambda( integer(1), integer(1) );
      break;
    }
    case ( TypeIDs::real32_id ):
    {
      return lambda( real32(1), real32(1) );
      break;
    }
    case ( TypeIDs::real64_id ):
    {
      return lambda( real64(1), real64(1) );
      break;
    }
    case ( TypeIDs::r1Tensor_id ):
    {
      return lambda( R1Tensor(), R1Tensor() );
      break;
    }
    case ( TypeIDs::r2Tensor_id ):
    {
      return lambda( R2Tensor(), R2Tensor() );
      break;
    }
    case ( TypeIDs::r2SymTensor_id ):
    {
      return lambda( R2SymTensor(), R2SymTensor() );
      break;
    }
    case ( TypeIDs::integer_array_id ):
    {
      return lambda( integer_array(1), integer(1) );
      break;
    }
    case ( TypeIDs::localIndex_array_id ):
    {
      return lambda( localIndex_array(1), localIndex(1) );
      break;
    }
    case ( TypeIDs::globalIndex_array_id ):
    {
      return lambda( globalIndex_array(1), globalIndex(1) );
      break;
    }
    case ( TypeIDs::real32_array_id ):
    {
      return lambda( real32_array(1), real32(1) );
      break;
    }
    case ( TypeIDs::real64_array_id ):
    {
      return lambda( real64_array(1), real64(1) );
      break;
    }
    case ( TypeIDs::r1_array_id ):
    {
      return lambda( r1_array(1), R1Tensor() );
      break;
    }
    case ( TypeIDs::r2_array_id ):
    {
      return lambda( r2_array(1), R2Tensor() );
      break;
    }
    case ( TypeIDs::r2Sym_array_id ):
    {
      return lambda( r2Sym_array(1), R2SymTensor() );
      break;
    }
    case ( TypeIDs::string_id ):
    {
      return lambda( string(""), string("") );
      break;
    }
    case ( TypeIDs::string_array_id ):
    {
      return lambda( string_array(1), string("") );
      break;
    }
//    case ( TypeIDs::mapPair_array_id ):
//    {
//      return lambda( mapPair_array(1), mapPair({}) );
//      break;
//    }

    default:
    {
      std::cout<<LOCATION<<std::endl;
      assert( false );
    }
    }
  }


  /**
   * @brief this function provides a switchyard for the supported GEOSX types which calls a generic
   *        lambda that takes in a two arguments argument which may be used to infer array type and underlying type.
   * @tparam LAMBDA the template arg that represents the lambda function
   * @param type the TypeIDs we would like to pass to the lambda function
   * @param lambda the lambda function to call
   * @return the return type of lambda
   */
  template< typename LAMBDA >
  static auto ApplyIntrinsicTypeLambda2( const TypeIDs type,
                                         LAMBDA lambda )
  {
    switch( type )
    {
    case ( TypeIDs::integer_id ):
    {
      return lambda( integer(1), integer(1) );
      break;
    }
    case ( TypeIDs::real32_id ):
    {
      return lambda( real32(1), real32(1) );
      break;
    }
    case ( TypeIDs::real64_id ):
    {
      return lambda( real64(1), real64(1) );
      break;
    }
    case ( TypeIDs::r1Tensor_id ):
    {
      return lambda( R1Tensor(), R1Tensor() );
      break;
    }
    case ( TypeIDs::r2Tensor_id ):
    {
      return lambda( R2Tensor(), R2Tensor() );
      break;
    }
    case ( TypeIDs::r2SymTensor_id ):
    {
      return lambda( R2SymTensor(), R2SymTensor() );
      break;
    }
    case ( TypeIDs::integer_array_id ):
    {
      return lambda( integer_array(1), integer(1) );
      break;
    }
    case ( TypeIDs::real32_array_id ):
    {
      return lambda( real32_array(1), real32(1) );
      break;
    }
    case ( TypeIDs::real64_array_id ):
    {
      return lambda( real64_array(1), real64(1) );
      break;
    }
    case ( TypeIDs::string_id ):
    {
      return lambda( string(""), string("") );
      break;
    }
    case ( TypeIDs::string_array_id ):
    {
      return lambda( string_array(1), string("") );
      break;
    }
//    case ( TypeIDs::mapPair_array_id ):
//    {
//      return lambda( mapPair_array(1), mapPair({}) );
//      break;
//    }
    default:
    {
      std::cout<<LOCATION<<std::endl;
      assert( false );
    }
    }
  }

  // TODO depricate
  inline static void equate( R1Tensor & lhs, integer const component, real64 const & rhs )
  {
    lhs[component] = rhs;
  }

  // TODO depricate
  template< typename TLHS, typename TRHS >
  inline static void equate( TLHS & lhs,
                             integer const,//component,
                             TRHS const & rhs )
  {
    lhs = rhs;
  }


  // TODO depricate
  inline static void add( R1Tensor & lhs,
                          integer const component,
                          real64 const & rhs )
  {
    lhs[component] += rhs;
  }

  // TODO depricate
  template< typename TLHS, typename TRHS >
  inline static void add( TLHS & lhs,
                          integer const,// component,
                          TRHS const & rhs )
  {
    lhs += rhs;
  }



  // TODO depricate
  inline static real64 value( R1Tensor & lhs, integer const component )
  {
    return lhs[component];
  }

  // TODO depricate
  inline static real64 value( R2Tensor & lhs, integer const component )
  {
    return lhs.Data()[component];
  }

  // TODO depricate
  inline static real64 value( R2SymTensor & lhs, integer const component )
  {
    return lhs.Data()[component];
  }

  // TODO depricate
  template< typename TLHS >
  inline static TLHS value( TLHS const & lhs, integer const )
  {
    return lhs;
  }

};

}



#endif /* COMPONENTS_CORE_SRC_DATAREPOSITORY_DATATYPES_HPP_ */<|MERGE_RESOLUTION|>--- conflicted
+++ resolved
@@ -86,13 +86,7 @@
 using localIndex  = std::int_fast32_t;
 using globalIndex = long long int;//std::int64_t;
 using string      = std::string;
-<<<<<<< HEAD
-
-constexpr localIndex LOCALINDEX_MAX = std::numeric_limits<localIndex>::max();
-
-
-=======
->>>>>>> eac11f31
+
 using real32 = float;
 using real64 = double;
 //using real   = double;
