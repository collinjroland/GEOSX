--- conflicted
+++ resolved
@@ -120,24 +120,7 @@
 
 void ElementRegionManager::CreateChild( string const & childKey, string const & childName )
 {
-<<<<<<< HEAD
   this->RegisterGroup<ElementRegion>( childName );
-=======
-  ManagedGroup * elementRegions = this->GetGroup(keys::elementRegions);
-  for (xmlWrapper::xmlNode childNode=targetNode.first_child() ; childNode ; childNode=childNode.next_sibling())
-  {
-    if( childNode.name() == string("ElementRegion") )
-    {
-      std::string regionName = childNode.attribute("name").value();
-      std::cout<<regionName<<std::endl;
-
-      ElementRegion * elemRegion = elementRegions->RegisterGroup<ElementRegion>( regionName );
-      elemRegion->SetDocumentationNodes( nullptr );
-//      elemRegion->RegisterDocumentationNodes();
-      elemRegion->ReadXML(childNode);
-    }
-  }
->>>>>>> 24466102
 }
 
 
