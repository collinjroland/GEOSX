/*
 * ------------------------------------------------------------------------------------------------------------
 * SPDX-License-Identifier: LGPL-2.1-only
 *
 * Copyright (c) 2018-2019 Lawrence Livermore National Security LLC
 * Copyright (c) 2018-2019 The Board of Trustees of the Leland Stanford Junior University
 * Copyright (c) 2018-2019 Total, S.A
 * Copyright (c) 2019-     GEOSX Contributors
 * All right reserved
 *
 * See top level LICENSE, COPYRIGHT, CONTRIBUTORS, NOTICE, and ACKNOWLEDGEMENTS files for details.
 * ------------------------------------------------------------------------------------------------------------
 */

/**
 * @file WellElementRegion.hpp
 *
 */

#ifndef GEOSX_WELLS_WELLELEMENTREGION_HPP_
#define GEOSX_WELLS_WELLELEMENTREGION_HPP_

#include "mesh/ElementRegionBase.hpp"
#include "WellGeneratorBase.hpp"

namespace geosx
{

class MeshLevel;

/**
 * @class WellElementRegion
 * @brief This class specializes the element region for the case
 *        of a well. This class is also in charge of starting the
 *        construction of the well data structure in GenerateWell.
 */
class WellElementRegion : public ElementRegionBase
{
public:

  /**
   * @name Constructor / Destructor
   */
  ///@{

  /**
   * @brief Constructor.
   * @param name name of the object in the data hierarchy.
   * @param parent pointer to the parent group in the data hierarchy.
   */
  WellElementRegion( string const & name, Group * const parent );

  /**
   * @brief Default destructor.
   */
  virtual ~WellElementRegion() override;

  /**
   * @brief Deleted default constructor.
   */
  WellElementRegion() = delete;

  ///@}

  /**
   * @name Static Factory Catalog Functions
   */
  ///@{

  /**
   * @brief Get the catalog name.
   * @return the name of this class in the catalog
   */
  static const string CatalogName()
  { return "WellElementRegion"; }

  /**
   * @copydoc CatalogName()
   */
  virtual const string getCatalogName() const override final
  { return WellElementRegion::CatalogName(); }

  ///@}

  /**
   * @name Getters / Setters
   */
  ///@{

  /**
<<<<<<< HEAD
   * @brief Setter for the name of the WellGenerator object of this well
   * @param name the name of the WellGenerator object
=======
   * @brief Set the name of the InternalWellGenerator object of this well.
   * @param[in] name the name of the InternalWellGenerator object
>>>>>>> 9f355fa0
   */
  void SetWellGeneratorName( string const & name ) { m_wellGeneratorName = name; }

  /**
<<<<<<< HEAD
   * @brief Getter for the name of the WellGenerator object of this well
   * @param the name of the WellGenerator object
=======
   * @brief Get the name of the InternalWellGenerator object of this well.
   * @return the name of the InternalWellGenerator object
>>>>>>> 9f355fa0
   */
  string const & GetWellGeneratorName() const { return m_wellGeneratorName; }

  /**
   * @brief Set the name of the WellControls object of this well.
   * @param name the name of the WellControls object
   */
  void SetWellControlsName( string const & name ) { m_wellControlsName = name; }

  /**
   * @brief Get the name of the subRegion.
   * @return the name of the subRegion object
   */
  string const & GetSubRegionName() const { return m_subRegionName; }

  ///@}

  /**
   * @name Construction of the well connectivity
   */
  ///@{

  /**
   * @brief Not implemented, this task is performed in GenerateWell.
   */
  virtual void GenerateMesh( Group * ) override {}

  /**
<<<<<<< HEAD
   * @brief Build the local well elements and perforations from global well geometry
   * @param[in] meshLevel the mesh object (single level only)
   * @param[in] wellGeometry the WellGenerator containing the global well topology
=======
   * @brief Build the local well elements and perforations from global well geometry.
   * @param[in] mesh the mesh object (single level only)
   * @param[in] wellGeometry the InternalWellGenerator containing the global well topology
>>>>>>> 9f355fa0
   * @param[in] nodeOffsetGlobal the offset of the first global well node ( = offset of last global mesh node + 1 )
   * @param[in] elemOffsetGlobal the offset of the first global well element ( = offset of last global mesh elem + 1 )
   */
  void GenerateWell( MeshLevel & mesh,
                     WellGeneratorBase const & wellGeometry,
                     globalIndex nodeOffsetGlobal,
                     globalIndex elemOffsetGlobal );

  ///@}

  /**
   * @brief Struct to serve as a container for variable strings and keys.
   * @struct viewKeyStruct
   */
  struct viewKeyStruct : public ElementRegionBase::viewKeyStruct
  {
    /// String key for the well control name
    static constexpr auto wellControlsString  = "wellControlsName";
    /// String key for the well generator name
    static constexpr auto wellGeneratorString = "wellGeneratorName";

    /// ViewKey for the well control name
    dataRepository::ViewKey wellControlsName  = { wellControlsString };
    /// ViewKey for the well generator name
    dataRepository::ViewKey wellGeneratorName = { wellGeneratorString };

  }
  /// ViewKey struct for the WellElementRegion class
  viewKeysWellElementRegion;

  /**
   * @brief struct to serve as a container for group strings and keys
   * @struct groupKeyStruct
   */
  struct groupKeyStruct : public ElementRegionBase::groupKeyStruct
  {}
  /// groupKey struct for the WellElementRegion class
  groupKeysWellElementRegion;

private:

  /// Name of the (unique) subregion
  const string m_subRegionName;

  /// Name of the well constraint
  string m_wellControlsName;

  /// Name of the well generator
  string m_wellGeneratorName;

};

} /* namespace geosx */

#endif /* GEOSX_WELLS_WELLELEMENTREGION_HPP_ */<|MERGE_RESOLUTION|>--- conflicted
+++ resolved
@@ -88,24 +88,14 @@
   ///@{
 
   /**
-<<<<<<< HEAD
-   * @brief Setter for the name of the WellGenerator object of this well
-   * @param name the name of the WellGenerator object
-=======
    * @brief Set the name of the InternalWellGenerator object of this well.
    * @param[in] name the name of the InternalWellGenerator object
->>>>>>> 9f355fa0
    */
   void SetWellGeneratorName( string const & name ) { m_wellGeneratorName = name; }
 
   /**
-<<<<<<< HEAD
-   * @brief Getter for the name of the WellGenerator object of this well
-   * @param the name of the WellGenerator object
-=======
    * @brief Get the name of the InternalWellGenerator object of this well.
    * @return the name of the InternalWellGenerator object
->>>>>>> 9f355fa0
    */
   string const & GetWellGeneratorName() const { return m_wellGeneratorName; }
 
@@ -134,15 +124,9 @@
   virtual void GenerateMesh( Group * ) override {}
 
   /**
-<<<<<<< HEAD
-   * @brief Build the local well elements and perforations from global well geometry
-   * @param[in] meshLevel the mesh object (single level only)
-   * @param[in] wellGeometry the WellGenerator containing the global well topology
-=======
    * @brief Build the local well elements and perforations from global well geometry.
    * @param[in] mesh the mesh object (single level only)
    * @param[in] wellGeometry the InternalWellGenerator containing the global well topology
->>>>>>> 9f355fa0
    * @param[in] nodeOffsetGlobal the offset of the first global well node ( = offset of last global mesh node + 1 )
    * @param[in] elemOffsetGlobal the offset of the first global well element ( = offset of last global mesh elem + 1 )
    */
