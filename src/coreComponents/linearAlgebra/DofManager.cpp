/*
 * ------------------------------------------------------------------------------------------------------------
 * SPDX-License-Identifier: LGPL-2.1-only
 *
 * Copyright (c) 2018-2019 Lawrence Livermore National Security LLC
 * Copyright (c) 2018-2019 The Board of Trustees of the Leland Stanford Junior University
 * Copyright (c) 2018-2019 Total, S.A
 * Copyright (c) 2019-     GEOSX Contributors
 * All right reserved
 *
 * See top level LICENSE, COPYRIGHT, CONTRIBUTORS, NOTICE, and ACKNOWLEDGEMENTS files for details.
 * ------------------------------------------------------------------------------------------------------------
 */

/**
 * @file DofManager.cpp
 */

#include "DofManager.hpp"

#include "linearAlgebra/interfaces/InterfaceTypes.hpp"
#include "mpiCommunications/CommunicationTools.hpp"
#include "mpiCommunications/NeighborCommunicator.hpp"
#include "managers/DomainPartition.hpp"
#include "managers/FieldSpecification/FieldSpecificationOps.hpp"
#include "mesh/MeshLevel.hpp"

#include "DofManagerHelpers.hpp"

#include <numeric>

namespace geosx
{

using namespace dataRepository;

DofManager::DofManager( string name )
  : m_name( std::move( name ) ),
    m_domain( nullptr ),
    m_mesh( nullptr ),
    m_reordered( false )
{
  initializeDataStructure();
}

void DofManager::initializeDataStructure()
{
  // we pre-allocate an oversized array to store connectivity type
  // instead of resizing it dynamically as fields are added.
  m_connectivity.resize( MAX_FIELDS, MAX_FIELDS );
  m_connectivity = Connectivity::None;
  m_couplingRegions.resize( MAX_FIELDS, MAX_FIELDS );
}

void DofManager::clear()
{
  // deallocate index arrays from the mesh
  for( FieldDescription const & field : m_fields )
  {
    removeIndexArray( field );
  }

  // delete internal data
  m_fields.clear();
  m_connectivity.clear();
  m_couplingRegions.clear();

  initializeDataStructure();

  m_reordered = false;
}

void DofManager::setMesh( DomainPartition * const domain,
                          localIndex const meshLevelIndex,
                          localIndex const meshBodyIndex )
{
  // TODO: this should be m_domain != domain
  if( m_domain != nullptr )
  {
    // Domain is changed! Delete old data structure and create new
    clear();
  }
  m_domain = domain;
  m_mesh = m_domain->getMeshBody( meshBodyIndex )->getMeshLevel( meshLevelIndex );
}

localIndex DofManager::getFieldIndex( string const & name ) const
{
  GEOSX_ASSERT_MSG( fieldExists( name ), "DofManager: field does not exist: " << name );
  auto const it = std::find_if( m_fields.begin(), m_fields.end(),
                                [&]( FieldDescription const & f ) { return f.name == name; } );
  return std::distance( m_fields.begin(), it );
}

bool DofManager::fieldExists( string const & name ) const
{
  auto const it = std::find_if( m_fields.begin(), m_fields.end(),
                                [&]( FieldDescription const & f ) { return f.name == name; } );
  return it != m_fields.end();
}

string DofManager::getKey( string const & fieldName ) const
{
  return m_fields[getFieldIndex( fieldName )].key;
}

globalIndex DofManager::numGlobalDofs( string const & fieldName ) const
{
  if( !fieldName.empty() )
  {
    return m_fields[getFieldIndex( fieldName )].numGlobalDof;
  }
  else
  {
    return std::accumulate( m_fields.begin(), m_fields.end(), 0,
                            []( globalIndex const & n, FieldDescription const & f ) { return n + f.numGlobalDof; } );
  }
}

localIndex DofManager::numLocalDofs( string const & fieldName ) const
{
  if( !fieldName.empty() )
  {
    return m_fields[getFieldIndex( fieldName )].numLocalDof;
  }
  else
  {
    return std::accumulate( m_fields.begin(), m_fields.end(), 0,
                            []( globalIndex const & n, FieldDescription const & f ) { return n + f.numLocalDof; } );
  }
}

localIndex DofManager::rankOffset( string const & fieldName ) const
{
  if( !fieldName.empty() )
  {
    return m_fields[getFieldIndex( fieldName )].rankOffset;
  }
  else
  {
    return std::accumulate( m_fields.begin(), m_fields.end(), 0,
                            []( globalIndex const & n, FieldDescription const & f ) { return n + f.rankOffset; } );
  }
}

void DofManager::createIndexArray( FieldDescription & field )
{
  bool const success =
  LocationSwitch( field.location, [&]( auto const loc )
  {
    Location constexpr LOC = decltype(loc)::value;
    using helper = IndexArrayHelper<globalIndex, LOC>;

    // 0. register index arrays
    helper::template create<>( m_mesh, field.key, field.docstring, field.regions );
    typename helper::Accessor & indexArray = helper::get( m_mesh, field.key );

    // step 1. loop over all active regions, determine number of local mesh objects
    localIndex numLocalNodes = 0;
    forMeshLocation< LOC, false >( m_mesh, field.regions, [&]( auto const locIdx )
    {
      helper::reference( indexArray, locIdx ) = field.numComponents * numLocalNodes++;
    } );
    field.numLocalDof = field.numComponents * numLocalNodes;

    // step 2. gather row counts across ranks
    std::tie( field.rankOffset, field.numGlobalDof ) = MpiWrapper::PrefixSum<globalIndex>( field.numLocalDof );

    // step 3. adjust local dof offsets to reflect processor offset
    forMeshLocation< LOC, false >( m_mesh, field.regions, [&]( auto const locIdx )
    {
      helper::reference( indexArray, locIdx ) += field.rankOffset;
    } );

    // step 4. synchronize across ranks
    std::map<string, string_array> fieldNames;
    fieldNames[ MeshHelper<LOC>::syncObjName ].push_back( field.key );

    CommunicationTools::
    SynchronizeFields( fieldNames, m_mesh,
                       m_domain->getReference< array1d<NeighborCommunicator> >( m_domain->viewKeys.neighbors ) );
  } );
  GEOSX_ERROR_IF( !success, "Invalid location type: " << static_cast<int>(field.location) );
}

void DofManager::removeIndexArray( FieldDescription const & field )
{
  LocationSwitch( field.location, [&]( auto const loc )
  {
    Location constexpr LOC = decltype(loc)::value;
    IndexArrayHelper< globalIndex, LOC >::template remove<>( m_mesh, field.key, field.regions );
  } );
}

// Just an interface to allow only three parameters
void DofManager::addField( string const & fieldName,
                           Location const location )
{
  addField( fieldName, location, 1, array1d< string >() );
}

// Just another interface to allow four parameters (no regions)
void DofManager::addField( string const & fieldName,
                           Location const location,
                           localIndex const components )
{
  addField( fieldName, location, components, array1d< string >() );
}

// Just another interface to allow four parameters (no components)
void DofManager::addField( string const & fieldName,
                           Location const location,
                           string_array const & regions )
{
  addField( fieldName, location, 1, regions );
}

// The real function, allowing the creation of self-connected blocks
void DofManager::addField( string const & fieldName,
                           Location const location,
                           localIndex const components,
                           string_array const & regions )
{
  GEOSX_ERROR_IF( m_reordered, "Cannot add fields after reorderByRank() has been called." );
  GEOSX_ERROR_IF( fieldExists( fieldName ), "Requested field name '" << fieldName << "' already exists." );
  GEOSX_ERROR_IF( m_fields.size() >= MAX_FIELDS, "Limit on DofManager's MAX_NUM_FIELDS exceeded." );

  localIndex fieldIndex = m_fields.size();
  m_fields.resize( fieldIndex + 1 );

  string suffix;
  for( string const & regionName : regions )
  {
    suffix.append( "_" + regionName );
  }

  FieldDescription & field = m_fields.back();

  field.name = fieldName;
  field.location = location;
  field.regions = regions;
  field.numComponents = components;
  field.key = m_name + '_' + fieldName + "_dofIndex" + suffix;
  field.docstring = fieldName + " DoF indices";

  if( components > 1 )
  {
    field.docstring += " (with " + std::to_string( components ) + "-component blocks)";
  }

  ElementRegionManager * const elemManager = m_mesh->getElemManager();
  if( field.regions.empty() )
  {
    elemManager->forElementRegions( [&]( ElementRegionBase const * const region )
    {
      field.regions.push_back( region->getName() );
    } );
  }
  else
  {
    for( string const & regionName : field.regions )
    {
      GEOSX_ERROR_IF( elemManager->GetRegion( regionName ) == nullptr, "Element region not found: " << regionName );
    }
  }

  // sort and remove duplicates
  std::sort( field.regions.begin(), field.regions.end() );
  auto const end_it = std::unique( field.regions.begin(), field.regions.end() );
  field.regions.resize( std::distance( field.regions.begin(), end_it ) );

  m_couplingRegions[fieldIndex][fieldIndex] = field.regions;

  // based on location, allocate an index array for this field
  createIndexArray( field );

  // determine field's global offset
  if( fieldIndex > 0 )
  {
    FieldDescription & prev = m_fields[fieldIndex - 1];
    field.blockOffset = prev.blockOffset + prev.numGlobalDof;
  }
  else
  {
    field.blockOffset = 0;
  }
  field.globalOffset = -1; // to be calculated in reorderByRank()
}

namespace
{

/**
 * @brief Implements a mesh loop that populates a local connector-to-location pattern.
 * @tparam LOC type of mesh locations
 * @tparam CONN type of mesh connector
 * @tparam SUBREGIONTYPES types of subregions to loop over
 *
 * The algorithm used requires that a connector-to-location map is present and populated in
 * the mesh data structure. We loop over connectors first, then visit adjacent locations from
 * each connector and thus populate sparsity pattern row-by-row. The numbering of connectors
 * is implicit, i.e. implied by the looping order, thus we don't have to compute/store it.
 *
 * The sparsity pattern thus constructed should only be contracted with another sparsity pattern that
 * was built with the same type of connectors and list of region names and types, otherwise connector
 * numbering will be incompatible between the two.
 */
template< DofManager::Location LOC, DofManager::Location CONN, typename ... SUBREGIONTYPES >
struct ConnLocPatternBuilder
{
  static void build( MeshLevel * const mesh,
                     DofManager::FieldDescription const & field,
                     array1d< string > const & regions,
                     localIndex const rowOffset,
                     LvArray::SparsityPattern< globalIndex > & connLocPattern )
  {
    using ArrayHelper = IndexArrayHelper< globalIndex const, LOC >;
    typename ArrayHelper::Accessor dofIndexArray = ArrayHelper::get( mesh, field.key );
    auto connIdxPrev = MeshHelper< CONN >::invalid_local_index;

    localIndex connectorCount = -1;

    forMeshLocation< CONN, LOC, true, SUBREGIONTYPES... >( mesh, regions,
                                                           [&]( auto const & connIdx,
                                                                auto const & locIdx,
                                                                localIndex const GEOSX_UNUSED_ARG( k ) )
    {
      if( connIdx != connIdxPrev )
      {
        ++connectorCount;
        connIdxPrev = connIdx;
      }

      globalIndex const dofOffset = ArrayHelper::value( dofIndexArray, locIdx );
      if( dofOffset >= 0 )
      {
        for( localIndex c = 0; c < field.numComponents; ++c )
        {
          connLocPattern.insertNonZero( rowOffset + connectorCount, dofOffset + c );
        }
      }
    } );
  }
};

/**
 * @brief A specialization of ConnLocPatternBuilder for elements connected through edges.
 * @tparam SUBREGIONTYPES types of subregions to loop over
 *
 * This is required because edge-to-element map does not exist in the mesh. Therefore, we have
 * to invert the loop order and go through elements first. This requires us to create a unique
 * connector numbering for edges in the regions of interest first - which comes with a memory
 * and runtime overhead, so we only use this method when absolutely have to, i.e. in this case.
 */
template< typename ... SUBREGIONTYPES >
struct ConnLocPatternBuilder< DofManager::Location::Elem, DofManager::Location::Edge, SUBREGIONTYPES... >
{
  static void build( MeshLevel * const mesh,
                     DofManager::FieldDescription const & field,
                     array1d< string > const & regions,
                     localIndex const rowOffset,
                     LvArray::SparsityPattern< globalIndex > & connLocPattern )
  {
    DofManager::Location constexpr ELEM  = DofManager::Location::Elem;
    DofManager::Location constexpr EDGE = DofManager::Location::Edge;

    EdgeManager const * const edgeManager = mesh->getEdgeManager();
    ElementRegionManager const * const elemManager = mesh->getElemManager();

    ElementRegionManager::ElementViewAccessor< arrayView1d< globalIndex const > > dofIndex =
      elemManager->ConstructViewAccessor< array1d<globalIndex>, arrayView1d<globalIndex const> >( field.key );

    array1d<localIndex> edgeConnectorIndex( edgeManager->size() );
    edgeConnectorIndex = -1;

    localIndex edgeCount = 0;
    forMeshLocation< EDGE, true, SUBREGIONTYPES... >( mesh, regions, [&] (localIndex const edgeIdx )
    {
      edgeConnectorIndex[edgeIdx] = edgeCount++;
    } );

    forMeshLocation< ELEM, EDGE, true, SUBREGIONTYPES... >( mesh, regions,
                                                            [&]( auto const & elemIdx,
                                                                 auto const & edgeIdx,
                                                                 localIndex const GEOSX_UNUSED_ARG( k ) )
    {
      globalIndex const dofOffset = dofIndex[elemIdx[0]][elemIdx[1]][elemIdx[2]];
      if( dofOffset >= 0 )
      {
        for( localIndex c = 0; c < field.numComponents; ++c )
        {
          connLocPattern.insertNonZero( rowOffset + edgeConnectorIndex[edgeIdx], dofOffset + c );
        }
      }
    } );
  }
};

template< DofManager::Location LOC, DofManager::Location CONN >
void makeConnLocPattern( MeshLevel * const mesh,
                         DofManager::FieldDescription const & field,
                         array1d< string > const & regions,
                         LvArray::SparsityPattern< globalIndex > & connLocPattern )
{
  using Loc = DofManager::Location;

  // 1. Count number of connectors in order to size the sparsity pattern
  localIndex const numConnectors = countMeshObjects< CONN, true >( mesh, regions );
  localIndex numConnectorsTotal = numConnectors;

  // TPFA+fracture special case
  if( LOC == Loc::Elem && CONN == Loc::Face )
  {
    numConnectorsTotal += countMeshObjects< Loc::Edge, true, FaceElementSubRegion >( mesh, regions );
  }

  // 2. Resize the pattern appropriately
  localIndex const numEntriesPerRow = MeshIncidence< CONN, LOC >::max * field.numComponents;
  connLocPattern.resize( numConnectorsTotal,
                         field.numGlobalDof,
                         numEntriesPerRow < field.numGlobalDof ? numEntriesPerRow : field.numGlobalDof );

  // 3. Populate the local CL pattern
  ConnLocPatternBuilder< LOC, CONN >::build( mesh, field, regions, 0, connLocPattern );

  // TPFA+fracture special case
  if( LOC == Loc::Elem && CONN == Loc::Face )
  {
    ConnLocPatternBuilder< Loc::Elem, Loc::Edge, FaceElementSubRegion >::build( mesh, field, regions, numConnectors, connLocPattern );
  }
}

} // namespace

template< typename MATRIX >
void DofManager::setSparsityPatternOneBlock( MATRIX & pattern,
                                             localIndex const rowFieldIndex,
                                             localIndex const colFieldIndex ) const
{
  GEOSX_ASSERT( rowFieldIndex >= 0 );
  GEOSX_ASSERT( colFieldIndex >= 0 );

  FieldDescription const & rowField = m_fields[rowFieldIndex];
  FieldDescription const & colField = m_fields[colFieldIndex];

  Location conn = static_cast<Location>( m_connectivity[rowFieldIndex][colFieldIndex] );

  LvArray::SparsityPattern<globalIndex> connLocRow(0, 0, 0), connLocCol(0, 0, 0);

  localIndex maxDofRow = 0;
  LocationSwitch( rowField.location, conn, [&]( auto const locType,
                                                auto const connType )
  {
<<<<<<< HEAD
    // Diagonal block
    ParallelMatrix const * const connLocPattDistr = m_sparsityPattern( rowFieldIndex, rowFieldIndex ).first.get();
    connLocPattDistr->leftMultiplyTranspose( *connLocPattDistr, pattern, closePattern );
=======
    Location constexpr LOC  = decltype(locType)::value;
    Location constexpr CONN = decltype(connType)::value;

    makeConnLocPattern< LOC, CONN >( m_mesh,
                                     rowField,
                                     m_couplingRegions[rowFieldIndex][colFieldIndex],
                                     connLocRow );

    maxDofRow = MeshIncidence< CONN, LOC >::max * rowField.numComponents;
  } );

  localIndex maxDofCol = 0;
  if( colFieldIndex == rowFieldIndex )
  {
    connLocCol = connLocRow; // TODO avoid copying
    maxDofCol = maxDofRow;
>>>>>>> e396e9da
  }
  else
  {
    LocationSwitch( colField.location, conn, [&]( auto const locType,
                                                  auto const connType )
    {
      Location constexpr LOC = decltype(locType)::value;
      Location constexpr CONN = decltype(connType)::value;

      makeConnLocPattern< LOC, CONN >( m_mesh,
                                       colField,
                                       m_couplingRegions[rowFieldIndex][colFieldIndex],
                                       connLocCol );

      maxDofCol = MeshIncidence< CONN, LOC >::max * colField.numComponents;
    } );
  }
  GEOSX_ASSERT_EQ( connLocRow.numRows(), connLocCol.numRows() );

  array1d< globalIndex > dofIndicesRow( maxDofRow );
  array1d< globalIndex > dofIndicesCol( maxDofCol );
  array2d< real64 > values( maxDofRow, maxDofCol );
  values = 1.0;

  // Perform assembly/multiply patterns
  for( localIndex irow = 0; irow < connLocRow.numRows(); ++irow )
  {
    localIndex const numDofRow = connLocRow.numNonZeros( irow );
    dofIndicesRow.resize( numDofRow );
    for( localIndex j = 0; j < numDofRow; ++j )
    {
      dofIndicesRow[j] = connLocRow.getColumns( irow )[j];
    }

    localIndex const numDofCol = connLocCol.numNonZeros( irow );
    dofIndicesCol.resize( numDofCol );
    for( localIndex j = 0; j < numDofCol; ++j )
    {
      dofIndicesCol[j] = connLocCol.getColumns( irow )[j];
    }

    values.resize( numDofRow, numDofCol );
    pattern.insert( dofIndicesRow, dofIndicesCol, values );
  }
}

// Create the sparsity pattern (location-location). Low level interface
template< typename MATRIX >
void DofManager::setSparsityPattern( MATRIX & matrix,
                                     bool const closePattern ) const
{
  GEOSX_ERROR_IF( !m_reordered, "Cannot set monolithic sparsity pattern before reorderByRank() has been called." );

  matrix.open();
  for( localIndex blockRow = 0; blockRow < m_fields.size(); ++blockRow )
  {
    for( localIndex blockCol = 0; blockCol < m_fields.size(); ++blockCol )
    {
      setSparsityPatternOneBlock( matrix, blockRow, blockCol );
    }
  }
  if( closePattern )
  {
    matrix.close();
  }
}

// Create the sparsity pattern (location-location). High level interface
template< typename MATRIX >
void DofManager::setSparsityPattern( MATRIX & matrix,
                                     string const & rowFieldName,
                                     string const & colFieldName,
                                     bool const closePattern ) const
{
  GEOSX_ERROR_IF( m_reordered, "Cannot set single block sparsity pattern after reorderByRank() has been called." );
  setSparsityPatternOneBlock( matrix, getFieldIndex( rowFieldName ), getFieldIndex( colFieldName ) );
  if( closePattern )
  {
    matrix.close();
  }
}

namespace
{

template< typename FIELD_OP, typename POLICY, typename VECTOR >
void vectorToFieldImpl( VECTOR const & vector,
                        ObjectManagerBase * const manager,
                        string const & dofKey,
                        string const & fieldName,
                        real64 const scalingFactor,
                        localIndex const dofOffset,
                        localIndex const loComp,
                        localIndex const hiComp )
{
  arrayView1d< globalIndex const > const & indexArray = manager->getReference< array1d< globalIndex > >( dofKey );
  arrayView1d< integer const > const & ghostRank = manager->GhostRank();

  real64 const * localVector = vector.extractLocalVector();

  WrapperBase * const wrapper = manager->getWrapperBase( fieldName );
  GEOSX_ASSERT( wrapper != nullptr );

  rtTypes::ApplyArrayTypeLambda2( rtTypes::typeID( std::type_index( wrapper->get_typeid() ) ),
                                  false,
                                  [&]( auto arrayInstance,
                                       auto GEOSX_UNUSED_ARG( dataTypeInstance ) )
  {
    using ArrayType = decltype( arrayInstance );
    Wrapper< ArrayType > & view = Wrapper< ArrayType >::cast( *wrapper );
    typename Wrapper< ArrayType >::ViewType const & field = view.referenceAsView();

    forall_in_range< POLICY >( 0, indexArray.size(), GEOSX_LAMBDA( localIndex const i )
    {
      if( ghostRank[i] < 0 && indexArray[i] >= 0 )
      {
        localIndex const lid = indexArray[i] - dofOffset;
        GEOSX_ASSERT( lid >= 0 );
        for( localIndex c = loComp; c < hiComp; ++c )
        {
          FIELD_OP::template SpecifyFieldValue( field,
                                                i,
                                                integer_conversion< integer >( c - loComp ),
                                                scalingFactor * localVector[lid + c] );
        }
      }
    } );
  } );
}

template< typename FIELD_OP, typename POLICY, typename VECTOR >
void fieldToVectorImpl( VECTOR & vector,
                        ObjectManagerBase const * const manager,
                        string const & dofKey,
                        string const & fieldName,
                        real64 const GEOSX_UNUSED_ARG( scalingFactor ),
                        localIndex const dofOffset,
                        localIndex const loComp,
                        localIndex const hiComp )
{
  arrayView1d< globalIndex const > const & indexArray = manager->getReference< array1d< globalIndex > >( dofKey );
  arrayView1d< integer const > const & ghostRank = manager->GhostRank();

  real64 * localVector = vector.extractLocalVector();

  WrapperBase const * const wrapper = manager->getWrapperBase( fieldName );
  GEOSX_ASSERT( wrapper != nullptr );

  rtTypes::ApplyArrayTypeLambda2( rtTypes::typeID( std::type_index( wrapper->get_typeid() ) ),
                                  false,
                                  [&]( auto arrayInstance,
                                       auto GEOSX_UNUSED_ARG( dataTypeInstance ) )
  {
    using ArrayType = decltype( arrayInstance );
    Wrapper< ArrayType > const & view = Wrapper< ArrayType >::cast( *wrapper );
    typename Wrapper< ArrayType >::ViewTypeConst const & field = view.referenceAsView();

    forall_in_range< POLICY >( 0, indexArray.size(), GEOSX_LAMBDA( localIndex const i )
    {
      if( ghostRank[i] < 0 && indexArray[i] >= 0 )
      {
        localIndex const lid = indexArray[i] - dofOffset;
        GEOSX_ASSERT( lid >= 0 );
        for( localIndex c = loComp; c < hiComp; ++c )
        {
          FIELD_OP::template ReadFieldValue( field,
                                             i,
                                             integer_conversion< integer >( c - loComp ),
                                             localVector[lid + c] );
        }
      }
    } );
  } );
}

}

template< typename FIELD_OP, typename POLICY, typename VECTOR >
void DofManager::vectorToField( VECTOR const & vector,
                                string const & srcFieldName,
                                string const & dstFieldName,
                                real64 const scalingFactor,
                                localIndex const loCompIndex,
                                localIndex const hiCompIndex ) const
{
  FieldDescription const & fieldDesc = m_fields[getFieldIndex( srcFieldName )];

  localIndex const loComp = loCompIndex;
  localIndex const hiComp = (hiCompIndex >= 0) ? hiCompIndex : fieldDesc.numComponents;
  GEOSX_ASSERT( loComp >= 0 && hiComp <= fieldDesc.numComponents && loComp < hiComp );

  if( fieldDesc.location == Location::Elem )
  {
    m_mesh->getElemManager()->forElementSubRegions( fieldDesc.regions, [&]( ElementSubRegionBase * const subRegion )
    {
      vectorToFieldImpl< FIELD_OP, POLICY >( vector,
                                             subRegion,
                                             fieldDesc.key,
                                             dstFieldName,
                                             scalingFactor,
                                             rankOffset(),
                                             loComp,
                                             hiComp );
    } );
  }
  else
  {
    vectorToFieldImpl< FIELD_OP, POLICY >( vector,
                                           getObjectManager( fieldDesc.location, m_mesh ),
                                           fieldDesc.key,
                                           dstFieldName,
                                           scalingFactor,
                                           rankOffset(),
                                           loComp,
                                           hiComp );
  }
}

// Copy values from DOFs to nodes
template< typename VECTOR >
void DofManager::copyVectorToField( VECTOR const & vector,
                                    string const & srcFieldName,
                                    string const & dstFieldName,
                                    real64 const scalingFactor,
                                    localIndex const loCompIndex,
                                    localIndex const hiCompIndex ) const
{
  vectorToField< FieldSpecificationEqual, parallelHostPolicy >( vector,
                                                                srcFieldName,
                                                                dstFieldName,
                                                                scalingFactor,
                                                                loCompIndex,
                                                                hiCompIndex );
}

// Copy values from DOFs to nodes
template< typename VECTOR >
void DofManager::addVectorToField( VECTOR const & vector,
                                   string const & srcFieldName,
                                   string const & dstFieldName,
                                   real64 const scalingFactor,
                                   localIndex const loCompIndex,
                                   localIndex const hiCompIndex ) const
{
  vectorToField< FieldSpecificationAdd, parallelHostPolicy >( vector,
                                                              srcFieldName,
                                                              dstFieldName,
                                                              scalingFactor,
                                                              loCompIndex,
                                                              hiCompIndex );
}

template< typename FIELD_OP, typename POLICY, typename VECTOR >
void DofManager::fieldToVector( VECTOR & vector,
                                string const & srcFieldName,
                                string const & dstFieldName,
                                real64 const scalingFactor,
                                localIndex const loCompIndex,
                                localIndex const hiCompIndex ) const
{
  FieldDescription const & fieldDesc = m_fields[getFieldIndex( srcFieldName )];

  localIndex const loComp = loCompIndex;
  localIndex const hiComp = (hiCompIndex >= 0) ? hiCompIndex : fieldDesc.numComponents;
  GEOSX_ASSERT( loComp >= 0 && hiComp <= fieldDesc.numComponents && loComp < hiComp );

  if( fieldDesc.location == Location::Elem )
  {
    m_mesh->getElemManager()->forElementSubRegions( fieldDesc.regions, [&]( ElementSubRegionBase const * const subRegion )
    {
      fieldToVectorImpl< FIELD_OP, POLICY >( vector,
                                             subRegion,
                                             fieldDesc.key,
                                             dstFieldName,
                                             scalingFactor,
                                             rankOffset(),
                                             loComp,
                                             hiComp );
    } );
  }
  else
  {
    fieldToVectorImpl< FIELD_OP, POLICY >( vector,
                                           getObjectManager( fieldDesc.location, m_mesh ),
                                           fieldDesc.key,
                                           dstFieldName,
                                           scalingFactor,
                                           rankOffset(),
                                           loComp,
                                           hiComp );
  }
}

// Copy values from nodes to DOFs
template< typename VECTOR >
void DofManager::copyFieldToVector( VECTOR & vector,
                                    string const & srcFieldName,
                                    string const & dstFieldName,
                                    real64 const scalingFactor,
                                    localIndex const loCompIndex,
                                    localIndex const hiCompIndex ) const
{
  fieldToVector< FieldSpecificationEqual, parallelHostPolicy >( vector,
                                                                srcFieldName,
                                                                dstFieldName,
                                                                scalingFactor,
                                                                loCompIndex,
                                                                hiCompIndex );
}

// Copy values from nodes to DOFs
template< typename VECTOR >
void DofManager::addFieldToVector( VECTOR & vector,
                                   string const & srcFieldName,
                                   string const & dstFieldName,
                                   real64 const scalingFactor,
                                   localIndex const loCompIndex,
                                   localIndex const hiCompIndex ) const
{
  fieldToVector< FieldSpecificationAdd, parallelHostPolicy >( vector,
                                                              srcFieldName,
                                                              dstFieldName,
                                                              scalingFactor,
                                                              loCompIndex,
                                                              hiCompIndex );
}

// Just an interface to allow only three parameters
void DofManager::addCoupling( string const & rowFieldName,
                              string const & colFieldName,
                              Connectivity const connectivity )
{
  addCoupling( rowFieldName, colFieldName, connectivity, string_array(), true );
}

// Just another interface to allow four parameters (no symmetry)
void DofManager::addCoupling( string const & rowFieldName,
                              string const & colFieldName,
                              Connectivity const connectivity,
                              string_array const & regions = string_array() )
{
  addCoupling( rowFieldName, colFieldName, connectivity, regions, true );
}

// Just another interface to allow four parameters (no regions)
void DofManager::addCoupling( string const & rowFieldName,
                              string const & colFieldName,
                              Connectivity const connectivity,
                              bool const symmetric )
{
  addCoupling( rowFieldName, colFieldName, connectivity, string_array(), symmetric );
}

// The real function, allowing the creation of coupling blocks
void DofManager::addCoupling( string const & rowFieldName,
                              string const & colFieldName,
                              Connectivity const connectivity,
                              string_array const & regions,
                              bool const symmetric )
{
  localIndex const rowFieldIndex = getFieldIndex( rowFieldName );
  localIndex const colFieldIndex = getFieldIndex( colFieldName );

  // Check if already defined
  if( m_connectivity[rowFieldIndex][colFieldIndex] != Connectivity::None )
  {
    GEOSX_ERROR( "addCoupling: coupling already defined with another connectivity" );
    return;
  }

  // get row/col field regions
  string_array const & rowRegions = m_fields[rowFieldIndex].regions;
  string_array const & colRegions = m_fields[colFieldIndex].regions;
  string_array       & regionList = m_couplingRegions[rowFieldIndex][colFieldIndex];

  if( regions.empty() )
  {
    // Populate with regions common between two fields
    regionList.resize( std::min( rowRegions.size(), colRegions.size() ) );
    string_array::iterator it = std::set_intersection( rowRegions.begin(), rowRegions.end(),
                                                       colRegions.begin(), colRegions.end(),
                                                       regionList.begin() );
    regionList.resize( std::distance( regionList.begin(), it ) );
  }
  else
  {
    // Sort alphabetically and remove possible duplicates in user input
    regionList = regions;
    std::sort( regionList.begin(), regionList.end() );
    regionList.resize( std::distance( regionList.begin(), std::unique( regionList.begin(), regionList.end() ) ) );

    // Check that both fields exist on all regions in the list
    for( string const & regionName : regionList )
    {
      GEOSX_ERROR_IF( std::find( rowRegions.begin(), rowRegions.end(), regionName ) == rowRegions.end(),
                     "Region '" << regionName << "' does not belong to the domain of field '" << rowFieldName << "'" );
      GEOSX_ERROR_IF( std::find( colRegions.begin(), colRegions.end(), regionName ) == colRegions.end(),
                     "Region '" << regionName << "' does not belong to the domain of field '" << colFieldName << "'" );
    }
  }

  // save field's connectivity type (rowField to colField)
  m_connectivity[rowFieldIndex][colFieldIndex] = connectivity;

  if( connectivity == Connectivity::None && rowFieldIndex == colFieldIndex )
  {
    m_connectivity[rowFieldIndex][colFieldIndex] = static_cast<Connectivity>( m_fields[rowFieldIndex].location );
  }

  // Set connectivity with active symmetry flag
  if( symmetric && colFieldIndex != rowFieldIndex )
  {
    m_connectivity[colFieldIndex][rowFieldIndex] = connectivity;
    m_couplingRegions[colFieldIndex][rowFieldIndex] = regionList;
  }
}

void DofManager::reorderByRank()
{
  if( m_reordered || m_fields.size() < 2 )
  {
    m_reordered = true;
    return;
  }

  // update field offsets to account for renumbering
  globalIndex dofOffset = rankOffset();
  for( FieldDescription & field : m_fields )
  {
    field.globalOffset = dofOffset;
    dofOffset += field.numLocalDof;
  }

  std::map< string, string_array > fieldToSync;

  // adjust index arrays for owned locations
  for( FieldDescription const & field : m_fields )
  {
    globalIndex const adjustment = field.globalOffset - field.rankOffset;

    LocationSwitch( field.location, [&]( auto const loc )
    {
      Location constexpr LOC = decltype(loc)::value;
      using ArrayHelper = IndexArrayHelper< globalIndex, LOC >;

      typename ArrayHelper::Accessor indexArray = ArrayHelper::get( m_mesh, field.key );

      forMeshLocation< LOC, false >( m_mesh, field.regions, [&]( auto const locIdx )
      {
        ArrayHelper::reference( indexArray, locIdx ) += adjustment;
      } );

      fieldToSync[MeshHelper< LOC >::syncObjName].push_back( field.key );
    } );
<<<<<<< HEAD

    removeIndexArray( fieldConn );
  } );


  // Sort the entries lexicographically and remove duplicates (if any)
  sort( entries.begin(), entries.end() );
  entries.resize( std::unique( entries.begin(), entries.end() ) - entries.begin() );

  LocalSparsityPattern<globalIndex, real64> localPattern;
  vectorOfPairsToCSR( entries, localPattern );
  localIndex const entriesPerRow = (numLocalConns > 0 ) ? (entries.size() / numLocalConns ) : 0;
  connLocPattern.createWithLocalSize( numLocalConns, fieldDesc.numLocalRows, entriesPerRow, MPI_COMM_GEOSX );

  for( localIndex i = 0; i < localPattern.rowNumbers.size(); ++i )
  {
    connLocPattern.insert( localPattern.rowNumbers[i],
                           localPattern.colIndices[i],
                           localPattern.nnzEntries[i],
                           localPattern.colIndices.sizeOfArray( i ) );
  }
  connLocPattern.close();
}

void DofManager::close()
{
  if( m_fields.size() > 1 )
  {
    // count total number of DoFs on lower ranks
    globalIndex dofOffset = 0;
    for( FieldDescription const & field : m_fields )
    {
      dofOffset += field.firstLocalRow;
    }

    // update field offsets to account for renumbering
    for( FieldDescription & field : m_fields )
    {
      field.fieldOffset = dofOffset;
      dofOffset += field.numLocalRows;
    }

    std::map< string, string_array > fieldNames;

    // adjust index arrays for owned locations
    for( FieldDescription const & field : m_fields )
    {
      globalIndex const adjustment = field.fieldOffset - field.firstLocalRow;

      LocationSwitch( field.location, [&]( auto const loc )
      {
        Location constexpr LOC = decltype(loc)::value;
        using ArrayHelper = IndexArrayHelper< globalIndex, LOC >;

        typename ArrayHelper::Accessor indexArray = ArrayHelper::get( m_mesh, field );

        forMeshLocation< LOC >( m_mesh, field.regionNames,
                                [&]( auto const locIdx,
                                     auto const,
                                     localIndex const )
        {
          ArrayHelper::reference( indexArray, locIdx ) += adjustment;
        } );

        fieldNames[MeshHelper< LOC >::syncObjName].push_back( field.key );
      } );
    }

    // synchronize index arrays for all fields across ranks
    CommunicationTools::
    SynchronizeFields( fieldNames, m_mesh,
                       m_domain->getReference< array1d<NeighborCommunicator > >( m_domain->viewKeys.neighbors ) );
=======
>>>>>>> e396e9da
  }

  // synchronize index arrays for all fields across ranks
  CommunicationTools::
  SynchronizeFields( fieldToSync, m_mesh,
                     m_domain->getReference< array1d< NeighborCommunicator > >( m_domain->viewKeys.neighbors ) );

  m_reordered = true;
}

// Print the coupling table on screen
void DofManager::printFieldInfo( std::ostream & os ) const
{
  if( MpiWrapper::Comm_rank( MPI_COMM_GEOSX ) == 0 )
  {
    localIndex numFields = m_fields.size();

    os << "Fields:" << std::endl;
    os << " # | " << std::setw(20) << "name" << " | " << "comp" << " | " << "N global DOF" << std::endl;
    os << "---+----------------------+------+-------------" << std::endl;
    for( localIndex i = 0; i < numFields; ++i )
    {
      FieldDescription const & f = m_fields[i];
      os << ' ' << i << " | "
         << std::setw(20) << f.name << " | "
         << std::setw(4) << f.numComponents << " | "
         << std::setw(12) << f.numGlobalDof << std::endl;
    }
    os << "---+----------------------+------+-------------" << std::endl;

    os << std::endl << "Connectivity:" << std::endl;
    for( localIndex i = 0; i < numFields; ++i )
    {
      for( localIndex j = 0; j < numFields; ++j )
      {
        switch( m_connectivity[i][j] )
        {
          case Connectivity::Elem:
            os << " E ";
            break;
          case Connectivity::Face:
            os << " F ";
            break;
          case Connectivity::Edge:
            os << " G ";
            break;
          case Connectivity::Node:
            os << " N ";
            break;
          case Connectivity::None:
            os << "   ";
            break;
        }
        if( j < numFields - 1 )
        {
          os << "|";
        }
      }
      os << std::endl;
      if( i < numFields - 1 )
      {
        for( localIndex j = 0; j < numFields - 1; ++j )
        {
          os << "---|";
        }
        os << "---";
      }
      os << std::endl;
    }
  }
}

#define MAKE_DOFMANAGER_METHOD_INST( LAI ) \
template void DofManager::setSparsityPattern( LAI::ParallelMatrix &, \
                                              bool const ) const; \
template void DofManager::setSparsityPattern( LAI::ParallelMatrix &, \
                                              string const &, \
                                              string const &, \
                                              bool const ) const; \
template void DofManager::copyVectorToField( LAI::ParallelVector const &, \
                                             string const &, \
                                             string const &, \
                                             real64 const, \
                                             localIndex const, \
                                             localIndex const ) const; \
template void DofManager::addVectorToField( LAI::ParallelVector const &, \
                                            string const &, \
                                            string const &, \
                                            real64 const, \
                                            localIndex const, \
                                            localIndex const ) const; \
template void DofManager::copyFieldToVector( LAI::ParallelVector &, \
                                             string const &, \
                                             string const &, \
                                             real64 const, \
                                             localIndex const, \
                                             localIndex const ) const; \
template void DofManager::addFieldToVector( LAI::ParallelVector &, \
                                            string const &, \
                                            string const &, \
                                            real64 const, \
                                            localIndex const, \
                                            localIndex const ) const;

#ifdef GEOSX_USE_TRILINOS
MAKE_DOFMANAGER_METHOD_INST( TrilinosInterface )
#endif

#ifdef GEOSX_USE_HYPRE
//MAKE_DOFMANAGER_METHOD_INST( HypreInterface )
#endif

#ifdef GEOSX_USE_PETSC
MAKE_DOFMANAGER_METHOD_INST( PetscInterface )
#endif

} // namespace geosx<|MERGE_RESOLUTION|>--- conflicted
+++ resolved
@@ -451,11 +451,6 @@
   LocationSwitch( rowField.location, conn, [&]( auto const locType,
                                                 auto const connType )
   {
-<<<<<<< HEAD
-    // Diagonal block
-    ParallelMatrix const * const connLocPattDistr = m_sparsityPattern( rowFieldIndex, rowFieldIndex ).first.get();
-    connLocPattDistr->leftMultiplyTranspose( *connLocPattDistr, pattern, closePattern );
-=======
     Location constexpr LOC  = decltype(locType)::value;
     Location constexpr CONN = decltype(connType)::value;
 
@@ -472,7 +467,6 @@
   {
     connLocCol = connLocRow; // TODO avoid copying
     maxDofCol = maxDofRow;
->>>>>>> e396e9da
   }
   else
   {
@@ -927,81 +921,6 @@
 
       fieldToSync[MeshHelper< LOC >::syncObjName].push_back( field.key );
     } );
-<<<<<<< HEAD
-
-    removeIndexArray( fieldConn );
-  } );
-
-
-  // Sort the entries lexicographically and remove duplicates (if any)
-  sort( entries.begin(), entries.end() );
-  entries.resize( std::unique( entries.begin(), entries.end() ) - entries.begin() );
-
-  LocalSparsityPattern<globalIndex, real64> localPattern;
-  vectorOfPairsToCSR( entries, localPattern );
-  localIndex const entriesPerRow = (numLocalConns > 0 ) ? (entries.size() / numLocalConns ) : 0;
-  connLocPattern.createWithLocalSize( numLocalConns, fieldDesc.numLocalRows, entriesPerRow, MPI_COMM_GEOSX );
-
-  for( localIndex i = 0; i < localPattern.rowNumbers.size(); ++i )
-  {
-    connLocPattern.insert( localPattern.rowNumbers[i],
-                           localPattern.colIndices[i],
-                           localPattern.nnzEntries[i],
-                           localPattern.colIndices.sizeOfArray( i ) );
-  }
-  connLocPattern.close();
-}
-
-void DofManager::close()
-{
-  if( m_fields.size() > 1 )
-  {
-    // count total number of DoFs on lower ranks
-    globalIndex dofOffset = 0;
-    for( FieldDescription const & field : m_fields )
-    {
-      dofOffset += field.firstLocalRow;
-    }
-
-    // update field offsets to account for renumbering
-    for( FieldDescription & field : m_fields )
-    {
-      field.fieldOffset = dofOffset;
-      dofOffset += field.numLocalRows;
-    }
-
-    std::map< string, string_array > fieldNames;
-
-    // adjust index arrays for owned locations
-    for( FieldDescription const & field : m_fields )
-    {
-      globalIndex const adjustment = field.fieldOffset - field.firstLocalRow;
-
-      LocationSwitch( field.location, [&]( auto const loc )
-      {
-        Location constexpr LOC = decltype(loc)::value;
-        using ArrayHelper = IndexArrayHelper< globalIndex, LOC >;
-
-        typename ArrayHelper::Accessor indexArray = ArrayHelper::get( m_mesh, field );
-
-        forMeshLocation< LOC >( m_mesh, field.regionNames,
-                                [&]( auto const locIdx,
-                                     auto const,
-                                     localIndex const )
-        {
-          ArrayHelper::reference( indexArray, locIdx ) += adjustment;
-        } );
-
-        fieldNames[MeshHelper< LOC >::syncObjName].push_back( field.key );
-      } );
-    }
-
-    // synchronize index arrays for all fields across ranks
-    CommunicationTools::
-    SynchronizeFields( fieldNames, m_mesh,
-                       m_domain->getReference< array1d<NeighborCommunicator > >( m_domain->viewKeys.neighbors ) );
-=======
->>>>>>> e396e9da
   }
 
   // synchronize index arrays for all fields across ranks
@@ -1111,7 +1030,7 @@
 #endif
 
 #ifdef GEOSX_USE_HYPRE
-//MAKE_DOFMANAGER_METHOD_INST( HypreInterface )
+MAKE_DOFMANAGER_METHOD_INST( HypreInterface )
 #endif
 
 #ifdef GEOSX_USE_PETSC
