--- conflicted
+++ resolved
@@ -91,18 +91,6 @@
                               ParallelMatrix const & permutationMatrixLeft,
                               ParallelMatrix const & permutationMatrixRight );
 
-<<<<<<< HEAD
-/**
- * @brief Apply a separate component approximation (filter) to a matrix.
- * @tparam MATRIX the type of matrices
- * @param src         the source matrix
- * @param dst         the target (filtered) matrix
- * @param dofsPerNode number of degrees-of-freedom per node
- */
-template< typename MATRIX >
-void SeparateComponentFilter( MATRIX const & src,
-                              MATRIX & dst,
-=======
 
 void PrintPermutedVector( ParallelVector const & vector,
                           ParallelMatrix const & permuationMatrix,
@@ -121,7 +109,6 @@
 template< typename LAI >
 void SeparateComponentFilter( typename LAI::ParallelMatrix const & src,
                               typename LAI::ParallelMatrix & dst,
->>>>>>> 92b80c88
                               const localIndex dofsPerNode )
 {
   GEOSX_ERROR_IF( dofsPerNode < 2, "Function requires dofsPerNode > 1" );
