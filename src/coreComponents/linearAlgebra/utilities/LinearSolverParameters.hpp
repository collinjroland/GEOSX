/*
 * ------------------------------------------------------------------------------------------------------------
 * SPDX-License-Identifier: LGPL-2.1-only
 *
 * Copyright (c) 2018-2019 Lawrence Livermore National Security LLC
 * Copyright (c) 2018-2019 The Board of Trustees of the Leland Stanford Junior University
 * Copyright (c) 2018-2019 Total, S.A
 * Copyright (c) 2019-     GEOSX Contributors
 * All right reserved
 *
 * See top level LICENSE, COPYRIGHT, CONTRIBUTORS, NOTICE, and ACKNOWLEDGEMENTS files for details.
 * ------------------------------------------------------------------------------------------------------------
 */

/**
 * @file LinearSolverParameters.hpp
 */

#ifndef GEOSX_LINEARALGEBRA_UTILITIES_LINEARSOLVERPARAMETERS_HPP_
#define GEOSX_LINEARALGEBRA_UTILITIES_LINEARSOLVERPARAMETERS_HPP_

#include "dataRepository/Group.hpp"

namespace geosx
{

/**
<<<<<<< HEAD
 * @brief Set of parameters for a linear sovler or preconditioner.
 *
 * This class holds a simple tree of linear solver options.
 * They are set to default values, but can be overwritten as needed.
=======
 * @brief Storage for linear solver parameters
 *
 * This class holds a simple tree of linear solver options.  They are set to
 * default values, but can be overwritten as needed.
>>>>>>> 92b80c88
 */
class LinearSolverParameters
{
public:

  integer logLevel = 0;                ///< Output level [0=none, 1=basic, 2=everything]
  string solverType = "direct";        ///< Solver type [direct, cg, gmres, bicgstab, preconditioner]
  string preconditionerType = "iluk";  ///< Preconditioner type [none, iluk, ilut, amg, mgr, block]
  integer dofsPerNode = 1;             ///< Dofs per node (or support location) for non-scalar problems

  /// Krylov-method parameters
  struct Krylov
  {
<<<<<<< HEAD
    real64 tolerance = 1e-6;      //!< Iterative solver relative residual tolerance
    integer maxIterations = 200;  //!< Maximum overall number of iterations
    integer maxRestart = 200;     //!< Maximum number of restarts (for GMRES)
    bool useAdaptiveTol = false;  //!< Whether to use an adaptive linear tolerance scheme
  }
  krylov;                         //!< Iterative (Krylov subspace) solver parameters
=======
    real64 relTolerance = 1e-6;          ///< Relative convergence tolerance for iterative solvers
    integer maxIterations = 200;      ///< Max iterations before declaring convergence failure
    integer maxRestart = 200;         ///< Max number of vectors in Krylov basis before restarting
    integer useAdaptiveTol = false;   ///< Use Eisenstat-Walker adaptive tolerance
    real64 weakestTol = 1e-3;         ///< Weakest allowed tolerance when using adaptive method
  }
  krylov;                             ///< Krylov-method parameter struct
>>>>>>> 92b80c88

  /// Matrix-scaling parameters
  struct Scaling
  {
<<<<<<< HEAD
    bool useRowScaling = false;     //!< Whether to apply row scaling to the linear system
    bool useRowColScaling = false;  //!< Whether to apply column scaling to the linear system
  }
  scaling;                          //!< Linear system scaling parameters
=======
    integer useRowScaling = false;      ///< Apply row scaling
    integer useRowColScaling = false;   ///< Apply row and column scaling (not yet implemented)
  }
  scaling;                              ///< Matrix-scaling parameter struct
>>>>>>> 92b80c88

  /// Algebraic multigrid parameters
  struct AMG
  {
<<<<<<< HEAD
    integer maxLevels = 20;                 //!< Maximum number of levels in the hierarchy
    string cycleType = "V";                 //!< Multigrid cycle type
    string smootherType = "gaussSeidel";    //!< Type of smoother
    string coarseType = "direct";           //!< Type of coarse solver
    integer numSweeps = 2;                  //!< Number of smoother sweeps at each level
    bool isSymmetric = true;                //!< Whether the system matrix is symmetric
    bool separateComponents = false;        //!< Whether to use separate component matrix approximation
    string nullSpaceType = "constantModes"; //!< Type of nullspace information for AMG
=======
    integer maxLevels = 20;                  ///< Maximum number of coarsening levels
    string cycleType = "V";                  ///< AMG cycle type
    string smootherType = "gaussSeidel";     ///< Smoother type
    string coarseType = "direct";            ///< Coarse-level solver/smoother
    integer numSweeps = 2;                   ///< Number of smoother sweeps
    string preOrPostSmoothing = "both";      ///< Pre and/or post smoothing [pre,post,both]
    real64 threshold = 0.0;                  ///< Threshold for "strong connections" (for classical and
                                             ///< smoothed-aggregation AMG)
    integer isSymmetric = true;              ///< Identify if matrix is symmetric
    integer separateComponents = false;      ///< Apply a separate component filter before AMG construction
    string nullSpaceType = "constantModes";  ///< Null space type [constantModes,rigidBodyModes]
>>>>>>> 92b80c88
  }
  amg;                                      //!< Algebraic Multigrid (AMG) parameters

  /// Incomplete factorization parameters
  struct ILU
  {
<<<<<<< HEAD
    integer fill = 0;        //!< Level of fill for ILU(k)-type methods
    real64 threshold = 0.0;  //!< Thresholding value for ILUT-type methods
  }
  ilu;                       //!< Incomplete factorization parameters
=======
    integer fill = 0;        ///< Fill level
    real64 threshold = 0.0;  ///< Dropping threshold
  }
  ilu;                       ///< Incomplete factorization parameter struct
>>>>>>> 92b80c88

  /// Domain decomposition parameters
  struct DD
  {
<<<<<<< HEAD
    integer overlap = 0;  //!< Overlap level between ranks
  }
  dd;                     //!< Domain decomposition parameters
=======
    integer overlap = 0;   ///< Ghost overlap
  }
  dd;                      ///< Domain decomposition parameter struct
>>>>>>> 92b80c88

  /// Constructor.
  LinearSolverParameters() = default;

  /// Destructor.
  ~LinearSolverParameters() = default;

  /**
<<<<<<< HEAD
   * @brief Compute Einsenstat-Walker adaptive tolerance
   * @param newNewtonNorm current iteration residual norm
   * @param oldNewtonNorm previous iteration residual norm
   * @return linear solver tolerance for the next Newton iteration
   */
  static real64 eisenstatWalker( real64 const newNewtonNorm, real64 const oldNewtonNorm )
=======
   * @brief Eisenstat-Walker adaptive tolerance
   *
   * This method enables an inexact-Newton method is which the linear solver
   * tolerance is chosen based on the nonlinear solver convergence behavior.
   * In early Newton iterations, the search direction is usually imprecise, and
   * therefore a weak linear convergence tolerance can be chosen to minimize
   * computational cost.  As the search gets closer to the true solution, however,
   * more stringent linear tolerances are necessary to maintain quadratic convergence
   * behavior.
   *
   * The user can set the weakest tolerance allowed, with a default of 1e-3.
   * Even weaker values (e.g. 1e-2,1e-1) can be used for further speedup, but may
   * occasionally cause convergence problems.  Use this parameter with caution.  The
   * most stringent tolerance is hardcoded to 1e-8, which is sufficient for
   * most problems.
   *
   * See Eisenstat, S.C. and Walker, H.F., 1996. Choosing the forcing terms in an
   * inexact Newton method. SIAM Journal on Scientific Computing, 17(1), pp.16-32.
   *
   * @param newNewtonNorm Residual norm at current iteration
   * @param oldNewtonNorm Residual norm at previous iteration
   * @param weakestTol Weakest tolerance allowed (default 1e-3).
   * @return Adaptive tolerance recommendation
   */
  static real64 eisenstatWalker( real64 const newNewtonNorm,
                                 real64 const oldNewtonNorm,
                                 real64 const weakestTol )
>>>>>>> 92b80c88
  {
    real64 const strongestTol = 1e-8;
    real64 const exponent = 2.0;
    real64 const gamma = 0.9;

    real64 normRatio = newNewtonNorm / oldNewtonNorm;
    if( normRatio > 1 ) normRatio = 1;

    real64 newKrylovTol = gamma*std::pow( normRatio, exponent );
    real64 altKrylovTol = gamma*std::pow( oldNewtonNorm, exponent );

    real64 krylovTol = std::max( newKrylovTol, altKrylovTol );
    krylovTol = std::min( krylovTol, weakestTol );
    krylovTol = std::max( krylovTol, strongestTol );

    return krylovTol;
  };
};

/**
 * @brief Linear solver parameters with Group capabilities
 *
 * This class is a derived version of LinearSolverParameters with
 * dataRepository::Group capabilities to allow for XML input.
 *
 * Developer note: This class exposes LAI solver settings to external users.
 * As a general philosophy, only a subset of frequently tuned parameters should
 * be exposed.  Many advanced parameters can be set by the PhysicsSolver itself
 * since it has knowledge of the underlying problem (e.g. isSymmetric = true,
 * dofsPerNode = 3, etc.).  While we want to enable power users to tune the
 * solvers, most users prefer a short list of options with good default settings
 */
class LinearSolverParametersGroup : public LinearSolverParameters, public dataRepository::Group
{
public:

  LinearSolverParametersGroup() = delete;

  /// Constructor
  LinearSolverParametersGroup( std::string const & name, Group * const parent );

  /// Copy constructor
  LinearSolverParametersGroup( LinearSolverParametersGroup && ) = default;

  /// Destructor
  virtual ~LinearSolverParametersGroup() override = default;

  /// Catalog name
  static string CatalogName() { return "LinearSolverParameters"; }

  /// Postprocessing of input
  virtual void PostProcessInput() override;

  /// Keys appearing in XML
  struct viewKeysStruct
  {
    static constexpr auto solverTypeString         = "solverType";         ///< Solver type key
    static constexpr auto preconditionerTypeString = "preconditionerType"; ///< Preconditioner type key

    static constexpr auto krylovMaxIterString     = "krylovMaxIter";     ///< Krylov max iterations key
    static constexpr auto krylovTolString         = "krylovTol";         ///< Krylov tolerance key
    static constexpr auto krylovAdaptiveTolString = "krylovAdaptiveTol"; ///< Krylov adaptive tolerance key
    static constexpr auto krylovWeakTolString     = "krylovWeakestTol";  ///< Krylov weakest tolerance key

    static constexpr auto amgNumSweepsString = "amgNumSweeps";             ///< AMG number of sweeps key
    static constexpr auto amgSmootherString  = "amgSmootherType";          ///< AMG smoother type key
    static constexpr auto amgCoarseString    = "amgCoarseSolver";          ///< AMG coarse solver key
    static constexpr auto amgThresholdString = "amgThreshold";             ///< AMG threshold key

    static constexpr auto iluFillString      = "iluFill";       ///< ILU fill key
    static constexpr auto iluThresholdString = "iluThreshold";  ///< ILU threshold key
  } viewKeys;
};

} /* namespace geosx */

#endif /*GEOSX_LINEARALGEBRA_UTILITIES_LINEARSOLVERPARAMETERS_HPP_ */<|MERGE_RESOLUTION|>--- conflicted
+++ resolved
@@ -25,17 +25,10 @@
 {
 
 /**
-<<<<<<< HEAD
- * @brief Set of parameters for a linear sovler or preconditioner.
- *
- * This class holds a simple tree of linear solver options.
- * They are set to default values, but can be overwritten as needed.
-=======
  * @brief Storage for linear solver parameters
  *
  * This class holds a simple tree of linear solver options.  They are set to
  * default values, but can be overwritten as needed.
->>>>>>> 92b80c88
  */
 class LinearSolverParameters
 {
@@ -49,14 +42,6 @@
   /// Krylov-method parameters
   struct Krylov
   {
-<<<<<<< HEAD
-    real64 tolerance = 1e-6;      //!< Iterative solver relative residual tolerance
-    integer maxIterations = 200;  //!< Maximum overall number of iterations
-    integer maxRestart = 200;     //!< Maximum number of restarts (for GMRES)
-    bool useAdaptiveTol = false;  //!< Whether to use an adaptive linear tolerance scheme
-  }
-  krylov;                         //!< Iterative (Krylov subspace) solver parameters
-=======
     real64 relTolerance = 1e-6;          ///< Relative convergence tolerance for iterative solvers
     integer maxIterations = 200;      ///< Max iterations before declaring convergence failure
     integer maxRestart = 200;         ///< Max number of vectors in Krylov basis before restarting
@@ -64,36 +49,18 @@
     real64 weakestTol = 1e-3;         ///< Weakest allowed tolerance when using adaptive method
   }
   krylov;                             ///< Krylov-method parameter struct
->>>>>>> 92b80c88
 
   /// Matrix-scaling parameters
   struct Scaling
   {
-<<<<<<< HEAD
-    bool useRowScaling = false;     //!< Whether to apply row scaling to the linear system
-    bool useRowColScaling = false;  //!< Whether to apply column scaling to the linear system
-  }
-  scaling;                          //!< Linear system scaling parameters
-=======
     integer useRowScaling = false;      ///< Apply row scaling
     integer useRowColScaling = false;   ///< Apply row and column scaling (not yet implemented)
   }
   scaling;                              ///< Matrix-scaling parameter struct
->>>>>>> 92b80c88
 
   /// Algebraic multigrid parameters
   struct AMG
   {
-<<<<<<< HEAD
-    integer maxLevels = 20;                 //!< Maximum number of levels in the hierarchy
-    string cycleType = "V";                 //!< Multigrid cycle type
-    string smootherType = "gaussSeidel";    //!< Type of smoother
-    string coarseType = "direct";           //!< Type of coarse solver
-    integer numSweeps = 2;                  //!< Number of smoother sweeps at each level
-    bool isSymmetric = true;                //!< Whether the system matrix is symmetric
-    bool separateComponents = false;        //!< Whether to use separate component matrix approximation
-    string nullSpaceType = "constantModes"; //!< Type of nullspace information for AMG
-=======
     integer maxLevels = 20;                  ///< Maximum number of coarsening levels
     string cycleType = "V";                  ///< AMG cycle type
     string smootherType = "gaussSeidel";     ///< Smoother type
@@ -105,37 +72,23 @@
     integer isSymmetric = true;              ///< Identify if matrix is symmetric
     integer separateComponents = false;      ///< Apply a separate component filter before AMG construction
     string nullSpaceType = "constantModes";  ///< Null space type [constantModes,rigidBodyModes]
->>>>>>> 92b80c88
   }
   amg;                                      //!< Algebraic Multigrid (AMG) parameters
 
   /// Incomplete factorization parameters
   struct ILU
   {
-<<<<<<< HEAD
-    integer fill = 0;        //!< Level of fill for ILU(k)-type methods
-    real64 threshold = 0.0;  //!< Thresholding value for ILUT-type methods
-  }
-  ilu;                       //!< Incomplete factorization parameters
-=======
     integer fill = 0;        ///< Fill level
     real64 threshold = 0.0;  ///< Dropping threshold
   }
   ilu;                       ///< Incomplete factorization parameter struct
->>>>>>> 92b80c88
 
   /// Domain decomposition parameters
   struct DD
   {
-<<<<<<< HEAD
-    integer overlap = 0;  //!< Overlap level between ranks
-  }
-  dd;                     //!< Domain decomposition parameters
-=======
     integer overlap = 0;   ///< Ghost overlap
   }
   dd;                      ///< Domain decomposition parameter struct
->>>>>>> 92b80c88
 
   /// Constructor.
   LinearSolverParameters() = default;
@@ -144,14 +97,6 @@
   ~LinearSolverParameters() = default;
 
   /**
-<<<<<<< HEAD
-   * @brief Compute Einsenstat-Walker adaptive tolerance
-   * @param newNewtonNorm current iteration residual norm
-   * @param oldNewtonNorm previous iteration residual norm
-   * @return linear solver tolerance for the next Newton iteration
-   */
-  static real64 eisenstatWalker( real64 const newNewtonNorm, real64 const oldNewtonNorm )
-=======
    * @brief Eisenstat-Walker adaptive tolerance
    *
    * This method enables an inexact-Newton method is which the linear solver
@@ -179,7 +124,6 @@
   static real64 eisenstatWalker( real64 const newNewtonNorm,
                                  real64 const oldNewtonNorm,
                                  real64 const weakestTol )
->>>>>>> 92b80c88
   {
     real64 const strongestTol = 1e-8;
     real64 const exponent = 2.0;
