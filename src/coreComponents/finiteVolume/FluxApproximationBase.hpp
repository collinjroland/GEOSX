/*
 * ------------------------------------------------------------------------------------------------------------
 * SPDX-License-Identifier: LGPL-2.1-only
 *
 * Copyright (c) 2018-2019 Lawrence Livermore National Security LLC
 * Copyright (c) 2018-2019 The Board of Trustees of the Leland Stanford Junior University
 * Copyright (c) 2018-2019 Total, S.A
 * Copyright (c) 2019-     GEOSX Contributors
 * All right reserved
 *
 * See top level LICENSE, COPYRIGHT, CONTRIBUTORS, NOTICE, and ACKNOWLEDGEMENTS files for details.
 * ------------------------------------------------------------------------------------------------------------
 */

/**
 * @file FluxApproximationBase.hpp
 *
 */

#ifndef GEOSX_FINITEVOLUME_FLUXAPPROXIMATIONBASE_HPP_
#define GEOSX_FINITEVOLUME_FLUXAPPROXIMATIONBASE_HPP_

#include "dataRepository/Group.hpp"
#include "finiteVolume/FluxStencil.hpp"
#include "CellElementStencilTPFA.hpp"
#include "FaceElementStencil.hpp"
#include "managers/DomainPartition.hpp"

namespace geosx
{

/**
 * @struct CellDescriptor
 * @brief A structure containing a single cell (element) identifier triplet.
 */
struct CellDescriptor
{
  /// region index
  localIndex region;
  /// subregion index
  localIndex subRegion;
  /// cell index
  localIndex index;

  /**
   * @brief Comparison operator between two CellDescriptors.
   * @param[in] other the CellDescriptor to compare with
   * @return true if they represent the same mesh element
   */
  bool operator==( CellDescriptor const & other )
  {
    return( region==other.region && subRegion==other.subRegion && index==other.index );
  }
};

/**
 * @struct PointDescriptor
 * @brief A structure describing an arbitrary point participating in a stencil.
 *
 * Nodal and face center points are identified by local mesh index.
 * Cell center points are identified by a triplet <region,subregion,index>.
 *
 * The sad reality is, a boundary flux MPFA stencil may be comprised of a mix of
 * cell and face centroids, so we have to discriminate between them at runtime
 */
struct PointDescriptor
{
  /// Enum to classify the variable location
  enum class Tag { CELL, FACE, NODE };

  /// The tag
  Tag tag;

  /// union to characterize a PointDescriptor
  union
  {
    /// node index
    localIndex nodeIndex;
    /// face index
    localIndex faceIndex;
    /// CellDescriptor index
    CellDescriptor cellIndex;
  };
};

/**
 * @class FluxApproximationBase
 *
 * Base class for various flux approximation classes.
 * Stores the main and boundary stencils, construction is implemented in derived classes.
 * Main stencil is the one for cell-to-cell fluxes.
 * Boundary stencils are for Dirichlet boundary conditions
 */
class FluxApproximationBase : public dataRepository::Group
{
public:

  /// Alias for CatalogInterface, necessary declarations for factory instantiation of derived classes
  using CatalogInterface = dataRepository::CatalogInterface< FluxApproximationBase, string const &, Group * const >;
  /**
   * @brief Return the data type in the data repository.
   * @return the data type in the data repository
   */
  static typename CatalogInterface::CatalogType & GetCatalog();

  /// Alias for stored stencil types
  using BoundaryStencil = FluxStencil< PointDescriptor, real64 >;

  FluxApproximationBase() = delete;

  /**
   * @brief Constructor.
   * @param name the name of the FluxApproximationBase in the data repository
   * @param parent the parent group of this group.
   */
  FluxApproximationBase( string const & name, dataRepository::Group * const parent );

  /**
   * @brief Return a boundary stencil by face set name.
   * @param[in] setName the face set name
   * @return the boundary stencil by face set name
   */
  BoundaryStencil const & getBoundaryStencil( string const & setName ) const;

  /**
   * @copydoc getBoundaryStencil( string const & ) const
   */
  BoundaryStencil & getBoundaryStencil( string const & setName );

  /**
   * @brief Check if a stencil exists.
   * @param[in] setName the face set name
   * @return true if a stencil exists
   */
  bool hasBoundaryStencil( string const & setName ) const;

  /**
   * @brief Call a user-provided function for each stencil.
   * @tparam LAMBDA The type of lambda function passed into the parameter list.
   * @param[in] lambda The LAMBDA function
   */
  template< typename LAMBDA >
  void forAllStencils( LAMBDA && lambda ) const;

  /**
   * @brief Call a user-provided function for the each stencil according to the provided TYPE.
   * @tparam TYPE The type to be passed to forWrappers
   * @tparam TYPES Other types to be passed to forWrappers
   * @tparam LAMBDA The type of lambda function passed into the parameter list.
   * @param[in] lambda The LAMBDA function
   */
  template< typename TYPE, typename ... TYPES, typename LAMBDA >
  void forStencils( LAMBDA && lambda ) const;

  /**
   * @brief Call a user-provided function for each boundary stencil.
   * @tparam LAMBDA The type of lambda function passed into the parameter list.
   * @param[in] lambda The LAMBDA function
   */
  template< typename LAMBDA >
  void forBoundaryStencils( LAMBDA && lambda ) const;

  /**
   * @brief Triggers computation of the stencil, implemented in derived classes.
   * @param[in,out] domain The domain on which to perform the stencil computation
   */
  void compute( DomainPartition & domain );

  /**
   * @brief Add a new fracture stencil.
   * @param[in,out] domain The domain on which to add the fracture stencil
   * @param[in] faceElementRegionName the face element region name
   * @param[in] initFlag if true initialize physical fields, like pressure
   */
  virtual void addToFractureStencil( DomainPartition & domain,
                                     string const & faceElementRegionName,
                                     bool const initFlag )
  {
    GEOSX_UNUSED_VAR( domain );
    GEOSX_UNUSED_VAR( faceElementRegionName );
    GEOSX_UNUSED_VAR( initFlag );
  }

<<<<<<< HEAD
  virtual void addEDFracToFractureStencil( DomainPartition & GEOSX_UNUSED_PARAM( domain ),
                                           string const & GEOSX_UNUSED_PARAM( embeddedSurfaceRegionName ) ) {}



=======
  /**
   * @brief View keys.
   */
>>>>>>> 326d2ea0
  struct viewKeyStruct
  {
    /// The key for fieldName
    static constexpr auto fieldNameString             = "fieldName";
    /// The key for boundaryFieldName
    static constexpr auto boundaryFieldNameString     = "boundaryFieldName";
    /// The key for coefficientName
    static constexpr auto coeffNameString             = "coefficientName";
    /// The key for targetRegions
    static constexpr auto targetRegionsString         = "targetRegions";
    /// The key for areaRelTol
    static constexpr auto areaRelativeToleranceString = "areaRelTol";
    /// The key for cellStencil
    static constexpr auto cellStencilString           = "cellStencil";
    /// The key for fractureStencil
    static constexpr auto fractureStencilString       = "fractureStencil";
  };

  struct groupKeyStruct
  {};

  /**
   * @brief Returns the target region name.
   * @return the target region name
   */
  string_array const & targetRegions() const { return m_targetRegions; }
  /**
   * @copydoc targetRegions() const
   */
  string_array & targetRegions()       { return m_targetRegions; }

protected:

  /**
   * @brief Called by InitializePostInitialConditions() prior to initializing sub-Groups.
   * @param[in] rootGroup A group that is passed in to the initialization functions
   *            in order to facilitate the initialization.
   */
  virtual void InitializePostInitialConditions_PreSubGroups( Group * const rootGroup ) override;

  /**
   * @brief Actual computation of the cell-to-cell stencil, to be overridden by implementations.
   * @param[in] domain the domain on which to perform the computation
   */
  virtual void computeCellStencil( DomainPartition const & domain ) = 0;

  /**
   * @brief Actual computation of the boundary stencil, to be overridden by implementations.
   * @param[in] domain the domain on which to perform the computation
   * @param[in] faceSet set of faces
   * @param[out] stencil the boundary stencil
   */
  virtual void computeBoundaryStencil( DomainPartition const & domain,
                                       SortedArrayView< localIndex const > const & faceSet,
                                       BoundaryStencil & stencil ) = 0;

  /// name of the primary solution field
  string m_fieldName;

  /// name of the boundary field (used to filter boundary conditions)
  string m_boundaryFieldName;

  /// name of the coefficient field
  string m_coeffName;

  /// names of target regions to build the stencil for
  string_array m_targetRegions;

  /// relative tolerance
  real64 m_areaRelTol;

};

template< typename LAMBDA >
void FluxApproximationBase::forAllStencils( LAMBDA && lambda ) const
{
//TODO remove dependence on CellElementStencilTPFA and FaceElementStencil
  this->forWrappers< CellElementStencilTPFA, FaceElementStencil >( [&] ( auto const & wrapper )
  {
    lambda( wrapper.reference());
  } );
}

template< typename TYPE, typename ... TYPES, typename LAMBDA >
void FluxApproximationBase::forStencils( LAMBDA && lambda ) const
{
  this->forWrappers< TYPE, TYPES... >( [&] ( auto const & wrapper )
  {
    lambda( wrapper.reference());
  } );
}


template< typename LAMBDA >
void FluxApproximationBase::forBoundaryStencils( LAMBDA && lambda ) const
{
  this->forWrappers< BoundaryStencil >( [&] ( auto const & wrapper )
  {
    lambda( wrapper.reference());
  } );
}

} // namespace geosx

#endif //GEOSX_FINITEVOLUME_FLUXAPPROXIMATIONBASE_HPP_<|MERGE_RESOLUTION|>--- conflicted
+++ resolved
@@ -181,17 +181,12 @@
     GEOSX_UNUSED_VAR( initFlag );
   }
 
-<<<<<<< HEAD
   virtual void addEDFracToFractureStencil( DomainPartition & GEOSX_UNUSED_PARAM( domain ),
                                            string const & GEOSX_UNUSED_PARAM( embeddedSurfaceRegionName ) ) {}
 
-
-
-=======
   /**
    * @brief View keys.
    */
->>>>>>> 326d2ea0
   struct viewKeyStruct
   {
     /// The key for fieldName
