/*
 * ------------------------------------------------------------------------------------------------------------
 * SPDX-License-Identifier: LGPL-2.1-only
 *
 * Copyright (c) 2018-2019 Lawrence Livermore National Security LLC
 * Copyright (c) 2018-2019 The Board of Trustees of the Leland Stanford Junior University
 * Copyright (c) 2018-2019 Total, S.A
 * Copyright (c) 2019-     GEOSX Contributors
 * All right reserved
 *
 * See top level LICENSE, COPYRIGHT, CONTRIBUTORS, NOTICE, and ACKNOWLEDGEMENTS files for details.
 * ------------------------------------------------------------------------------------------------------------
 */

/**
 * @file FaceElementSubRegion.hpp
 */

#ifndef GEOSX_MESH_FACEELEMENTSUBREGION_HPP_
#define GEOSX_MESH_FACEELEMENTSUBREGION_HPP_

#include "ElementSubRegionBase.hpp"
#include "InterObjectRelation.hpp"
#include "ToElementRelation.hpp"

namespace geosx
{

/**
 * @class FaceElementSubRegion
 *
 * The FaceElementSubRegion class contains the functionality to support the concept of Elements that are comprised of
 * a face, or a pair of faces. This class which derives from ElementSubRegionBase, has specific connectivity maps and
 * and methods to support the specific geometry of an element comprised of a reduced dimensionality face element (i.e.
 * face area and aperture = volume)
 */
class FaceElementSubRegion : public ElementSubRegionBase
{
public:

  /// Face element to nodes map type
  using NodeMapType = InterObjectRelation< array1d< array1d< localIndex > > >;

  /// Face element to edges map type
  using EdgeMapType = InterObjectRelation< array1d< array1d< localIndex > > >;

  /// Face element to faces map type
  using FaceMapType = InterObjectRelation< array2d< localIndex > >;

  /**
   * @name Static factory catalog functions
   */
  ///@{

  /**
   * @brief Get catalog name.
   * @return the catalog name
   */
  static const string CatalogName()
  { return "FaceElementSubRegion"; }

  /**
   * @brief Get catalog name.
   * @return the catalog name
   */
  virtual const string getCatalogName() const override
  {
    return FaceElementSubRegion::CatalogName();
  }

  ///@}

  /**
   * @name Constructor / Destructor
   */
  ///@{

  /**
   * @brief Constructor.
   * @param name the group name
   * @param parent the parent group
   */
  FaceElementSubRegion( string const & name,
                        dataRepository::Group * const parent );

  virtual ~FaceElementSubRegion() override;

  ///@}

  /**
   * @name Geometry computation / Connectivity
   */
  ///@{

  virtual void CalculateElementGeometricQuantities( NodeManager const & nodeManager,
                                                    FaceManager const & faceManager ) override;
  /**
   * @brief Function to compute the geometric quantities of a specific face element.
   * @param index index of the face element
   * @param faceArea surface area of the face
   */
  void CalculateElementGeometricQuantities( localIndex const index,
                                            arrayView1d< real64 const > const & faceArea );

  virtual localIndex PackUpDownMapsSize( arrayView1d< localIndex const > const & packList ) const override;

  virtual localIndex PackUpDownMaps( buffer_unit_type * & buffer,
                                     arrayView1d< localIndex const > const & packList ) const override;

  virtual localIndex UnpackUpDownMaps( buffer_unit_type const * & buffer,
                                       localIndex_array & packList,
                                       bool const overwriteUpMaps,
                                       bool const overwriteDownMaps ) override;

  virtual void FixUpDownMaps( bool const clearIfUnmapped ) override;

  virtual void ViewPackingExclusionList( SortedArray< localIndex > & exclusionList ) const override;

  ///@}

  /**
   * @brief Function to set the ghostRank for a list of FaceElements and set them to the value of their bounding faces.
   * @param faceManager The face manager group
   * @param indices The list of indices to set value of ghostRank
   */
  void inheritGhostRankFromParentFace( FaceManager const * const faceManager,
                                       std::set< localIndex > const & indices );

  /**
   * @brief Struct containing the keys to all face element views.
   * @struct viewKeyStruct
   */
  struct viewKeyStruct : ElementSubRegionBase::viewKeyStruct
  {
    /// String key for the derivatives of the shape functions with respect to the reference configuration
    static constexpr auto dNdXString = "dNdX";

    /// String key for the derivative of the jacobian.
    static constexpr auto detJString = "detJ";

    static constexpr auto elementApertureString        = "elementAperture";

    /// Face element area string.
    static constexpr auto elementAreaString            = "elementArea";

    /// Face element to cell regions map string.
    static constexpr auto faceElementsToCellRegionsString    = "fractureElementsToCellRegions";

    /// Face element to cell subregions map string.
    static constexpr auto faceElementsToCellSubRegionsString    = "fractureElementsToCellSubRegions";

    /// Face element to cell indices map string.
    static constexpr auto faceElementsToCellIndexString    = "fractureElementsToCellIndices";

    /// Mass creation string.
    constexpr static auto creationMassString = "creationMass";

    static constexpr auto elementDefaultConductivityString = "elementDefaultConductivity";

#if GEOSX_USE_SEPARATION_COEFFICIENT

    /// Separation coefficient string.
    constexpr static auto separationCoeffString = "separationCoeff";

    /// dSepCoeffdAper string.
    constexpr static auto dSeparationCoeffdAperString = "dSeparationCoeffdAper";
#endif

  };

  virtual void setupRelatedObjectsInRelations( MeshLevel const * const mesh ) override;


  /**
   * @name Relation getters
   * @brief Getter functions for the various inter-object relations
   */
  ///@{

  /**
   * @brief Get the face element to nodes map.
   * @return the face element to node map
   */
  NodeMapType const & nodeList() const
  {
    return m_toNodesRelation;
  }

  /**
   * @copydoc nodeList() const
   */
  NodeMapType & nodeList()
  {
    return m_toNodesRelation;
  }

  /**
   * @brief Get the face element to edges map.
   * @return The face element to edge map
   */
  EdgeMapType const & edgeList() const
  {
    return m_toEdgesRelation;
  }

  /**
   * @copydoc edgeList() const
   */
  EdgeMapType & edgeList()
  {
    return m_toEdgesRelation;
  }

  /**
   * @brief Get the face element to faces map.
   * @return the face element to edges map
   */
  FaceMapType const & faceList() const
  {
    return m_toFacesRelation;
  }

  /**
   * @copydoc faceList() const
   */
  FaceMapType & faceList()
  {
    return m_toFacesRelation;
  }
  ///@}


  /**
   * @name Properties Getters
   * @brief Getters to face element properties.
   */
  ///@{

  /**
   * @brief Get the number of nodes per face element
   * @return the number of nodes per face element
   */
  //virtual localIndex numNodesPerElement( localIndex const k ) const override { return m_toNodesRelation[k].size(); }

  /**
   * @brief Get face element aperture.
   * @return the aperture of the face elements
   */
  arrayView1d< real64 > const & getElementAperture()       { return m_elementAperture; }

  /**
   * @copydoc getElementAperture()
   */
  arrayView1d< real64 const > const & getElementAperture() const { return m_elementAperture; }

  /**
   * @brief Get face element surface area.
   * @return the surface area of the face element
   */
  arrayView1d< real64 > const & getElementArea()       { return m_elementArea; }

  /**
   * @copydoc getElementArea()
   */
  arrayView1d< real64 const > const & getElementArea() const { return m_elementArea; }

<<<<<<< HEAD
  arrayView3d< real64 > const & getElementRotationMatrix()       { return m_elementRotationMatrix; }
  arrayView3d< real64 const > const & getElementRotationMatrix() const { return m_elementRotationMatrix; }

  arrayView1d< real64 > const & getElementDefaultConductivity()       { return m_elementDefaultConductivity; }
  arrayView1d< real64 const > const & getElementDefaultConductivity() const { return m_elementDefaultConductivity; }

=======
>>>>>>> c4c46ac6
#ifdef GEOSX_USE_SEPARATION_COEFFICIENT
  /**
   * @brief Get separation coefficient.
   * @return the separation coefficient
   */
  arrayView1d< real64 > const & getSeparationCoefficient()       { return m_separationCoefficient; }
  /**
   * @copydoc getSeparationCoefficient()
   */
  arrayView1d< real64 const > const & getSeparationCoefficient() const { return m_separationCoefficient; }
#endif

  ///@}

  /// Unmapped face elements to nodes map
  map< localIndex, array1d< globalIndex > > m_unmappedGlobalIndicesInToNodes;

  /// Unmapped face elements to edges map
  map< localIndex, array1d< globalIndex > > m_unmappedGlobalIndicesInToEdges;

  /// Unmapped face elements to faces map
  map< localIndex, array1d< globalIndex > > m_unmappedGlobalIndicesInToFaces;

  /// Map between the face elements and the cells
  FixedToManyElementRelation m_faceElementsToCells;

  /// List of the new face elements that have been generated
  SortedArray< localIndex > m_newFaceElements;

  /**
   * @brief @return The array of shape function derivatives.
   */
  array4d< real64 > & dNdX()
  { return m_dNdX; }

  /**
   * @brief @return The array of shape function derivatives.
   */
  arrayView4d< real64 const > const & dNdX() const
  { return m_dNdX.toViewConst(); }

  /**
   * @brief @return The array of jacobian determinantes.
   */
  array2d< real64 > & detJ()
  { return m_detJ; }

  /**
   * @brief @return The array of jacobian determinantes.
   */
  arrayView2d< real64 const > const & detJ() const
  { return m_detJ.toViewConst(); }

private:

  /**
   * @brief Pack element-to-node and element-to-face maps
   * @tparam the flag for the bufferOps::Pack function
   * @param buffer the buffer used in the bufferOps::Pack function
   * @param packList the packList used in the bufferOps::Pack function
   * @return the pack size
   */
  template< bool DOPACK >
  localIndex PackUpDownMapsPrivate( buffer_unit_type * & buffer,
                                    arrayView1d< localIndex const > const & packList ) const;

  /// The array of shape function derivaties.
  array4d< real64 > m_dNdX;

  /// The array of jacobian determinantes.
  array2d< real64 > m_detJ;

  /// Element-to-node relation
  NodeMapType m_toNodesRelation;

  /// Element-to-edge relation
  EdgeMapType m_toEdgesRelation;

  /// Element-to-face relation
  FaceMapType m_toFacesRelation;

  /// Member level field for the element center
  array1d< real64 > m_elementAperture;

  /// Member level field for the element center
  array1d< real64 > m_elementArea;

<<<<<<< HEAD
  /// The member level field for the element rotation matrix
  array3d< real64 > m_elementRotationMatrix;

  /// The member level field for the default conductivity
  array1d< real64 > m_elementDefaultConductivity;

=======
>>>>>>> c4c46ac6
#ifdef GEOSX_USE_SEPARATION_COEFFICIENT
  /// Separation coefficient
  array1d< real64 > m_separationCoefficient;
#endif

};

} /* namespace geosx */

#endif /* GEOSX_MESH_FACEELEMENTSUBREGION_HPP_ */<|MERGE_RESOLUTION|>--- conflicted
+++ resolved
@@ -264,15 +264,9 @@
    */
   arrayView1d< real64 const > const & getElementArea() const { return m_elementArea; }
 
-<<<<<<< HEAD
-  arrayView3d< real64 > const & getElementRotationMatrix()       { return m_elementRotationMatrix; }
-  arrayView3d< real64 const > const & getElementRotationMatrix() const { return m_elementRotationMatrix; }
-
   arrayView1d< real64 > const & getElementDefaultConductivity()       { return m_elementDefaultConductivity; }
   arrayView1d< real64 const > const & getElementDefaultConductivity() const { return m_elementDefaultConductivity; }
 
-=======
->>>>>>> c4c46ac6
 #ifdef GEOSX_USE_SEPARATION_COEFFICIENT
   /**
    * @brief Get separation coefficient.
@@ -360,15 +354,9 @@
   /// Member level field for the element center
   array1d< real64 > m_elementArea;
 
-<<<<<<< HEAD
-  /// The member level field for the element rotation matrix
-  array3d< real64 > m_elementRotationMatrix;
-
   /// The member level field for the default conductivity
   array1d< real64 > m_elementDefaultConductivity;
 
-=======
->>>>>>> c4c46ac6
 #ifdef GEOSX_USE_SEPARATION_COEFFICIENT
   /// Separation coefficient
   array1d< real64 > m_separationCoefficient;
