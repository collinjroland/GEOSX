/*
 * ------------------------------------------------------------------------------------------------------------
 * SPDX-License-Identifier: LGPL-2.1-only
 *
 * Copyright (c) 2018-2019 Lawrence Livermore National Security LLC
 * Copyright (c) 2018-2019 The Board of Trustees of the Leland Stanford Junior University
 * Copyright (c) 2018-2019 Total, S.A
 * Copyright (c) 2019-     GEOSX Contributors
 * All right reserved
 *
 * See top level LICENSE, COPYRIGHT, CONTRIBUTORS, NOTICE, and ACKNOWLEDGEMENTS files for details.
 * ------------------------------------------------------------------------------------------------------------
 */

/**
 * @file FaceElementRegion.cpp
 */

#include "EdgeManager.hpp"
#include "FaceElementRegion.hpp"

namespace geosx
{
using namespace dataRepository;

FaceElementRegion::FaceElementRegion( string const & name, Group * const parent ):
  ElementRegionBase( name, parent )
{
  this->GetGroup(viewKeyStruct::elementSubRegions)->RegisterGroup<FaceElementSubRegion>("default");
<<<<<<< HEAD

  registerWrapper( viewKeyStruct::defaultApertureString, &m_defaultAperture, false )->
    setInputFlag(InputFlags::REQUIRED)->
    setDescription("The default aperture of for new faceElements.");



=======
>>>>>>> 848d67fc
}

FaceElementRegion::~FaceElementRegion()
{}


void FaceElementRegion::InitializePreSubGroups( Group * const )
{
  this->forElementSubRegions<FaceElementSubRegion>( [&] (FaceElementSubRegion * const subRegion )
  {
    subRegion->getWrapper< array1d< real64 > >( FaceElementSubRegion::viewKeyStruct::elementApertureString )->
      setApplyDefaultValue( m_defaultAperture );

  });
}



localIndex FaceElementRegion::AddToFractureMesh( EdgeManager * const edgeManager,
                                                 FaceManager const * const faceManager,
                                                 ArrayOfArraysView< localIndex const >  const & originalFaceToEdgeMap,
                                                 string const & subRegionName,
                                                 localIndex const faceIndices[2] )
{
  localIndex rval = -1;

  set<localIndex> connectedEdges;

  array2d<localIndex > const & faceToElementRegion = faceManager->elementRegionList();
  array2d<localIndex > const & faceToElementSubRegion = faceManager->elementSubRegionList();
  array2d<localIndex > const & faceToElementIndex = faceManager->elementList();

  Group * elementSubRegions = this->GetGroup(viewKeyStruct::elementSubRegions);

  FaceElementSubRegion * subRegion = elementSubRegions->GetGroup<FaceElementSubRegion>(subRegionName);
  subRegion->resize( subRegion->size() + 1 );
  rval = subRegion->size() - 1;

  FaceElementSubRegion::NodeMapType & nodeMap = subRegion->nodeList();
  FaceElementSubRegion::EdgeMapType & edgeMap = subRegion->edgeList();
  FaceElementSubRegion::FaceMapType & faceMap = subRegion->faceList();

  ArrayOfArraysView< localIndex const > const & faceToNodeMap = faceManager->nodeList();

  localIndex const kfe = subRegion->size() - 1;

  faceMap[kfe][0] = faceIndices[0];
  faceMap[kfe][1] = faceIndices[1];
  globalIndex const gi = faceManager->m_localToGlobalMap[faceIndices[0]];
  subRegion->m_localToGlobalMap[kfe] = gi;
  subRegion->m_globalToLocalMap[gi] = kfe;
  subRegion->m_ghostRank[kfe] = faceManager->m_ghostRank[faceIndices[0]];

  // Add the nodes that compose the new FaceElement to the nodeList
  localIndex const numNodesInFace0 = faceToNodeMap.sizeOfArray( faceIndices[ 0 ] );
  localIndex const numNodesInFace1 = faceToNodeMap.sizeOfArray( faceIndices[ 1 ] );

 //Temporarily set the map size 8 for both quadrangle and triangle faces. TODO: need to fix for arbitrary face sizes.
  nodeMap[kfe].resize( 8 );

  for( localIndex a = 0 ; a < numNodesInFace0 ; ++a )
  {
    localIndex const aa = a < 2 ? a : numNodesInFace0 - a + 1;
    localIndex const bb = aa == 0 ? aa : numNodesInFace1 - aa;

    // TODO HACK need to generalize to something other than quads
    nodeMap[ kfe ][ a ] = faceToNodeMap( faceIndices[ 0 ], aa );
    nodeMap[ kfe ][ a + numNodesInFace0 ] = faceToNodeMap( faceIndices[ 1 ], bb );
  }

  if( numNodesInFace0 == 3 )
  {
    nodeMap[ kfe ][ 6 ] = faceToNodeMap( faceIndices[ 0 ], 2 );
    nodeMap[ kfe ][ 7 ] = faceToNodeMap( faceIndices[ 1 ], 2 );
  }

  // Add the edges that compose the faceElement to the edge map. This is essentially a copy of
  // the facesToEdges entry.
  localIndex const faceID = faceIndices[0];
  localIndex const numEdges = originalFaceToEdgeMap.sizeOfArray( faceID );
  edgeMap[kfe].resize( numEdges );
  for( localIndex a=0 ; a<numEdges ; ++a )
  {
    edgeMap[kfe][a] = originalFaceToEdgeMap(faceID, a);
    connectedEdges.insert( originalFaceToEdgeMap(faceID, a) );
  }

  // Add the cell region/subregion/index to the faceElementToCells map

  for( localIndex ke=0 ; ke<2 ; ++ke )
  {
    subRegion->m_faceElementsToCells.m_toElementRegion[kfe][ke] = faceToElementRegion[faceIndices[ke]][ke];
    subRegion->m_faceElementsToCells.m_toElementSubRegion[kfe][ke] = faceToElementSubRegion[faceIndices[ke]][ke];
    subRegion->m_faceElementsToCells.m_toElementIndex[kfe][ke] = faceToElementIndex[faceIndices[ke]][ke];
  }

  // Fill the connectivity between FaceElement entries. This is essentially a copy of the
  // edgesToFaces map, but with differing offsets.
  for( auto const & edge : connectedEdges )
  {
    // check to see if the edgesToFractureConnectors already have an entry
    if( edgeManager->m_edgesToFractureConnectorsEdges.count(edge)==0 )
    {
      // if not, then fill increase the size of the fractureConnectors to face elements map and
      // fill the fractureConnectorsToEdges map with the current edge....and the inverse map too.
      edgeManager->m_fractureConnectorEdgesToFaceElements.appendArray( nullptr, 0 );
      edgeManager->m_fractureConnectorsEdgesToEdges.push_back(edge);
      edgeManager->m_edgesToFractureConnectorsEdges[edge] = edgeManager->m_fractureConnectorsEdgesToEdges.size()-1;
    }
    // now fill the fractureConnectorsToFaceElements map. This is analogous to the edge to face map
    localIndex const connectorIndex = edgeManager->m_edgesToFractureConnectorsEdges[edge];
    localIndex const numCells = edgeManager->m_fractureConnectorEdgesToFaceElements.sizeOfArray(connectorIndex) + 1;
    edgeManager->m_fractureConnectorEdgesToFaceElements.resizeArray( connectorIndex, numCells );
    edgeManager->m_fractureConnectorEdgesToFaceElements[connectorIndex][ numCells-1 ] = kfe;

    // And fill the list of connectors that will need stencil modifications
    edgeManager-> m_recalculateFractureConnectorEdges.insert( connectorIndex );
  }


  subRegion->CalculateElementGeometricQuantities( kfe, faceManager->faceArea() );

  // update the sets
  for( auto const & setIter : faceManager->sets()->wrappers() )
  {
    set<localIndex> const & faceSet = faceManager->sets()->getReference<set<localIndex> >( setIter.first );
    set<localIndex> & faceElementSet = subRegion->sets()->registerWrapper< set<localIndex> >( setIter.first )->reference();
    for( localIndex a=0 ; a<faceMap.size(0) ; ++a )
    {
      localIndex const faceIndex = faceMap[a][0];
      if( faceSet.count( faceIndex ) )
      {
        faceElementSet.insert( a );
      }
    }
  }

  return rval;
}



REGISTER_CATALOG_ENTRY( ObjectManagerBase, FaceElementRegion, std::string const &, Group * const )

} /* namespace geosx */<|MERGE_RESOLUTION|>--- conflicted
+++ resolved
@@ -27,16 +27,10 @@
   ElementRegionBase( name, parent )
 {
   this->GetGroup(viewKeyStruct::elementSubRegions)->RegisterGroup<FaceElementSubRegion>("default");
-<<<<<<< HEAD
 
   registerWrapper( viewKeyStruct::defaultApertureString, &m_defaultAperture, false )->
     setInputFlag(InputFlags::REQUIRED)->
     setDescription("The default aperture of for new faceElements.");
-
-
-
-=======
->>>>>>> 848d67fc
 }
 
 FaceElementRegion::~FaceElementRegion()
