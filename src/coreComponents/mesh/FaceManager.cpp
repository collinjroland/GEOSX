--- conflicted
+++ resolved
@@ -136,11 +136,6 @@
 
       for( localIndex ke=0 ; ke<subRegion->size() ; ++ke )
       {
-<<<<<<< HEAD
-        FixedOneToManyRelation & elemsToFaces = subRegion->faceList();
-=======
-        
->>>>>>> 7bfed28c
         // kelf = k'th element local face index
         for( localIndex kelf=0 ; kelf< numFacesPerElement ; ++kelf )
         {
