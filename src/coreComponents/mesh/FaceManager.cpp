--- conflicted
+++ resolved
@@ -387,16 +387,11 @@
     CellBlockSubRegion const * const subRegion = elemRegion->GetSubRegion( elemSubRegionList[kf][0] );
     R1Tensor const elementCenter = subRegion->GetElementCenter( elemList[kf][0], *nodeManager );
     
-    arrayView1d<localIndex> faceNodes = nodeList()[kf];
-<<<<<<< HEAD
-    const localIndex firstNodeIndex = faceNodes[0];
     const localIndex numFaceNodes = nodeList()[kf].size();
-=======
     
     SortFaceNodes( X, elementCenter, faceNodes );
   } );
 }
->>>>>>> 1e868b2f
 
 void FaceManager::SortFaceNodes( array1d<R1Tensor> const & X,
                                  R1Tensor const & elementCenter,
