/*
 * ------------------------------------------------------------------------------------------------------------
 * SPDX-License-Identifier: LGPL-2.1-only
 *
 * Copyright (c) 2018-2019 Lawrence Livermore National Security LLC
 * Copyright (c) 2018-2019 The Board of Trustees of the Leland Stanford Junior University
 * Copyright (c) 2018-2019 Total, S.A
 * Copyright (c) 2019-     GEOSX Contributors
 * All right reserved
 *
 * See top level LICENSE, COPYRIGHT, CONTRIBUTORS, NOTICE, and ACKNOWLEDGEMENTS files for details.
 * ------------------------------------------------------------------------------------------------------------
 */

/**
 * @file InternalMeshGenerator.cpp
 */

#include "InternalMeshGenerator.hpp"

#include "managers/DomainPartition.hpp"

#include "codingUtilities/StringUtilities.hpp"
#include <math.h>
#include <algorithm>

#include "mpiCommunications/PartitionBase.hpp"
#include "mpiCommunications/SpatialPartition.hpp"
#include "common/DataTypes.hpp"

#include "mesh/MeshBody.hpp"

#include "common/TimingMacros.hpp"

namespace geosx
{
using namespace dataRepository;

InternalMeshGenerator::InternalMeshGenerator( string const & name, Group * const parent ):
  MeshGeneratorBase( name, parent ),
//    m_vertices({this->registerWrapper<real64_array>(keys::xCoords).reference(),
//                this->registerWrapper<real64_array>(keys::yCoords).reference(),
//                this->registerWrapper<real64_array>(keys::zCoords).reference()
// }),
  m_dim( 0 ),
  m_min(),
  m_max()
{

  /*
     for( int i=0 ; i<3 ; ++i )
     {
     m_wExtensionMin[i] = 0;
     m_wExtensionMax[i] = 0;
     m_nExtensionLayersMin[i] = 0;
     m_nExtensionLayersMax[i] = 0;
     m_commonRatioMin[i] = 1.5;
     m_commonRatioMax[i] = 1.5;
     }
   */
  m_dim = 3;

  registerWrapper( keys::xCoords, &(m_vertices[0]), false )->
    setInputFlag( InputFlags::REQUIRED )->
    setSizedFromParent( 0 )->
    setDescription( "x-coordinates of each mesh block vertex" );

  registerWrapper( keys::yCoords, &(m_vertices[1]), false )->
    setInputFlag( InputFlags::REQUIRED )->
    setSizedFromParent( 0 )->
    setDescription( "y-coordinates of each mesh block vertex" );

  registerWrapper( keys::zCoords, &(m_vertices[2]), false )->
    setInputFlag( InputFlags::REQUIRED )->
    setSizedFromParent( 0 )->
    setDescription( "z-coordinates of each mesh block vertex" );

  registerWrapper( keys::xElems, &(m_nElems[0]), false )->
    setInputFlag( InputFlags::REQUIRED )->
    setSizedFromParent( 0 )->
    setDescription( "number of elements in the x-direction within each mesh block" );

  registerWrapper( keys::yElems, &(m_nElems[1]), false )->
    setInputFlag( InputFlags::REQUIRED )->
    setSizedFromParent( 0 )->
    setDescription( "number of elements in the y-direction within each mesh block" );

  registerWrapper( keys::zElems, &(m_nElems[2]), false )->
    setInputFlag( InputFlags::REQUIRED )->
    setSizedFromParent( 0 )->
    setDescription( "number of elements in the z-direction within each mesh block" );

  registerWrapper( keys::xBias, &(m_nElemBias[0]), false )->
    setApplyDefaultValue( 1.0 )->
    setSizedFromParent( 0 )->
    setInputFlag( InputFlags::OPTIONAL )->
    setDescription( "bias of element sizes in the x-direction within each mesh block (dx_left=(1+b)*L/N, dx_right=(1-b)*L/N)" );

  registerWrapper( keys::yBias, &(m_nElemBias[1]), false )->
    setApplyDefaultValue( 1.0 )->
    setSizedFromParent( 0 )->
    setInputFlag( InputFlags::OPTIONAL )->
    setDescription( "bias of element sizes in the y-direction within each mesh block (dy_left=(1+b)*L/N, dx_right=(1-b)*L/N)" );

  registerWrapper( keys::zBias, &(m_nElemBias[2]), false )->
    setApplyDefaultValue( 1.0 )->
    setSizedFromParent( 0 )->
    setInputFlag( InputFlags::OPTIONAL )->
    setDescription( "bias of element sizes in the z-direction within each mesh block (dz_left=(1+b)*L/N, dz_right=(1-b)*L/N)" );

  registerWrapper( keys::cellBlockNames, &m_regionNames, false )->
    setInputFlag( InputFlags::REQUIRED )->
    setSizedFromParent( 0 )->
    setDescription( "names of each mesh block" );

  registerWrapper( keys::elementTypes, &m_elementType, false )->
    setInputFlag( InputFlags::REQUIRED )->
    setSizedFromParent( 0 )->
    setDescription( "element types of each mesh block" );

  registerWrapper( keys::trianglePattern, &m_trianglePattern, false )->
    setApplyDefaultValue( 0 )->
    setInputFlag( InputFlags::OPTIONAL )->
    setDescription( "pattern by which to decompose the hex mesh into prisms (more explanation required)" );

}

InternalMeshGenerator::~InternalMeshGenerator()
{
  // TODO Auto-generated destructor stub
}


/**
 * @param domain
 */
void InternalMeshGenerator::GenerateElementRegions( DomainPartition & GEOSX_UNUSED_PARAM( domain ) )
{
  //  lvector numElements;
  //
  //  for( string_array::size_type r=0 ; r<m_regionNames.size() ; ++r )
  //  {
  //    numElements.push_back( 0 );
  //  }
  //
  //  domain.m_feElementManager->resize( numElements, m_regionNames,
  // m_elementType );

}

void InternalMeshGenerator::PostProcessInput()
{


  if( m_elementType[0] == "C3D8" || m_elementType[0] == "C3D4" || m_elementType[0] == "C3D6" )
  {
    m_dim = 3;
  }
  else if( m_elementType[0] == "CPE4" || m_elementType[0] == "STRI" )
  {
    m_dim = 2;
  }
  else
  {
    GEOSX_ERROR( "InternalMeshGenerator: incorrect element type!" );
  }

  {
    // Check for vertex/element matching
    bool failFlag = false;
    for( int i=0; i<m_dim; ++i )
    {
      failFlag += ( m_nElems[i].size() != m_vertices[i].size()-1 );
    }
    if( failFlag )
    {
      GEOSX_ERROR( "vertex/element mismatch InternalMeshGenerator::ReadXMLPost()" );
    }

    // If specified, check to make sure bias values have the correct length
    for( int i=0; i<m_dim; ++i )
    {
      if( m_nElemBias[i].size() > 0 )
      {
        failFlag += ( m_nElems[i].size() != m_nElemBias[i].size() );
      }
    }
    if( failFlag )
    {
      GEOSX_ERROR( "element/bias mismatch InternalMeshGenerator::ReadXMLPost()" );
    }
  }

  m_numElePerBox.resize( m_nElems[0].size() * m_nElems[1].size() * m_nElems[2].size());

  if( integer_conversion< long >( m_elementType.size()) != m_numElePerBox.size())
  {
    if( m_elementType.size() == 1 )
    {
      m_elementType.resize( m_numElePerBox.size());
      for( localIndex i=1; i< m_elementType.size(); ++i )
      {
        m_elementType[i] = m_elementType[0];
      }
    }
    else
    {
      GEOSX_ERROR( "InternalMeshGenerator: The number of element types is inconsistent with the number of total block." );
    }
  }


  for( localIndex i = 0; i < integer_conversion< localIndex >( m_elementType.size() ); ++i )
  {
    if( m_elementType[i] == "C3D8" )
    {
      m_numElePerBox[i] = 1;
      m_dim = 3;
    }
    else if( m_elementType[i] == "C3D4" )
    {
      m_numElePerBox[i] = 6;
      m_dim = 3;
    }
    else if( m_elementType[i] == "C3D6" )
    {
      m_numElePerBox[i] = 2;
      m_dim = 3;
    }
    else if( m_elementType[i] == "CPE4" )
    {
      m_numElePerBox[i] = 1;
      m_dim = 2;
    }
    else if( m_elementType[i] == "STRI" )
    {
      m_numElePerBox[i] = 2;
      m_dim = 2;
    }
  }


//    ExpandMultipleTokens(m_regionNames);
  {
    localIndex numBlocks = 1;
    for( int i=0; i<m_dim; ++i )
    {
      numBlocks *= m_nElems[i].size();
    }
    if( numBlocks != m_regionNames.size() )
    {
      if( m_regionNames.size() == 1 )
      {
        m_regionNames.resize( numBlocks );
        for( localIndex i=1; i< m_elementType.size(); ++i )
        {
          m_regionNames[i] = m_regionNames[0];
        }
      }
      else
      {
        GEOSX_ERROR( "Incorrect number of regionLayout entries specified in InternalMeshGenerator::ReadXML()" );
      }
    }
  }

  for( int i=0; i<3; ++i )
  {
    m_min[i] = m_vertices[i].front();
    m_max[i] = m_vertices[i].back();
  }

  for( int dir=0; dir<3; ++dir )
  {
    m_firstElemIndexForBlock[dir].resize( m_nElems[dir].size() );
    m_lastElemIndexForBlock[dir].resize( m_nElems[dir].size() );
    m_firstElemIndexForBlock[dir][0] = 0;
    m_lastElemIndexForBlock[dir][0] = m_nElems[dir][0]-1;
    for( int block=1; block<m_nElems[dir].size(); ++block )
    {
      m_firstElemIndexForBlock[dir][block] = m_lastElemIndexForBlock[dir][block-1] + 1;
      m_lastElemIndexForBlock[dir][block] = m_firstElemIndexForBlock[dir][block] + m_nElems[dir][block]-1;
    }
  }

  m_fPerturb = 0.0;

//    m_fPerturb = hdn.GetAttributeOrDefault<realT>("perturbationFactor", 0.0);
//    m_randSeed = hdn.GetAttributeOrDefault<int>("perturbationSeed",
// time(NULL));
//    srand(m_randSeed);
//
//    m_mapToRadial = hdn.GetAttributeOrDefault<int>("mapToRadial", 0);
//
//    m_skewAngle = hdn.GetAttributeOrDefault<realT>("skewAngle", 0.0);
//    m_skewAngle *= 3.14159265/180;
//    R1Tensor zeroVector;
//    zeroVector *= 0.0;
//    m_skewCenter = hdn.GetAttributeOrDefault<R1Tensor>("skewCenter",
// zeroVector);
//
//
//    // Mesh deformation
//    m_delayMeshDeformation =
// hdn.GetAttributeOrDefault<int>("delayMeshDeformation", 0);
//    m_meshDx = hdn.GetAttributeString("dxTable");
//    m_meshDy = hdn.GetAttributeString("dyTable");
//    m_meshDz = hdn.GetAttributeString("dzTable");

}



Group * InternalMeshGenerator::CreateChild( string const & GEOSX_UNUSED_PARAM( childKey ), string const & GEOSX_UNUSED_PARAM( childName ) )
{
  return nullptr;
}


/**
 * @param partition
 * @param domain
 */
void InternalMeshGenerator::GenerateMesh( DomainPartition * const domain )
{
  GEOSX_MARK_FUNCTION;

  // This cannot find groupkeys:
  // Group * const meshBodies = domain->GetGroup(domain->groupKeys.meshBodies);
<<<<<<< HEAD
  Group * const meshBodies = domain->getMeshBodies();
  MeshBody * const meshBody = meshBodies->RegisterGroup<MeshBody>( this->getName() );
  MeshLevel * const meshLevel0 = meshBody->RegisterMeshLevel(std::string("Level0"));
=======
  Group * const meshBodies = domain->GetGroup( std::string( "MeshBodies" ));
  MeshBody * const meshBody = meshBodies->RegisterGroup< MeshBody >( this->getName() );
  MeshLevel * const meshLevel0 = meshBody->RegisterGroup< MeshLevel >( std::string( "Level0" ));
>>>>>>> 6b8717ce

  // special case
  //  bool isRadialWithOneThetaPartition = (m_mapToRadial > 0) &&
  // (partition.GetPartitions()[1]==1);

  NodeManager * nodeManager = meshLevel0->getNodeManager();

  // Make sure that the node manager fields are initialized

<<<<<<< HEAD
  CellBlockManager * elementManager = domain->GetCellManager();
  Group * nodeSets = nodeManager->sets();

  PartitionBase & partition = domain->GetPartitionBase();
=======
  CellBlockManager * elementManager = domain->GetGroup< CellBlockManager >( keys::cellManager );
  Group & nodeSets = nodeManager->sets();

  PartitionBase & partition = domain->getReference< PartitionBase >( keys::partitionManager );
>>>>>>> 6b8717ce

  bool isRadialWithOneThetaPartition = false;


  // This should probably handled elsewhere:
  int aa = 0;
  for( auto & cellBlockName : m_regionNames )
  {
    CellBlock * cellBlock = elementManager->GetGroup( keys::cellBlocks )->RegisterGroup< CellBlock >( cellBlockName );
    string elementType = m_elementType[aa++];
    cellBlock->SetElementType( elementType );
  }


  SortedArray< localIndex > & xnegNodes = nodeSets.registerWrapper< SortedArray< localIndex > >( std::string( "xneg" ) )->reference();
  SortedArray< localIndex > & xposNodes = nodeSets.registerWrapper< SortedArray< localIndex > >( std::string( "xpos" ) )->reference();
  SortedArray< localIndex > & ynegNodes = nodeSets.registerWrapper< SortedArray< localIndex > >( std::string( "yneg" ) )->reference();
  SortedArray< localIndex > & yposNodes = nodeSets.registerWrapper< SortedArray< localIndex > >( std::string( "ypos" ) )->reference();
  SortedArray< localIndex > & znegNodes = nodeSets.registerWrapper< SortedArray< localIndex > >( std::string( "zneg" ) )->reference();
  SortedArray< localIndex > & zposNodes = nodeSets.registerWrapper< SortedArray< localIndex > >( std::string( "zpos" ) )->reference();
  SortedArray< localIndex > & allNodes  = nodeSets.registerWrapper< SortedArray< localIndex > >( std::string( "all" ) )->reference();


  // partition based on even spacing to get load balance
  // Partition geometrical boundaries will be corrected in the end.
  {
    m_min[0] = m_vertices[0].front();
    m_min[1] = m_vertices[1].front();
    m_min[2] = m_vertices[2].front();

    m_max[0] = m_vertices[0].back();
    m_max[1] = m_vertices[1].back();
    m_max[2] = m_vertices[2].back();

    R1Tensor temp1( m_min );
    R1Tensor temp2( m_max );

    partition.setSizes( temp1, temp2 );
    temp2 -= temp1;
    meshBody->setGlobalLengthScale( std::fabs( temp2.L2_Norm() ) );
  }

  // find elemCenters for even uniform element sizes
  array1d< array1d< real64 > > elemCenterCoords( 3 );
  for( int i = 0; i < 3; ++i )
  {
    m_numElemsTotal[i] = 0;
    for( int block = 0; block < m_nElems[i].size(); ++block )
    {
      m_numElemsTotal[i] += m_nElems[i][block];
    }

    elemCenterCoords[i].resize( m_numElemsTotal[i] );
    array1d< real64 > elemCenterCoordsLocal( m_numElemsTotal[i] );
    for( int k = 0; k < m_numElemsTotal[i]; ++k )
    {
      elemCenterCoordsLocal[k] = m_min[i] + ( m_max[i] - m_min[i] ) * ( k + 0.5 ) / m_numElemsTotal[i];
    }
    MpiWrapper::allReduce( elemCenterCoordsLocal.data(),
                           elemCenterCoords[i].data(),
                           m_numElemsTotal[i],
                           MPI_MAX,
                           MPI_COMM_GEOSX );
  }

  // find starting/ending index

  // get the first and last indices in this partition each direction
  int firstElemIndexInPartition[3] =
  { -1, -1, -1 };
  int lastElemIndexInPartition[3] =
  { -2, -2, -2 };

  for( int i = 0; i < 3; ++i )
  {
    //    firstElemIndexInPartition[i] = -1;
    //    lastElemIndexInPartition[i] = -2;
    for( int k = 0; k < m_numElemsTotal[i]; ++k )
    {
      if( partition.IsCoordInPartition( elemCenterCoords[i][k], i ) )
      {
        firstElemIndexInPartition[i] = k;
        break;
      }
    }

    if( firstElemIndexInPartition[i] > -1 )
    {
      for( int k = firstElemIndexInPartition[i]; k < m_numElemsTotal[i]; ++k )
      {
        if( partition.IsCoordInPartition( elemCenterCoords[i][k], i ) )
        {
          lastElemIndexInPartition[i] = k;
        }
      }
    }
  }

  // calculate number of elements in this partition from each region, and the
  // total number of nodes

  std::map< std::string, int > numElemsInRegions;
  std::map< std::string, std::string > elemTypeInRegions;

  integer_array firstElemIndexForBlockInPartition[3];
  integer_array lastElemIndexForBlockInPartition[3];

  for( int dir = 0; dir < 3; ++dir )
  {
    firstElemIndexForBlockInPartition[dir] = m_firstElemIndexForBlock[dir];
    lastElemIndexForBlockInPartition[dir] = m_lastElemIndexForBlock[dir];

    for( int block = 0; block < m_nElems[dir].size(); ++block )
    {
      if( firstElemIndexForBlockInPartition[dir][block] > lastElemIndexInPartition[dir] ||
          lastElemIndexForBlockInPartition[dir][block] < firstElemIndexInPartition[dir] )
      {
        firstElemIndexForBlockInPartition[dir][block] = -1;
        lastElemIndexForBlockInPartition[dir][block] = -2;
      }
      else
      {
        if( firstElemIndexForBlockInPartition[dir][block] < firstElemIndexInPartition[dir] )
        {
          firstElemIndexForBlockInPartition[dir][block] = firstElemIndexInPartition[dir];
        }
        if( lastElemIndexForBlockInPartition[dir][block] > lastElemIndexInPartition[dir] )
        {
          lastElemIndexForBlockInPartition[dir][block] = lastElemIndexInPartition[dir];
        }
      }
    }
  }

  // TODO This needs to be rewritten for dimensions lower than 3.
  string_array::const_iterator iterRegion = m_regionNames.begin();
  for( int iblock = 0; iblock < m_nElems[0].size(); ++iblock )
  {
    for( int jblock = 0; jblock < m_nElems[1].size(); ++jblock )
    {
      for( int kblock = 0; kblock < m_nElems[2].size(); ++kblock, ++iterRegion )
      {
        numElemsInRegions[*iterRegion] = 0;
        elemTypeInRegions[*iterRegion] = "";
      }
    }
  }

  iterRegion = m_regionNames.begin();
  {
    localIndex iR = 0;
    for( int iblock = 0; iblock < m_nElems[0].size(); ++iblock )
    {
      for( int jblock = 0; jblock < m_nElems[1].size(); ++jblock )
      {
        for( int kblock = 0; kblock < m_nElems[2].size(); ++kblock, ++iterRegion, ++iR )
        {
          int numElemsInRegion = 1;
          numElemsInRegion *= lastElemIndexForBlockInPartition[0][iblock] - firstElemIndexForBlockInPartition[0][iblock] + 1;

          if( m_dim > 1 )
          {
            numElemsInRegion *= lastElemIndexForBlockInPartition[1][jblock] - firstElemIndexForBlockInPartition[1][jblock] + 1;
          }
          if( m_dim > 2 )
          {
            numElemsInRegion *= lastElemIndexForBlockInPartition[2][kblock] - firstElemIndexForBlockInPartition[2][kblock] + 1;
          }

          numElemsInRegion *= m_numElePerBox[iR];
          numElemsInRegions[*iterRegion] += numElemsInRegion;
          elemTypeInRegions[*iterRegion] = m_elementType[iR];

        }
      }
    }
  }

  localIndex numNodes = 1;

  //  int numElemsInDir[3] = {1,1,1};
  localIndex numNodesInDir[3] =
  { 1, 1, 1 };

  for( int i = 0; i < m_dim; ++i )
  {
    //    numElemsInDir[i] = lastElemIndexInPartition[i] -
    // firstElemIndexInPartition[i] + 1;
    numNodesInDir[i] = lastElemIndexInPartition[i] - firstElemIndexInPartition[i] + 2;
    if( isRadialWithOneThetaPartition && i == 1 )
    {
      numNodesInDir[1] -= 1;
    }
    numNodes *= numNodesInDir[i];
  }

  nodeManager->resize( numNodes );
  arrayView2d< real64, nodes::REFERENCE_POSITION_USD > const & X = nodeManager->referencePosition();

  arrayView1d< globalIndex > const & nodeLocalToGlobal = nodeManager->localToGlobalMap();

  {
    localIndex localNodeIndex = 0;
    for( int i = 0; i < numNodesInDir[0]; ++i )
    {
      for( int j = 0; j < numNodesInDir[1]; ++j )
      {
        for( int k = 0; k < numNodesInDir[2]; ++k )
        {
          int index[3] =
          { i, j, k };
          for( int a = 0; a < m_dim; ++a )
          {
            index[a] += firstElemIndexInPartition[a];
          }

          R1Tensor const pos = NodePosition( index, m_trianglePattern );
          for( int a = 0; a < 3; ++a )
          {
            X( localNodeIndex, a ) = pos[ a ];
          }

          // alter global node map for radial mesh
          if( m_mapToRadial > 0 )
          {
            if( isEqual( X( localNodeIndex, 1 ), m_max[1], 1e-10 ) )
            {
              index[1] = 0;
            }
          }

          nodeLocalToGlobal[localNodeIndex] = NodeGlobalIndex( index );

          // cartesian-specific nodesets
          if( m_mapToRadial == 0 )
          {
            if( isEqual( X( localNodeIndex, 0 ), m_min[0], 1e-10 ) )
            {
              xnegNodes.insert( localNodeIndex );
            }
            if( isEqual( X( localNodeIndex, 0 ), m_max[0], 1e-10 ) )
            {
              xposNodes.insert( localNodeIndex );
            }
            if( isEqual( X( localNodeIndex, 1 ), m_min[1], 1e-10 ) )
            {
              ynegNodes.insert( localNodeIndex );
            }
            if( isEqual( X( localNodeIndex, 1 ), m_max[1], 1e-10 ) )
            {
              yposNodes.insert( localNodeIndex );
            }
          }
          else
          {
            // radial-specific nodesets
            if( isEqual( X( localNodeIndex, 0 ), m_min[0], 1e-10 ) )
            {
              xnegNodes.insert( localNodeIndex );
            }
            if( isEqual( X( localNodeIndex, 0 ), m_max[0], 1e-10 ) )
            {
              xposNodes.insert( localNodeIndex );
            }
          }

          // general nodesets
          if( isEqual( X( localNodeIndex, 2 ), m_min[2], 1e-10 ) )
          {
            znegNodes.insert( localNodeIndex );
          }
          if( isEqual( X( localNodeIndex, 2 ), m_max[2], 1e-10 ) )
          {
            zposNodes.insert( localNodeIndex );
          }
          allNodes.insert( localNodeIndex );

          ++localNodeIndex;

        }
      }
    }
  }

  {
    integer_array numElements;
    string_array elementRegionNames;
    string_array elementTypes;
    std::map< std::string, localIndex > localElemIndexInRegion;

    for( std::map< std::string, int >::iterator iterNumElemsInRegion = numElemsInRegions.begin();
         iterNumElemsInRegion != numElemsInRegions.end(); ++iterNumElemsInRegion )
    {

      numElements.push_back( iterNumElemsInRegion->second );
      elementRegionNames.push_back( iterNumElemsInRegion->first );
      elementTypes.push_back( elemTypeInRegions[iterNumElemsInRegion->first] );

      localElemIndexInRegion[iterNumElemsInRegion->first] = 0;
    }

    elementManager->resize( numElements, elementRegionNames, elementTypes );

    // assign global numbers to elements
    iterRegion = m_regionNames.begin();
    SortedArray< std::string > processedRegionNames;
    localIndex iR = 0;

    for( int iblock = 0; iblock < m_nElems[0].size(); ++iblock )
    {
      for( int jblock = 0; jblock < m_nElems[1].size(); ++jblock )
      {
        for( int kblock = 0; kblock < m_nElems[2].size(); ++kblock, ++iterRegion, ++iR )
        {
//          ElementRegionT& elemRegion =
// domain->m_feElementManager->m_ElementRegions[*iterRegion];

          CellBlock * elemRegion =  elementManager->GetRegion( *iterRegion );
          int const numNodesPerElem = integer_conversion< int >( elemRegion->numNodesPerElement());
          integer_array nodeIDInBox( numNodesPerElem );

          arrayView2d< localIndex, cells::NODE_MAP_USD > elemsToNodes = elemRegion->nodeList();
          arrayView1d< globalIndex > const & elemLocalToGlobal = elemRegion->localToGlobalMap();

          int numElemsInDirForRegion[3] =
          { lastElemIndexForBlockInPartition[0][iblock] - firstElemIndexForBlockInPartition[0][iblock] + 1,
            lastElemIndexForBlockInPartition[1][jblock] - firstElemIndexForBlockInPartition[1][jblock] + 1,
            lastElemIndexForBlockInPartition[2][kblock] - firstElemIndexForBlockInPartition[2][kblock] + 1 };

          for( int i = 0; i < numElemsInDirForRegion[0]; ++i )
          {
            for( int j = 0; j < numElemsInDirForRegion[1]; ++j )
            {
              for( int k = 0; k < numElemsInDirForRegion[2]; ++k )
              {
                int index[3] =
                { i + firstElemIndexForBlockInPartition[0][iblock],
                  j + firstElemIndexForBlockInPartition[1][jblock],
                  k + firstElemIndexForBlockInPartition[2][kblock] };

                const localIndex firstNodeIndex = numNodesInDir[1] * numNodesInDir[2] * ( index[0] - firstElemIndexInPartition[0] )
                                                  + numNodesInDir[2] * ( index[1] - firstElemIndexInPartition[1] )
                                                  + ( index[2] - firstElemIndexInPartition[2] );
                localIndex nodeOfBox[8];

                if( m_elementType[iR] == "CPE4" || m_elementType[iR] == "STRI" )
                {

                  nodeOfBox[0] = firstNodeIndex;
                  nodeOfBox[1] = numNodesInDir[1] * numNodesInDir[2] + firstNodeIndex;
                  nodeOfBox[2] = numNodesInDir[1] * numNodesInDir[2] + numNodesInDir[2] + firstNodeIndex;
                  nodeOfBox[3] = numNodesInDir[2] + firstNodeIndex;

                }
                else
                {
                  nodeOfBox[0] = firstNodeIndex;
                  nodeOfBox[1] = numNodesInDir[1] * numNodesInDir[2] + firstNodeIndex;
                  nodeOfBox[2] = numNodesInDir[1] * numNodesInDir[2] + numNodesInDir[2] + firstNodeIndex;
                  nodeOfBox[3] = numNodesInDir[2] + firstNodeIndex;

                  nodeOfBox[4] = firstNodeIndex + 1;
                  nodeOfBox[5] = numNodesInDir[1] * numNodesInDir[2] + firstNodeIndex + 1;
                  nodeOfBox[6] = numNodesInDir[1] * numNodesInDir[2] + numNodesInDir[2] + firstNodeIndex + 1;
                  nodeOfBox[7] = numNodesInDir[2] + firstNodeIndex + 1;

                  //               7___________________ 6
                  //               /                   /|
                  //              /                   / |f
                  //             /                   /  |
                  //           4/__________________5/   |
                  //            |                   |   |
                  //            |                   |   |
                  //            |                   |   |
                  //            |                   |   |
                  //            |                   |   |
                  //            |   3               |   /2        z
                  //            |                   |  /          |   y
                  //            |                   | /           |  /
                  //            |___________________|/            | /
                  //            0                   1             |/____ x

                }
                // fix local connectivity for single theta (y) partition (radial meshes only)
                if( isRadialWithOneThetaPartition )
                {
                  if( j == numElemsInDirForRegion[1] - 1 && jblock == m_nElems[1].size() - 1 )
                  { // last set of elements
                    index[1] = -1;
                    const localIndex firstNodeIndexR = numNodesInDir[1] * numNodesInDir[2] * ( index[0] - firstElemIndexInPartition[0] )
                                                       + numNodesInDir[2] * ( index[1] - firstElemIndexInPartition[1] )
                                                       + ( index[2] - firstElemIndexInPartition[2] );
                    nodeOfBox[2] = numNodesInDir[1] * numNodesInDir[2] + numNodesInDir[2] + firstNodeIndexR;
                    nodeOfBox[3] = numNodesInDir[2] + firstNodeIndexR;
                    nodeOfBox[6] = numNodesInDir[1] * numNodesInDir[2] + numNodesInDir[2] + firstNodeIndexR + 1;
                    nodeOfBox[7] = numNodesInDir[2] + firstNodeIndexR + 1;
                  }
                }

                for( int iEle = 0; iEle < m_numElePerBox[iR]; ++iEle )
                {
                  localIndex & localElemIndex = localElemIndexInRegion[*iterRegion];
                  elemLocalToGlobal[localElemIndex] = ElemGlobalIndex( index ) * m_numElePerBox[iR] + iEle;

                  GetElemToNodesRelationInBox( m_elementType[iR], index, iEle, nodeIDInBox.data(),
                                               numNodesPerElem );

                  for( localIndex iN = 0; iN < numNodesPerElem; ++iN )
                  {
                    elemsToNodes[localElemIndex][iN] = nodeOfBox[nodeIDInBox[iN]];
                  }
                  ++localElemIndex;

                }
              }
            }
          }
        }
      }
    }
  }

#if 0
  // Correct partition geometrical boundary.
  {
    R1Tensor pMin, pMax;
    partition.getPartitionGeometricalBoundary( pMin, pMax );
    for( int i = 0; i < m_dim; ++i )
    {
      realT xMinByNumElems = ( pMin[i] - m_min[i] ) / ( m_max[i] - m_min[i] ) * m_numElemsTotal[i];
      realT xMaxByNumElems = ( pMax[i] - m_min[i] ) / ( m_max[i] - m_min[i] ) * m_numElemsTotal[i];

      localIndex iBlockMin( 0 ), iBlockMax( 0 );
      while( ( xMinByNumElems < m_firstElemIndexForBlock[i][iBlockMin] * 1.0 || xMinByNumElems > m_lastElemIndexForBlock[i][iBlockMin] * 1.0 + 1.0 )
             && iBlockMin < m_nElems[i].size() - 1 )
      {
        ++iBlockMin;
      }
      while( ( xMaxByNumElems < m_firstElemIndexForBlock[i][iBlockMax] * 1.0 || xMaxByNumElems > m_lastElemIndexForBlock[i][iBlockMax] * 1.0 + 1.0 )
             && iBlockMax < m_nElems[i].size() - 1 )
      {
        ++iBlockMax;
      }
      //sanity check

      if( xMinByNumElems < m_firstElemIndexForBlock[i][iBlockMin] * 1.0 ||
          xMinByNumElems > m_lastElemIndexForBlock[i][iBlockMin] * 1.0 + 1.0 ||
          iBlockMin >= m_nElems[i].size() )
      {
        std::cout
          << "WARNING: Had some trouble in correcting partition geometric boundaries.  If this affects the results, contact a developer"
          << std::endl;
      }
      if( xMaxByNumElems < m_firstElemIndexForBlock[i][iBlockMax] * 1.0 ||
          xMaxByNumElems > m_lastElemIndexForBlock[i][iBlockMax] * 1.0 + 1.0 ||
          iBlockMax >= m_nElems[i].size() )
      {
        std::cout
          << "WARNING: Had some trouble in correcting partition geometric boundaries.  If this affects the results, contact a developer"
          << std::endl;
      }

      pMin[i] = m_vertices[i][iBlockMin] + ( xMinByNumElems - m_firstElemIndexForBlock[i][iBlockMin] ) *
                ( m_vertices[i][iBlockMin + 1] - m_vertices[i][iBlockMin] ) / m_nElems[i][iBlockMin];
      pMax[i] = m_vertices[i][iBlockMax] + ( xMaxByNumElems - m_firstElemIndexForBlock[i][iBlockMax] ) *
                ( m_vertices[i][iBlockMax + 1] - m_vertices[i][iBlockMax] ) / m_nElems[i][iBlockMax];
    }

    partition.SetPartitionGeometricalBoundary( pMin, pMax );

  }
#endif

  /*
     {// Move nodes in the extension layers.

     for (localIndex iN = 0; iN != nodeManager->DataLengths(); ++iN)
     {
     for (int i=0; i<m_dim; ++i)
     {
     if ( X[iN][i] < m_min[i])
     {
     int eLayer = (int) ((m_min[i] -X[iN][i]) / ((m_max[i] - m_min[i]) /
        m_numElems[i]) + 0.5);
     X[iN][i] = m_min[i] - ((m_max[i] - m_min[i]) / m_numElems[i]) *
        m_commonRatioMin[i] * (1- pow(m_commonRatioMin[i], eLayer)) / (1 -
        m_commonRatioMin[i]);
     }
     else if (X[iN][i] > m_max[i])
     {
     int eLayer = (int) ((X[iN][i] - m_max[i] ) / ((m_max[i] - m_min[i]) /
        m_numElems[i]) + 0.5);
     X[iN][i] = m_max[i] + ((m_max[i] - m_min[i]) / m_numElems[i]) *
        m_commonRatioMax[i] * (1- pow(m_commonRatioMax[i], eLayer)) / (1 -
        m_commonRatioMax[i]);
     }

     }
     }
     }
   */

  // Node perturbation
  if( m_fPerturb > 0 )
  {

    for( localIndex iN = 0; iN != nodeManager->size(); ++iN )
    {

      for( int i = 0; i < m_dim; ++i )
      {
        if( X[iN][i] > m_min[i] && X[iN][i] < m_max[i] )
        {
          srand( integer_conversion< int >( nodeLocalToGlobal[iN] ) + m_randSeed + i ); // This
          // ensures
          // that
          // the
          // perturbation
          // pattern
          // is
          // unaffected
          // by
          // domain
          X[iN][i] += ( ( m_max[i] - m_min[i] ) / m_numElemsTotal[i] ) * ( ( rand() * 1.0 ) / RAND_MAX - 0.5 ) * 2 * m_fPerturb;
        }
      }
    }
  }

  if( std::fabs( m_skewAngle ) > 0.0 )
  {
    for( localIndex iN = 0; iN != nodeManager->size(); ++iN )
    {
      X[iN][0] -= ( X[iN][1] - m_skewCenter[1] ) * std::tan( m_skewAngle );
    }
  }

  if( m_mapToRadial > 0 )
  {
    // Map to radial mesh
    for( localIndex iN = 0; iN != nodeManager->size(); ++iN )
    {
      m_meshTheta = X[iN][1] * M_PI / 180.0;
      m_meshAxis = static_cast< int >(round( m_meshTheta * 2.0 / M_PI ));
      m_meshPhi = fabs( m_meshTheta - m_meshAxis * M_PI / 2.0 );
      m_meshRout = m_max[0] / cos( m_meshPhi );

      if( m_mapToRadial > 1 )
      {
        m_meshRact = ( ( m_meshRout - m_min[0] ) / ( m_max[0] - m_min[0] ) ) * ( X[iN][0] - m_min[0] ) + m_min[0];
      }
      else
      {
        m_meshRact = X[iN][0];
      }

      X[iN][0] = m_meshRact * cos( m_meshTheta );
      X[iN][1] = m_meshRact * sin( m_meshTheta );

      // add mapped values to nodesets
      if( m_mapToRadial > 1 )
      {
        if( isEqual( X[iN][0], -1 * m_max[0], 1e-6 ) )
        {
          xnegNodes.insert( iN );
        }
        if( isEqual( X[iN][0], m_max[0], 1e-6 ) )
        {
          xposNodes.insert( iN );
        }
        if( isEqual( X[iN][1], -1 * m_max[0], 1e-6 ) )
        {
          ynegNodes.insert( iN );
        }
        if( isEqual( X[iN][1], m_max[0], 1e-6 ) )
        {
          yposNodes.insert( iN );
        }
      }
    }
  }

  if( m_delayMeshDeformation == 0 )
  {
    RemapMesh( domain );
  }
}

/**
 * @param elementType
 * @param index
 * @param iEle
 * @param nodeIDInBox
 * @param node_size
 */
void InternalMeshGenerator::GetElemToNodesRelationInBox( const std::string & elementType,
                                                         const int index[],
                                                         const int & iEle,
                                                         int nodeIDInBox[],
                                                         const int node_size )

{
  if( elementType == "C3D8" )
  {
    nodeIDInBox[0] = 0;
    nodeIDInBox[1] = 1;
    nodeIDInBox[2] = 3;
    nodeIDInBox[3] = 2;
    nodeIDInBox[4] = 4;
    nodeIDInBox[5] = 5;
    nodeIDInBox[6] = 7;
    nodeIDInBox[7] = 6;
  }
  else if( ( elementType == "C3D6" ) && ( m_trianglePattern == 0 ) )
  {
    if( ( index[0] + index[1] ) % 2 == 1 )
    {
      if( iEle % 2 == 0 )
      {
        nodeIDInBox[0] = 6;
        nodeIDInBox[1] = 2;
        nodeIDInBox[2] = 4;
        nodeIDInBox[3] = 0;
        nodeIDInBox[4] = 7;
        nodeIDInBox[5] = 3;
        nodeIDInBox[6] = 7;
        nodeIDInBox[7] = 3;
      }
      else
      {
        nodeIDInBox[0] = 5;
        nodeIDInBox[1] = 1;
        nodeIDInBox[2] = 4;
        nodeIDInBox[3] = 0;
        nodeIDInBox[4] = 6;
        nodeIDInBox[5] = 2;
        nodeIDInBox[6] = 6;
        nodeIDInBox[7] = 2;
      }
    }
    else
    {
      if( iEle % 2 == 0 )
      {
        nodeIDInBox[0] = 5;
        nodeIDInBox[1] = 1;
        nodeIDInBox[2] = 4;
        nodeIDInBox[3] = 0;
        nodeIDInBox[4] = 7;
        nodeIDInBox[5] = 3;
        nodeIDInBox[6] = 7;
        nodeIDInBox[7] = 3;
      }
      else
      {
        nodeIDInBox[0] = 5;
        nodeIDInBox[1] = 1;
        nodeIDInBox[2] = 7;
        nodeIDInBox[3] = 3;
        nodeIDInBox[4] = 6;
        nodeIDInBox[5] = 2;
        nodeIDInBox[6] = 6;
        nodeIDInBox[7] = 2;
      }
    }
  }
  else if( ( elementType == "C3D6" ) && ( m_trianglePattern == 1 ) )
  {
    if( index[1] % 2 == 0 )
    {
      if( iEle % 2 == 0 )
      {
        nodeIDInBox[0] = 5;
        nodeIDInBox[1] = 1;
        nodeIDInBox[2] = 4;
        nodeIDInBox[3] = 0;
        nodeIDInBox[4] = 6;
        nodeIDInBox[5] = 2;
        nodeIDInBox[6] = 6;
        nodeIDInBox[7] = 2;
      }
      else
      {
        nodeIDInBox[0] = 6;
        nodeIDInBox[1] = 2;
        nodeIDInBox[2] = 4;
        nodeIDInBox[3] = 0;
        nodeIDInBox[4] = 7;
        nodeIDInBox[5] = 3;
        nodeIDInBox[6] = 7;
        nodeIDInBox[7] = 3;
      }
    }
    else
    {
      if( iEle % 2 == 0 )
      {
        nodeIDInBox[0] = 5;
        nodeIDInBox[1] = 1;
        nodeIDInBox[2] = 4;
        nodeIDInBox[3] = 0;
        nodeIDInBox[4] = 7;
        nodeIDInBox[5] = 3;
        nodeIDInBox[6] = 7;
        nodeIDInBox[7] = 3;
      }
      else
      {
        nodeIDInBox[0] = 5;
        nodeIDInBox[1] = 1;
        nodeIDInBox[2] = 7;
        nodeIDInBox[3] = 3;
        nodeIDInBox[4] = 6;
        nodeIDInBox[5] = 2;
        nodeIDInBox[6] = 6;
        nodeIDInBox[7] = 2;
      }

    }
  }
  else if( elementType == "CPE4" )
  {
    nodeIDInBox[0] = 0;
    nodeIDInBox[1] = 1;
    nodeIDInBox[2] = 3;
    nodeIDInBox[3] = 2;
  }
  else if( ( elementType == "STRI" ) && ( m_trianglePattern == 0 ) )
  {
    if( ( index[0] + index[1] ) % 2 == 1 )
    {
      if( iEle % 2 == 0 )
      {
        nodeIDInBox[0] = 0;
        nodeIDInBox[1] = 2;
        nodeIDInBox[2] = 3;
      }
      else
      {
        nodeIDInBox[0] = 0;
        nodeIDInBox[1] = 1;
        nodeIDInBox[2] = 2;
      }
    }
    else
    {
      if( iEle % 2 == 0 )
      {
        nodeIDInBox[0] = 0;
        nodeIDInBox[1] = 1;
        nodeIDInBox[2] = 3;
      }
      else
      {
        nodeIDInBox[0] = 1;
        nodeIDInBox[1] = 2;
        nodeIDInBox[2] = 3;
      }

    }
  }
  else if( ( elementType == "STRI" ) && ( m_trianglePattern == 1 ) )
  {
    if( index[1] % 2 == 0 )
    {
      if( iEle % 2 == 0 )
      {
        nodeIDInBox[0] = 0;
        nodeIDInBox[1] = 1;
        nodeIDInBox[2] = 2;
      }
      else
      {
        nodeIDInBox[0] = 2;
        nodeIDInBox[1] = 3;
        nodeIDInBox[2] = 0;
      }
    }
    else
    {
      if( iEle % 2 == 0 )
      {
        nodeIDInBox[0] = 0;
        nodeIDInBox[1] = 1;
        nodeIDInBox[2] = 3;
      }
      else
      {
        nodeIDInBox[0] = 1;
        nodeIDInBox[1] = 2;
        nodeIDInBox[2] = 3;
      }

    }
  }
  else if( elementType == "C3D4" )
  {
    int mapBoxTet[8][6][4] =
    {
      {
        { 0, 3, 7, 6 },
        { 0, 7, 4, 6 },
        { 0, 5, 1, 6 },
        { 0, 4, 5, 6 },
        { 0, 1, 2, 6 },
        { 0, 2, 3, 6 }
      },
      {
        { 1, 5, 6, 7 },
        { 1, 6, 2, 7 },
        { 0, 4, 1, 7 },
        { 1, 4, 5, 7 },
        { 0, 1, 3, 7 },
        { 1, 2, 3, 7 }
      },
      {
        { 0, 3, 4, 2 },
        { 3, 7, 4, 2 },
        { 0, 4, 1, 2 },
        { 1, 4, 5, 2 },
        { 4, 7, 6, 2 },
        { 4, 6, 5, 2 }
      },
      {
        { 1, 5, 2, 3 },
        { 2, 5, 6, 3 },
        { 0, 5, 1, 3 },
        { 0, 4, 5, 3 },
        { 4, 7, 5, 3 },
        { 5, 7, 6, 3 }
      },
      {
        { 0, 3, 4, 5 },
        { 3, 7, 4, 5 },
        { 3, 6, 7, 5 },
        { 3, 2, 6, 5 },
        { 3, 0, 1, 5 },
        { 1, 2, 3, 5 }
      },
      {
        { 1, 5, 2, 4 },
        { 2, 5, 6, 4 },
        { 2, 6, 7, 4 },
        { 2, 7, 3, 4 },
        { 0, 2, 3, 4 },
        { 0, 1, 2, 4 }
      },
      {
        { 0, 7, 4, 1 },
        { 0, 3, 7, 1 },
        { 2, 7, 3, 1 },
        { 2, 6, 7, 1 },
        { 4, 7, 5, 1 },
        { 5, 7, 6, 1 }
      },
      {
        { 1, 5, 6, 0 },
        { 1, 6, 2, 0 },
        { 2, 6, 3, 0 },
        { 3, 6, 7, 0 },
        { 4, 6, 5, 0 },
        { 4, 7, 6, 0 }
      }
    };

    int mapBoxType[2][2][2];
    mapBoxType[0][0][0] = 0;
    mapBoxType[1][0][0] = 1;
    mapBoxType[0][0][1] = 2;
    mapBoxType[1][0][1] = 3;
    mapBoxType[0][1][0] = 4;
    mapBoxType[1][1][0] = 5;
    mapBoxType[0][1][1] = 6;
    mapBoxType[1][1][1] = 7;

    int boxType = mapBoxType[index[0] % 2][index[1] % 2][index[2] % 2];
    for( int i = 0; i < node_size; ++i )
    {
      nodeIDInBox[i] = mapBoxTet[boxType][iEle][i];
    }

  }
}

void InternalMeshGenerator::RemapMesh( DomainPartition  * const GEOSX_UNUSED_PARAM(domain ) )
{
  //  // Node mapping
  //  if (!m_meshDx.empty())
  //  {
  //    const Table3D* tableDx =
  // stlMapLookupPointer(TableManager::Instance().Tables<3>(), m_meshDx);
  //
  //    for (localIndex iN=0; iN!=nodeManager->DataLengths(); ++iN)
  //    {
  //      realT dx=tableDx->Lookup(X[iN]);
  //      X[iN][0] += dx;
  //    }
  //  }
  //
  //  if (!m_meshDy.empty())
  //  {
  //    const Table3D* tableDy =
  // stlMapLookupPointer(TableManager::Instance().Tables<3>(), m_meshDy);
  //
  //    for (localIndex iN=0; iN!=nodeManager->DataLengths(); ++iN)
  //    {
  //      realT dy=tableDy->Lookup(X[iN]);
  //      X[iN][1] += dy;
  //    }
  //  }
  //
  //  if (!m_meshDz.empty())
  //  {
  //    const Table3D* tableDz =
  // stlMapLookupPointer(TableManager::Instance().Tables<3>(), m_meshDz);
  //
  //    for (localIndex iN=0; iN!=nodeManager->DataLengths(); ++iN)
  //    {
  //      realT dz=tableDz->Lookup(X[iN]);
  //      X[iN][2] += dz;
  //    }
  //  }

}

REGISTER_CATALOG_ENTRY( MeshGeneratorBase, InternalMeshGenerator, std::string const &, Group * const )
}<|MERGE_RESOLUTION|>--- conflicted
+++ resolved
@@ -327,15 +327,9 @@
 
   // This cannot find groupkeys:
   // Group * const meshBodies = domain->GetGroup(domain->groupKeys.meshBodies);
-<<<<<<< HEAD
   Group * const meshBodies = domain->getMeshBodies();
-  MeshBody * const meshBody = meshBodies->RegisterGroup<MeshBody>( this->getName() );
-  MeshLevel * const meshLevel0 = meshBody->RegisterMeshLevel(std::string("Level0"));
-=======
-  Group * const meshBodies = domain->GetGroup( std::string( "MeshBodies" ));
   MeshBody * const meshBody = meshBodies->RegisterGroup< MeshBody >( this->getName() );
-  MeshLevel * const meshLevel0 = meshBody->RegisterGroup< MeshLevel >( std::string( "Level0" ));
->>>>>>> 6b8717ce
+  MeshLevel * const meshLevel0 = meshBody->RegisterMeshLevel( std::string( "Level0" ));
 
   // special case
   //  bool isRadialWithOneThetaPartition = (m_mapToRadial > 0) &&
@@ -345,17 +339,10 @@
 
   // Make sure that the node manager fields are initialized
 
-<<<<<<< HEAD
   CellBlockManager * elementManager = domain->GetCellManager();
-  Group * nodeSets = nodeManager->sets();
-
-  PartitionBase & partition = domain->GetPartitionBase();
-=======
-  CellBlockManager * elementManager = domain->GetGroup< CellBlockManager >( keys::cellManager );
   Group & nodeSets = nodeManager->sets();
 
-  PartitionBase & partition = domain->getReference< PartitionBase >( keys::partitionManager );
->>>>>>> 6b8717ce
+  PartitionBase & partition = domain->GetPartitionBase( );
 
   bool isRadialWithOneThetaPartition = false;
 
