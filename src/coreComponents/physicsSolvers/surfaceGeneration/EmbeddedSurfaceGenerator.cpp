/*
 * ------------------------------------------------------------------------------------------------------------
 * SPDX-License-Identifier: LGPL-2.1-only
 *
 * Copyright (c) 2018-2019 Lawrence Livermore National Security LLC
 * Copyright (c) 2018-2019 The Board of Trustees of the Leland Stanford Junior University
 * Copyright (c) 2018-2019 Total, S.A
 * Copyright (c) 2019-     GEOSX Contributors
 * All right reserved
 *
 * See top level LICENSE, COPYRIGHT, CONTRIBUTORS, NOTICE, and ACKNOWLEDGEMENTS files for details.
 * ------------------------------------------------------------------------------------------------------------
 */

/**
 * @file EmbeddedSurfaceGenerator.cpp
 */

#include "EmbeddedSurfaceGenerator.hpp"

#include "mpiCommunications/CommunicationTools.hpp"
#include "mpiCommunications/NeighborCommunicator.hpp"
#include "mpiCommunications/SpatialPartition.hpp"
#include "finiteElement/FiniteElementDiscretizationManager.hpp"
#include "finiteVolume/FiniteVolumeManager.hpp"
#include "finiteVolume/FluxApproximationBase.hpp"
#include "managers/NumericalMethodsManager.hpp"
#include "mesh/EmbeddedSurfaceRegion.hpp"
#include "mesh/ExtrinsicMeshData.hpp"
#include "meshUtilities/ComputationalGeometry.hpp"
#include "physicsSolvers/solidMechanics/SolidMechanicsLagrangianFEMKernels.hpp"
#include "meshUtilities/SimpleGeometricObjects/GeometricObjectManager.hpp"
#include "meshUtilities/SimpleGeometricObjects/BoundedPlane.hpp"

#ifdef USE_GEOSX_PTP
#include "physicsSolvers/GEOSX_PTP/ParallelTopologyChange.hpp"
#endif
#include <set>

namespace geosx
{
using namespace dataRepository;
using namespace constitutive;

EmbeddedSurfaceGenerator::EmbeddedSurfaceGenerator( const std::string & name,
                                                    Group * const parent ):
  SolverBase( name, parent )
{
  registerWrapper( viewKeyStruct::solidMaterialNameString, &m_solidMaterialNames )->
    setInputFlag( InputFlags::REQUIRED )->
    setDescription( "Name of the solid material used in solid mechanic solver" );

  registerWrapper( viewKeyStruct::fractureRegionNameString, &m_fractureRegionName )->
    setInputFlag( dataRepository::InputFlags::OPTIONAL )->
    setApplyDefaultValue( "FractureRegion" );
}

EmbeddedSurfaceGenerator::~EmbeddedSurfaceGenerator()
{}

void EmbeddedSurfaceGenerator::RegisterDataOnMesh( Group * const GEOSX_UNUSED_PARAM( MeshBodies ) )
{
<<<<<<< HEAD
=======
  for( auto & mesh : MeshBodies->GetSubGroups() )
  {
    MeshLevel * const meshLevel = mesh.second->group_cast< MeshBody * >()->getMeshLevel( 0 );

    NodeManager * const nodeManager = meshLevel->getNodeManager();
    EdgeManager * const edgeManager = meshLevel->getEdgeManager();

    nodeManager->registerExtrinsicData< extrinsicMeshData::ParentIndex >( this->getName() );
    nodeManager->registerExtrinsicData< extrinsicMeshData::ChildIndex >( this->getName() );

    edgeManager->registerExtrinsicData< extrinsicMeshData::ParentIndex >( this->getName() );
    edgeManager->registerExtrinsicData< extrinsicMeshData::ChildIndex >( this->getName() );
  }
>>>>>>> 4ecdd4a5
}

void EmbeddedSurfaceGenerator::InitializePostSubGroups( Group * const problemManager )
{
  /*
   * Here we generate embedded elements for fractures (or faults) that already exist in the domain and
   * were specified in the input file.
   */

  // Get domain
  DomainPartition * domain = problemManager->GetGroup< DomainPartition >( dataRepository::keys::domain );
  // Get geometric object manager
  GeometricObjectManager * geometricObjManager = problemManager->GetGroup< GeometricObjectManager >( "Geometry" );

  // Get meshLevel
  Group * const meshBodies = domain->getMeshBodies();
  MeshBody * const meshBody   = meshBodies->GetGroup< MeshBody >( 0 );
  MeshLevel * const meshLevel  = meshBody->GetGroup< MeshLevel >( 0 );

  // Get managers
  ElementRegionManager * const elemManager = meshLevel->getElemManager();
  NodeManager * const nodeManager = meshLevel->getNodeManager();
  EdgeManager * const edgeManager = meshLevel->getEdgeManager();
  arrayView2d< real64 const, nodes::REFERENCE_POSITION_USD > const & nodesCoord = nodeManager->referencePosition();

  // Get EmbeddedSurfaceSubRegions
  EmbeddedSurfaceRegion * const embeddedSurfaceRegion =
    elemManager->GetRegion< EmbeddedSurfaceRegion >( this->m_fractureRegionName );
  EmbeddedSurfaceSubRegion * const embeddedSurfaceSubRegion =
    embeddedSurfaceRegion->GetSubRegion< EmbeddedSurfaceSubRegion >( 0 );

  // Loop over all the fracture planes
  geometricObjManager->forSubGroups< BoundedPlane >( [&]( BoundedPlane & fracture )
  {
    /* 1. Find out if an element is cut by the fracture or not.
     * Loop over all the elements and for each one of them loop over the nodes and compute the
     * dot product between the distance between the plane center and the node and the normal
     * vector defining the plane. If two scalar products have different signs the plane cuts the
     * cell. If a nodes gives a 0 dot product it has to be neglected or the method won't work.
     */
    R1Tensor planeCenter  = fracture.getCenter();
    R1Tensor normalVector = fracture.getNormal();
    // Initialize variables
    globalIndex nodeIndex;
    integer isPositive, isNegative;
    R1Tensor distVec;

    elemManager->forElementSubRegionsComplete< CellElementSubRegion >(
      [&]( localIndex const er, localIndex const esr, ElementRegionBase &, CellElementSubRegion & subRegion )
    {
      CellElementSubRegion::NodeMapType::ViewTypeConst const & cellToNodes = subRegion.nodeList();
      FixedOneToManyRelation const & cellToEdges = subRegion.edgeList();
      for( localIndex cellIndex =0; cellIndex<subRegion.size(); cellIndex++ )
      {
        isPositive = 0;
        isNegative = 0;
        for( localIndex kn =0; kn<subRegion.numNodesPerElement(); kn++ )
        {
          nodeIndex = cellToNodes[cellIndex][kn];
          distVec  = nodesCoord[nodeIndex];
          distVec -= planeCenter;
          // check if the dot product is zero
          if( Dot( distVec, normalVector ) > 0 )
          {
            isPositive = 1;
          }
          else if( Dot( distVec, normalVector ) < 0 )
          {
            isNegative = 1;
          }
        } // end loop over nodes
        if( isPositive * isNegative == 1 )
        {
          bool added = embeddedSurfaceSubRegion->AddNewEmbeddedSurface( cellIndex,
                                                                        er,
                                                                        esr,
                                                                        *nodeManager,
                                                                        *edgeManager,
                                                                        cellToEdges,
                                                                        &fracture );
          if( added )
          {
            GEOSX_LOG_LEVEL_RANK_0( 2, "Element " << cellIndex << " is fractured" );
          }
        }
      } // end loop over cells
    } );// end loop over subregions
  } );// end loop over thick planes

  ElementRegionManager::ElementViewAccessor< arrayView1d< integer const > > const & cellElemGhostRank =
    elemManager->ConstructArrayViewAccessor< integer, 1 >( ObjectManagerBase::viewKeyStruct::ghostRankString );

  embeddedSurfaceSubRegion->inheritGhostRank( cellElemGhostRank );

  GEOSX_LOG_LEVEL_RANK_0( 1, "Number of embedded surface elements: " << embeddedSurfaceSubRegion->size() );

  // Generate Fracture stencil for embedded surfaces

  // Populate EdgeManager for embedded surfaces.
  EdgeManager * const embSurfEdgeManager = meshLevel->getEmbdSurfEdgeManager();

  // resize embSurfToEdgeMap
  embSurfToEdgeMap.resize( embeddedSurfaceSubRegion->size());

  EmbeddedSurfaceSubRegion::NodeMapType & embSurfToNodeMap = embeddedSurfaceSubRegion.nodeList();

  embSurfEdgeManager->BuildEdges( embeddedSurfaceSubRegion->totalNumberOfNodes(), embSurfToNodeMap.toViewConst(), embSurfToEdgeMap );

  //Usefull for debugging
  EdgeManager::FaceMapType const & edgeToEmbSurfacesMap = embSurfEdgeManager->faceList();
  EdgeManager::NodeMapType const & edgeToNodesMap = embSurfEdgeManager->nodeList();

  for (localIndex a=0; a < embeddedSurfaceSubRegion->size(); a++)
  {
    std::cout << "embSurface " << a << std::endl;
    for (localIndex akn = 0; akn < embSurfToNodeMap.sizeOfArray(a); akn++)
    {
      std::cout << "node " << embSurfToNodeMap[a][akn] << std::endl;
    }
  }

  for (localIndex ke=0; ke < embSurfEdgeManager->size(); ++ke)
  {
    std::cout << "edge: " << ke << " which is connected to " << edgeToEmbSurfacesMap.sizeOfSet(ke) <<  " embedded surfaces " << std::endl;
    for (localIndex kes=0; kes < edgeToEmbSurfacesMap.sizeOfSet(ke); ++kes)
    {
      std::cout << "emb. surf. " << edgeToEmbSurfacesMap[ke][kes] <<  std::endl;
    }
    for (localIndex kn=0; kn < 2; kn++)
    {
      std::cout << "node " << edgeToNodesMap[ke][kn] <<  std::endl;
    }
  }

  // Add the embedded elements to the fracture stencil.
  addToFractureStencil(domain);

}

void EmbeddedSurfaceGenerator::InitializePostInitialConditions_PreSubGroups( Group * const GEOSX_UNUSED_PARAM ( problemManager ) )
{
  // I don't think there is  much to do here.
}


void EmbeddedSurfaceGenerator::postRestartInitialization( Group * const GEOSX_UNUSED_PARAM( domain0 ) )
{
  // Not sure about this for now.
  std::cout << "postRestartInitialization \n";
}


real64 EmbeddedSurfaceGenerator::SolverStep( real64 const & GEOSX_UNUSED_PARAM( time_n ),
                                             real64 const & GEOSX_UNUSED_PARAM( dt ),
                                             const int GEOSX_UNUSED_PARAM( cycleNumber ),
                                             DomainPartition & GEOSX_UNUSED_PARAM( domain ) )
{
  real64 rval = 0;
  /*
   * This should be the method that generates new fracture elements based on the propagation criterion of choice.
   */
  return rval;
}

void EmbeddedSurfaceGenerator::addToFractureStencil(DomainPartition * const domain)
{
  // Add embedded elements to the fracture Stencil
  NumericalMethodsManager * const
  numericalMethodManager = domain->getParent()->GetGroup< NumericalMethodsManager >( dataRepository::keys::numericalMethodsManager );

  FiniteVolumeManager * const
  fvManager = numericalMethodManager->GetGroup< FiniteVolumeManager >( dataRepository::keys::finiteVolumeManager );

  for( localIndex a=0; a<fvManager->numSubGroups(); ++a )
  {
    FluxApproximationBase * const fluxApprox = fvManager->GetGroup< FluxApproximationBase >( a );
    if( fluxApprox!=nullptr )
    {
      fluxApprox->addEDFracToFractureStencil( *domain,
                                              this->m_fractureRegionName );
    }
  }

}

REGISTER_CATALOG_ENTRY( SolverBase,
                        EmbeddedSurfaceGenerator,
                        std::string const &, dataRepository::Group * const )

} /* namespace geosx */<|MERGE_RESOLUTION|>--- conflicted
+++ resolved
@@ -60,22 +60,7 @@
 
 void EmbeddedSurfaceGenerator::RegisterDataOnMesh( Group * const GEOSX_UNUSED_PARAM( MeshBodies ) )
 {
-<<<<<<< HEAD
-=======
-  for( auto & mesh : MeshBodies->GetSubGroups() )
-  {
-    MeshLevel * const meshLevel = mesh.second->group_cast< MeshBody * >()->getMeshLevel( 0 );
-
-    NodeManager * const nodeManager = meshLevel->getNodeManager();
-    EdgeManager * const edgeManager = meshLevel->getEdgeManager();
-
-    nodeManager->registerExtrinsicData< extrinsicMeshData::ParentIndex >( this->getName() );
-    nodeManager->registerExtrinsicData< extrinsicMeshData::ChildIndex >( this->getName() );
-
-    edgeManager->registerExtrinsicData< extrinsicMeshData::ParentIndex >( this->getName() );
-    edgeManager->registerExtrinsicData< extrinsicMeshData::ChildIndex >( this->getName() );
-  }
->>>>>>> 4ecdd4a5
+
 }
 
 void EmbeddedSurfaceGenerator::InitializePostSubGroups( Group * const problemManager )
