/*
 * ------------------------------------------------------------------------------------------------------------
 * SPDX-License-Identifier: LGPL-2.1-only
 *
 * Copyright (c) 2018-2019 Lawrence Livermore National Security LLC
 * Copyright (c) 2018-2019 The Board of Trustees of the Leland Stanford Junior University
 * Copyright (c) 2018-2019 Total, S.A
 * Copyright (c) 2019-     GEOSX Contributors
 * All right reserved
 *
 * See top level LICENSE, COPYRIGHT, CONTRIBUTORS, NOTICE, and ACKNOWLEDGEMENTS files for details.
 * ------------------------------------------------------------------------------------------------------------
 */

/**
 * @file SurfaceGenerator.cpp
 */

#include "SurfaceGenerator.hpp"

#include "mpiCommunications/CommunicationTools.hpp"
#include "mpiCommunications/NeighborCommunicator.hpp"
#include "mpiCommunications/SpatialPartition.hpp"
#include "finiteElement/FiniteElementDiscretizationManager.hpp"
#include "finiteVolume/FiniteVolumeManager.hpp"
#include "finiteVolume/FluxApproximationBase.hpp"
#include "managers/NumericalMethodsManager.hpp"
#include "mesh/FaceElementRegion.hpp"
#include "meshUtilities/ComputationalGeometry.hpp"
#include "physicsSolvers/solidMechanics/SolidMechanicsLagrangianFEMKernels.hpp"
#include "managers/FieldSpecification/FieldSpecificationManager.hpp"
#include "physicsSolvers/solidMechanics/SolidMechanicsLagrangianFEM.hpp"


#ifdef USE_GEOSX_PTP
#include "physicsSolvers/GEOSX_PTP/ParallelTopologyChange.hpp"
#endif

#include <set>

namespace geosx
{
  using namespace dataRepository;
  using namespace constitutive;

  constexpr real64 SurfaceGenerator::m_nonRuptureTime;

void ModifiedObjectLists::clearNewFromModified()
{
  for( localIndex const a : newNodes )
  {
    modifiedNodes.erase(a);
  }

  for( localIndex const a : newEdges )
  {
    modifiedEdges.erase(a);
  }

  for( localIndex const a : newFaces )
  {
    modifiedFaces.erase(a);
  }
}

void ModifiedObjectLists::insert( ModifiedObjectLists const & modifiedObjects )
{
  newNodes.insert( modifiedObjects.newNodes.begin(),
                   modifiedObjects.newNodes.end() );
  modifiedNodes.insert( modifiedObjects.modifiedNodes.begin(),
                        modifiedObjects.modifiedNodes.end() );

  newEdges.insert( modifiedObjects.newEdges.begin(),
                   modifiedObjects.newEdges.end() );
  modifiedEdges.insert( modifiedObjects.modifiedEdges.begin(),
                        modifiedObjects.modifiedEdges.end() );

  newFaces.insert( modifiedObjects.newFaces.begin(),
                   modifiedObjects.newFaces.end() );
  modifiedFaces.insert( modifiedObjects.modifiedFaces.begin(),
                        modifiedObjects.modifiedFaces.end() );

  for( auto & iter : modifiedObjects.newElements )
  {
    std::pair<localIndex,localIndex> const & key = iter.first;
    std::set<localIndex> const & values = iter.second;
    newElements[key].insert( values.begin(), values.end() );
  }

  for( auto & iter : modifiedObjects.modifiedElements )
  {
    std::pair<localIndex,localIndex> const & key = iter.first;
    std::set<localIndex> const & values = iter.second;
    modifiedElements[key].insert( values.begin(), values.end() );
  }

}

static localIndex GetOtherFaceEdge( const map< localIndex, std::pair<localIndex, localIndex> >& localFacesToEdges,
                                    const localIndex thisFace, const localIndex thisEdge )
{
  localIndex nextEdge = LOCALINDEX_MAX;

  const std::pair<localIndex, localIndex>& faceToEdges = stlMapLookup( localFacesToEdges, thisFace );
  if( faceToEdges.first == thisEdge )
  {
    nextEdge = faceToEdges.second;
  }
  else if( faceToEdges.second == thisEdge )
  {
    nextEdge = faceToEdges.first;
  }
  else
  {
    GEOSX_ERROR( "SurfaceGenerator::Couldn't find thisEdge in localFacesToEdges[thisFace]" );
  }
  return nextEdge;
}

static void CheckForAndRemoveDeadEndPath( const localIndex edgeIndex,
                                          arrayView1d<integer> const & isEdgeExternal,
                                          map< localIndex, std::set<localIndex> >& edgesToRuptureReadyFaces,
                                          map< localIndex, std::pair<localIndex, localIndex> >& localVFacesToVEdges,
                                          std::set<localIndex>& nodeToRuptureReadyFaces )
{


  localIndex thisEdge = edgeIndex;

  // if the edge is internal and the edge is only attached to one ruptured face...
  while( isEdgeExternal[thisEdge]!=1 )
  {

    //    std::set<localIndex>& edgeToRuptureReadyFaces = stlMapLookup(edgesToRuptureReadyFaces,thisEdge);
    std::set<localIndex>& edgeToRuptureReadyFaces = edgesToRuptureReadyFaces[thisEdge];

    if( edgeToRuptureReadyFaces.size()!=1 )
      break;

    // then the index for the face that is a "dead end"
    localIndex deadEndFace = *(edgeToRuptureReadyFaces.begin());


    std::pair<localIndex, localIndex>& localVFaceToVEdges = stlMapLookup( localVFacesToVEdges, deadEndFace );

    // get the edge on the other side of the "dead end" face
    localIndex nextEdge = -1;
    if( localVFaceToVEdges.first == thisEdge )
      nextEdge = localVFaceToVEdges.second;
    else if( localVFaceToVEdges.second == thisEdge )
      nextEdge = localVFaceToVEdges.first;
    else
    {
      GEOSX_ERROR( "SurfaceGenerator::FindFracturePlanes: Could not find the next edge when removing dead end faces." );
    }

    // delete the face from the working arrays
    edgeToRuptureReadyFaces.erase( deadEndFace );
    edgesToRuptureReadyFaces[nextEdge].erase( deadEndFace );
    nodeToRuptureReadyFaces.erase( deadEndFace );

    // if all the faces have been deleted, then go ahead and delete the top level entry
    if( edgeToRuptureReadyFaces.empty() )
      edgesToRuptureReadyFaces.erase( thisEdge );
    if( edgesToRuptureReadyFaces[nextEdge].empty() )
      edgesToRuptureReadyFaces.erase( nextEdge );

    // now increment the "thisEdge" to point to the other edge on the face that was just deleted
    thisEdge = nextEdge;
  }

}


SurfaceGenerator::SurfaceGenerator( const std::string& name,
                                    Group * const parent ):
  SolverBase( name, parent ),
  m_failCriterion( 1 ),
//  m_maxTurnAngle(91.0),
  m_solidMaterialName(""),
  m_nodeBasedSIF(0),
  m_rockToughness(1.0e99),
  m_mpiCommOrder(0)
{
  this->registerWrapper( viewKeyStruct::failCriterionString,
                             &this->m_failCriterion,
                             0 );

  registerWrapper(viewKeyStruct::solidMaterialNameString, &m_solidMaterialName, 0)->
      setInputFlag(InputFlags::REQUIRED)->
      setDescription("Name of the solid material used in solid mechanic solver");

  registerWrapper(viewKeyStruct::rockToughnessString, &m_rockToughness, 0)->
      setInputFlag(InputFlags::REQUIRED)->
      setDescription("Rock toughness of the solid material");

  registerWrapper(viewKeyStruct::nodeBasedSIFString, &m_nodeBasedSIF, 0)->
      setInputFlag(InputFlags::OPTIONAL)->
      setDescription("Rock toughness of the solid material");

  registerWrapper(viewKeyStruct::mpiCommOrderString, &m_mpiCommOrder, 0)->
      setInputFlag(InputFlags::OPTIONAL)->
      setDescription("Flag to enable MPI consistent communication ordering");

  this->registerWrapper( viewKeyStruct::fractureRegionNameString, &m_fractureRegionName, 0 )->
      setInputFlag(dataRepository::InputFlags::OPTIONAL)->
      setApplyDefaultValue("FractureRegion");

  registerWrapper( viewKeyStruct::tipNodesString, &m_tipNodes, 0 )->
      setDescription("Set containing all the nodes at the fracture tip");

  registerWrapper( viewKeyStruct::tipEdgesString, &m_tipEdges, 0 )->
      setDescription("Set containing all the tip edges");

  registerWrapper( viewKeyStruct::tipFacesString, &m_tipFaces, 0 )->
      setDescription("Set containing all the tip faces");

  registerWrapper( viewKeyStruct::trailingFacesString, &m_trailingFaces, 0 )->
      setDescription("Set containing all the trailing faces");

  this->registerWrapper( viewKeyStruct::fractureRegionNameString, &m_fractureRegionName, 0 )->
    setInputFlag(dataRepository::InputFlags::OPTIONAL)->
    setApplyDefaultValue("FractureRegion");


}

SurfaceGenerator::~SurfaceGenerator()
{
  // TODO Auto-generated destructor stub
}

void SurfaceGenerator::RegisterDataOnMesh( Group * const MeshBodies )
{
  for( auto & mesh : MeshBodies->GetSubGroups() )
  {
    MeshLevel * const meshLevel = mesh.second->group_cast<MeshBody*>()->getMeshLevel(0);

    ElementRegionManager * const elemManager = meshLevel->getElemManager();

    elemManager->forElementSubRegions<CellElementSubRegion>( [&]( CellElementSubRegion * const subRegion )
    {
      subRegion->registerWrapper< array1d<real64> >( viewKeyStruct::K_IC_00String )->setDefaultValue(-1);
      subRegion->registerWrapper< array1d<real64> >( viewKeyStruct::K_IC_01String )->setDefaultValue(-1);
      subRegion->registerWrapper< array1d<real64> >( viewKeyStruct::K_IC_02String )->setDefaultValue(-1);
      subRegion->registerWrapper< array1d<real64> >( viewKeyStruct::K_IC_10String )->setDefaultValue(-1);
      subRegion->registerWrapper< array1d<real64> >( viewKeyStruct::K_IC_11String )->setDefaultValue(-1);
      subRegion->registerWrapper< array1d<real64> >( viewKeyStruct::K_IC_12String )->setDefaultValue(-1);
      subRegion->registerWrapper< array1d<real64> >( viewKeyStruct::K_IC_20String )->setDefaultValue(-1);
      subRegion->registerWrapper< array1d<real64> >( viewKeyStruct::K_IC_21String )->setDefaultValue(-1);
      subRegion->registerWrapper< array1d<real64> >( viewKeyStruct::K_IC_22String )->setDefaultValue(-1);
    });

    elemManager->forElementRegions<FaceElementRegion>( [&] ( FaceElementRegion * const region )
    {
      region->forElementSubRegions<FaceElementSubRegion>( [&]( FaceElementSubRegion * const subRegion )
      {
        subRegion->registerWrapper< array1d<real64> >( viewKeyStruct::K_IC_00String )->setDefaultValue(-1);
        subRegion->registerWrapper< array1d<real64> >( viewKeyStruct::K_IC_01String )->setDefaultValue(-1);
        subRegion->registerWrapper< array1d<real64> >( viewKeyStruct::K_IC_02String )->setDefaultValue(-1);
        subRegion->registerWrapper< array1d<real64> >( viewKeyStruct::K_IC_10String )->setDefaultValue(-1);
        subRegion->registerWrapper< array1d<real64> >( viewKeyStruct::K_IC_11String )->setDefaultValue(-1);
        subRegion->registerWrapper< array1d<real64> >( viewKeyStruct::K_IC_12String )->setDefaultValue(-1);
        subRegion->registerWrapper< array1d<real64> >( viewKeyStruct::K_IC_20String )->setDefaultValue(-1);
        subRegion->registerWrapper< array1d<real64> >( viewKeyStruct::K_IC_21String )->setDefaultValue(-1);
        subRegion->registerWrapper< array1d<real64> >( viewKeyStruct::K_IC_22String )->setDefaultValue(-1);

        subRegion->registerWrapper<real64_array>(viewKeyStruct::ruptureTimeString)->
          setApplyDefaultValue(m_nonRuptureTime)->
          setPlotLevel(dataRepository::PlotLevel::LEVEL_0)->
          setDescription("Time that the face was ruptured.");

        subRegion->registerWrapper<real64_array>(viewKeyStruct::ruptureRateString)->
          setApplyDefaultValue(1.0e99)->
          setPlotLevel(dataRepository::PlotLevel::LEVEL_0)->
          setDescription("Rate of rupture for a given face.");
      });
    });

    NodeManager * const nodeManager = meshLevel->getNodeManager();
    EdgeManager * const edgeManager = meshLevel->getEdgeManager();
    FaceManager * const faceManager = meshLevel->getFaceManager();

    nodeManager->registerWrapper<localIndex_array>(ObjectManagerBase::viewKeyStruct::parentIndexString)->
      setApplyDefaultValue(-1)->
      setPlotLevel(dataRepository::PlotLevel::LEVEL_1)->
      setDescription("Parent index of node.");

    nodeManager->registerWrapper<localIndex_array>(ObjectManagerBase::viewKeyStruct::childIndexString)->
      setApplyDefaultValue(-1)->
      setPlotLevel(dataRepository::PlotLevel::LEVEL_1)->
      setDescription("Child index of node.");

    nodeManager->registerWrapper<integer_array>(viewKeyStruct::degreeFromCrackString)->
      setApplyDefaultValue(-1)->
      setPlotLevel(dataRepository::PlotLevel::LEVEL_1)->
      setDescription("connectivity distance from crack.");

    nodeManager->registerWrapper<integer_array>(viewKeyStruct::degreeFromCrackTipString)->
      setApplyDefaultValue(100000)->
      setPlotLevel(dataRepository::PlotLevel::LEVEL_1)->
      setDescription("degree of connectivity separation from crack tip.");

    nodeManager->registerWrapper<real64_array>(viewKeyStruct::SIFNodeString)->
      setApplyDefaultValue(0)->
      setPlotLevel(dataRepository::PlotLevel::LEVEL_0)->
      setDescription("SIF on the node");

    nodeManager->registerWrapper<real64_array>(viewKeyStruct::ruptureTimeString)->
      setApplyDefaultValue(m_nonRuptureTime)->
      setPlotLevel(dataRepository::PlotLevel::LEVEL_0)->
      setDescription("Time that the node was ruptured.");


    edgeManager->registerWrapper<localIndex_array>(ObjectManagerBase::viewKeyStruct::parentIndexString)->
      setApplyDefaultValue(-1)->
      setPlotLevel(dataRepository::PlotLevel::LEVEL_1)->
      setDescription("Parent index of the edge.");

    edgeManager->registerWrapper<localIndex_array>(ObjectManagerBase::viewKeyStruct::childIndexString)->
      setApplyDefaultValue(-1)->
      setPlotLevel(dataRepository::PlotLevel::LEVEL_1)->
      setDescription("Child index of the edge.");

    edgeManager->registerWrapper<real64_array>(viewKeyStruct::SIF_IString)->
      setApplyDefaultValue(-1)->
      setPlotLevel(dataRepository::PlotLevel::LEVEL_1)->
      setDescription("SIF_I of the edge.");

    edgeManager->registerWrapper<real64_array>(viewKeyStruct::SIF_IIString)->
      setApplyDefaultValue(-1)->
      setPlotLevel(dataRepository::PlotLevel::LEVEL_1)->
      setDescription("SIF_II of the edge.");

    edgeManager->registerWrapper<real64_array>(viewKeyStruct::SIF_IIIString)->
      setApplyDefaultValue(-1)->
      setPlotLevel(dataRepository::PlotLevel::LEVEL_1)->
      setDescription("SIF_III of the edge.");

    faceManager->registerWrapper<localIndex_array>(ObjectManagerBase::viewKeyStruct::parentIndexString)->
      setApplyDefaultValue(-1)->
      setPlotLevel(dataRepository::PlotLevel::LEVEL_1)->
      setDescription("Parent index of the face.");

    faceManager->registerWrapper<localIndex_array>(ObjectManagerBase::viewKeyStruct::childIndexString)->
      setApplyDefaultValue(-1)->
      setPlotLevel(dataRepository::PlotLevel::LEVEL_1)->
      setDescription("child index of the face.");

    faceManager->registerWrapper<integer_array>(viewKeyStruct::ruptureStateString)->
      setApplyDefaultValue(0)->
      setPlotLevel(dataRepository::PlotLevel::LEVEL_0)->
      setDescription("Rupture state of the face.0=not ready for rupture. 1=ready for rupture. 2=ruptured");

    faceManager->registerWrapper<real64_array>(viewKeyStruct::ruptureTimeString)->
      setApplyDefaultValue(m_nonRuptureTime)->
      setPlotLevel(dataRepository::PlotLevel::LEVEL_0)->
      setDescription("Time that the face was ruptured.");

    faceManager->registerWrapper<real64_array>(viewKeyStruct::SIFonFaceString)->
      setApplyDefaultValue(1)->
      setPlotLevel(dataRepository::PlotLevel::LEVEL_0)->
      setDescription("SIF on the face");

    faceManager->registerWrapper<array1d<R1Tensor>>(viewKeyStruct::K_ICString)->
        setApplyDefaultValue({1e99, 1e99,1e99})->
      setPlotLevel(dataRepository::PlotLevel::LEVEL_0)->
      setDescription("K_IC on the face");

    faceManager->registerWrapper<localIndex_array>(viewKeyStruct::primaryCandidateFaceString)->
      setApplyDefaultValue(0)->
      setPlotLevel(dataRepository::PlotLevel::LEVEL_0)->
      setDescription("The face that has the highest score for splitability");

    faceManager->registerWrapper<integer_array>(viewKeyStruct::isFaceSeparableString)->
      setApplyDefaultValue(0)->
      setPlotLevel(dataRepository::PlotLevel::LEVEL_0)->
      setDescription("A flag to mark if the face is separable");

    faceManager->registerWrapper<integer_array>(viewKeyStruct::degreeFromCrackTipString)->
      setApplyDefaultValue(100000)->
      setPlotLevel(dataRepository::PlotLevel::LEVEL_1)->
      setDescription("degree of connectivity separation from crack tip.");
  }
}

void SurfaceGenerator::InitializePostInitialConditions_PreSubGroups( Group * const problemManager )
{
  DomainPartition * domain = problemManager->GetGroup<DomainPartition>( dataRepository::keys::domain );
  for( auto & mesh : domain->group_cast<DomainPartition *>()->getMeshBodies()->GetSubGroups() )
  {
    MeshLevel * meshLevel = Group::group_cast<MeshBody*>( mesh.second )->getMeshLevel( 0 );
    NodeManager * const nodeManager = meshLevel->getNodeManager();
    FaceManager * const faceManager = meshLevel->getFaceManager();

    arrayView1d<localIndex> & parentNodeIndex =
        nodeManager->getReference<localIndex_array>( nodeManager->viewKeys.parentIndex );

    arrayView1d<localIndex> & parentFaceIndex =
        faceManager->getReference<localIndex_array>( faceManager->viewKeys.parentIndex );

    arrayView1d<localIndex> & childFaceIndex =
        faceManager->getReference<localIndex_array>( faceManager->viewKeys.childIndex );

    parentNodeIndex = -1;
    parentFaceIndex = -1;
    childFaceIndex = -1;

    m_originalNodetoFaces = nodeManager->faceList();
    m_originalNodetoEdges = nodeManager->edgeList();
    m_originalFaceToEdges = faceManager->edgeList();

    nodeManager->registerWrapper( "usedFaces", &m_usedFacesForNode, 0 );
    m_usedFacesForNode.resize( nodeManager->size() );

    m_originalFacesToElemRegion = faceManager->elementRegionList();
    m_originalFacesToElemSubRegion = faceManager->elementSubRegionList();
    m_originalFacesToElemIndex = faceManager->elementList();
  }

  for( auto & mesh : domain->group_cast<DomainPartition *>()->getMeshBodies()->GetSubGroups() )
  {
    MeshLevel * meshLevel = Group::group_cast<MeshBody*>( mesh.second )->getMeshLevel( 0 );
    FaceManager * const faceManager = meshLevel->getFaceManager();
    ElementRegionManager * const elementManager = meshLevel->getElemManager();
    arrayView1d<R1Tensor> const & faceNormals = faceManager->faceNormal();

    //TODO: roughness to KIC should be made a material constitutive relationship.
    array1d<R1Tensor> & KIC = faceManager->getReference<r1_array>( "K_IC" );

    for (localIndex kf=0 ; kf<faceManager->size() ; ++kf)
    {
      if (m_rockToughness >= 0)
      {
        KIC[kf][0] = m_rockToughness;
        KIC[kf][1] = m_rockToughness;
        KIC[kf][2] = m_rockToughness;
      }
      else
      {
        arrayView2d<localIndex> const & faceToRegionMap = faceManager->elementRegionList();
        arrayView2d<localIndex> const & faceToSubRegionMap = faceManager->elementSubRegionList();
        arrayView2d<localIndex> const & faceToElementMap = faceManager->elementList();

        for( localIndex k=0 ; k<faceToRegionMap.size(1) ; ++k )
        {
          localIndex const er = faceToRegionMap[kf][k];
          localIndex const esr = faceToSubRegionMap[kf][k];
          localIndex const ei = faceToElementMap[kf][k];

          if( er != -1 &&  esr != -1 && ei != -1 )
          {
            CellElementSubRegion * elementSubRegion = elementManager->GetRegion( faceToRegionMap[kf][k] )->
                GetSubRegion<CellElementSubRegion>( faceToSubRegionMap[kf][k] );
            localIndex iEle = faceToElementMap[kf][k];

            ElementRegionBase * const elementRegion = elementSubRegion->getParent()->getParent()->group_cast<ElementRegionBase*>();
            string const elementRegionName = elementRegion->getName();
            //          localIndex const er = elementManager->GetRegions().getIndex( elementRegionName );
            //          localIndex const esr = elementRegion->GetSubRegions().getIndex( elementSubRegion->getName() );

            arrayView1d<real64 const> const & K_IC_00 = elementSubRegion->getReference< array1d<real64> >( viewKeyStruct::K_IC_00String );
            arrayView1d<real64 const> const & K_IC_01 = elementSubRegion->getReference< array1d<real64> >( viewKeyStruct::K_IC_01String );
            arrayView1d<real64 const> const & K_IC_02 = elementSubRegion->getReference< array1d<real64> >( viewKeyStruct::K_IC_02String );
            arrayView1d<real64 const> const & K_IC_10 = elementSubRegion->getReference< array1d<real64> >( viewKeyStruct::K_IC_10String );
            arrayView1d<real64 const> const & K_IC_11 = elementSubRegion->getReference< array1d<real64> >( viewKeyStruct::K_IC_11String );
            arrayView1d<real64 const> const & K_IC_12 = elementSubRegion->getReference< array1d<real64> >( viewKeyStruct::K_IC_12String );
            arrayView1d<real64 const> const & K_IC_20 = elementSubRegion->getReference< array1d<real64> >( viewKeyStruct::K_IC_20String );
            arrayView1d<real64 const> const & K_IC_21 = elementSubRegion->getReference< array1d<real64> >( viewKeyStruct::K_IC_21String );
            arrayView1d<real64 const> const & K_IC_22 = elementSubRegion->getReference< array1d<real64> >( viewKeyStruct::K_IC_22String );

            R1Tensor k0;
            k0[0] = K_IC_00[iEle]*faceNormals[kf][0] + K_IC_10[iEle]*faceNormals[kf][1] + K_IC_20[iEle]*faceNormals[kf][2];
            k0[1] = K_IC_01[iEle]*faceNormals[kf][0] + K_IC_11[iEle]*faceNormals[kf][1] + K_IC_21[iEle]*faceNormals[kf][2];
            k0[2] = K_IC_02[iEle]*faceNormals[kf][0] + K_IC_12[iEle]*faceNormals[kf][1] + K_IC_22[iEle]*faceNormals[kf][2];

            KIC[kf][0] = std::min( std::fabs(k0[0]), std::fabs(KIC[kf][0]) );
            KIC[kf][1] = std::min( std::fabs(k0[1]), std::fabs(KIC[kf][1]) );
            KIC[kf][2] = std::min( std::fabs(k0[2]), std::fabs(KIC[kf][2]) );
          }
        }
      }
    }
  }
}


void SurfaceGenerator::postRestartInitialization( Group * const domain0 )
{
  DomainPartition * const domain = domain0->group_cast<DomainPartition *>();

  NumericalMethodsManager * const
  numericalMethodManager = domain->getParent()->GetGroup<NumericalMethodsManager>( dataRepository::keys::numericalMethodsManager );

  FiniteVolumeManager * const
  fvManager = numericalMethodManager->GetGroup<FiniteVolumeManager>( dataRepository::keys::finiteVolumeManager );

  // repopulate the fracture stencil
  for( auto & mesh : domain->getMeshBodies()->GetSubGroups() )
  {
    MeshLevel * meshLevel = Group::group_cast<MeshBody*>( mesh.second )->getMeshLevel( 0 );

    EdgeManager * const edgeManager = meshLevel->getEdgeManager();
    ElementRegionManager * const elemManager = meshLevel->getElemManager();
    FaceElementRegion * const fractureRegion = elemManager->GetRegion<FaceElementRegion>(this->m_fractureRegionName);
    FaceElementSubRegion * const fractureSubRegion = fractureRegion->GetSubRegion<FaceElementSubRegion>(0);

    for( localIndex fce=0 ; fce<edgeManager->m_fractureConnectorEdgesToFaceElements.size() ; ++fce )
    {
      edgeManager->m_recalculateFractureConnectorEdges.insert(fce);
    }

    for( localIndex fe=0 ; fe<fractureSubRegion->size() ; ++fe )
    {
      fractureSubRegion->m_newFaceElements.insert(fe);
    }

    for( localIndex a=0 ; a<fvManager->numSubGroups() ; ++a )
    {
      FluxApproximationBase * const fluxApprox = fvManager->GetGroup<FluxApproximationBase>(a);
      if( fluxApprox!=nullptr )
      {
        fluxApprox->addToFractureStencil( *domain,
                                          this->m_fractureRegionName,
                                          false );
        edgeManager->m_recalculateFractureConnectorEdges.clear();
        fractureSubRegion->m_newFaceElements.clear();
      }
    }
  }
}


real64 SurfaceGenerator::SolverStep( real64 const & time_n,
                                     real64 const & dt,
                                     const int GEOSX_UNUSED_ARG( cycleNumber ),
                                     DomainPartition * const domain )
{
  int rval = 0;
  array1d<NeighborCommunicator> & neighbors = domain->getReference< array1d<NeighborCommunicator> >( domain->viewKeys.neighbors );

  for( auto & mesh : domain->group_cast<DomainPartition *>()->getMeshBodies()->GetSubGroups() )
  {
    MeshLevel * meshLevel = Group::group_cast<MeshBody*>( mesh.second )->getMeshLevel( 0 );

    {
      SpatialPartition & partition = domain->getReference<SpatialPartition,PartitionBase>(dataRepository::keys::partitionManager);

      rval = SeparationDriver( domain,
                               meshLevel,
                               neighbors,
                               partition.GetColor(),
                               partition.NumColor(),
                               0,
                               time_n + dt);
    }
  }

  NumericalMethodsManager * const
  numericalMethodManager = domain->getParent()->GetGroup<NumericalMethodsManager>( dataRepository::keys::numericalMethodsManager );

  FiniteVolumeManager * const
  fvManager = numericalMethodManager->GetGroup<FiniteVolumeManager>( dataRepository::keys::finiteVolumeManager );

  for( auto & mesh : domain->group_cast<DomainPartition *>()->getMeshBodies()->GetSubGroups() )
  {
    MeshLevel * meshLevel = Group::group_cast<MeshBody*>( mesh.second )->getMeshLevel( 0 );

    {
      ElementRegionManager * const elemManager = meshLevel->getElemManager();
      EdgeManager * const edgeManager = meshLevel->getEdgeManager();
      FaceElementRegion * const fractureRegion = elemManager->GetRegion<FaceElementRegion>(this->m_fractureRegionName);

      for( localIndex a=0 ; a<fvManager->numSubGroups() ; ++a )
      {
        FluxApproximationBase * const fluxApprox = fvManager->GetGroup<FluxApproximationBase>(a);
        if( fluxApprox!=nullptr )
        {
          fluxApprox->addToFractureStencil( *domain,
                                            this->m_fractureRegionName,
                                            true);
          edgeManager->m_recalculateFractureConnectorEdges.clear();
          fractureRegion->GetSubRegion<FaceElementSubRegion>(0)->m_newFaceElements.clear();
        }
      }
    }
  }


  return rval;
}



int SurfaceGenerator::SeparationDriver( DomainPartition * domain,
                                        MeshLevel * const mesh,
                                        array1d<NeighborCommunicator> & neighbors,
                                        int const tileColor,
                                        int const numTileColors,
                                        bool const prefrac,
<<<<<<< HEAD
                                        real64 const time )
=======
                                        real64 const time_np1 )
>>>>>>> 38301da9
{
  GEOSX_MARK_FUNCTION;

  m_faceElemsRupturedThisSolve.clear();
  NodeManager & nodeManager = *(mesh->getNodeManager());
  EdgeManager & edgeManager = *(mesh->getEdgeManager());
  FaceManager & faceManager = *(mesh->getFaceManager());
  ElementRegionManager & elementManager = *(mesh->getElemManager());

  std::vector< std::set< localIndex > > nodesToRupturedFaces;
  std::vector< std::set< localIndex > > edgesToRupturedFaces;

  ArrayOfArraysView<localIndex> const & nodeToElementMap = nodeManager.elementList();
  ArrayOfArraysView<localIndex const> const & faceToNodeMap = faceManager.nodeList();

  map<string, string_array > fieldNames;
  fieldNames["face"].push_back(viewKeyStruct::ruptureStateString);
  fieldNames["node"].push_back( SolidMechanicsLagrangianFEM::viewKeyStruct::forceExternal );

  CommunicationTools::SynchronizeFields( fieldNames, mesh,
                                         domain->getReference< array1d<NeighborCommunicator> >( domain->viewKeys.neighbors ) );


  if( !prefrac )
  {
    if( m_failCriterion >0 )  // Stress intensity factor based criterion and mixed criterion.
    {

      IdentifyRupturedFaces( domain,
                             nodeManager,
                             edgeManager,
                             faceManager,
                             elementManager,
                             prefrac);

    }
  }


  if( prefrac )
  {
    ModifiedObjectLists modifiedObjects;
    CalculateKinkAngles( faceManager, edgeManager, nodeManager, modifiedObjects, prefrac );
  }

  // We do this here to get the nodesToRupturedFaces etc.
  // The fail stress check inside has been disabled
  PostUpdateRuptureStates( nodeManager,
                           edgeManager,
                           faceManager,
                           elementManager,
                           nodesToRupturedFaces,
                           edgesToRupturedFaces );

  int rval = 0;
  //  array1d<MaterialBaseStateDataT*>&  temp = elementManager.m_ElementRegions["PM1"].m_materialStates;

  const arrayView1d<integer>& isNodeGhost = nodeManager.GhostRank();

  for( int color=0 ; color<numTileColors ; ++color )
  {
    ModifiedObjectLists modifiedObjects;
    if( color==tileColor )
    {
      for( localIndex a=0 ; a<nodeManager.size() ; ++a )
      {
        int didSplit = 0;
        if(isNodeGhost[a]<0 &&
           nodeToElementMap.sizeOfArray(a)>1 )
        {
          didSplit += ProcessNode( a,
                                   time_np1,
                                   nodeManager,
                                   edgeManager,
                                   faceManager,
                                   elementManager,
                                   nodesToRupturedFaces,
                                   edgesToRupturedFaces,
                                   elementManager,
                                   modifiedObjects, prefrac );
          if( didSplit > 0 )
          {
            rval += didSplit;
            --a;
          }
        }
      }
    }

#ifdef USE_GEOSX_PTP

    modifiedObjects.clearNewFromModified();

    // 1) Assign new global indices to the new objects
    CommunicationTools::AssignNewGlobalIndices( nodeManager, modifiedObjects.newNodes );
    CommunicationTools::AssignNewGlobalIndices( edgeManager, modifiedObjects.newEdges );
    CommunicationTools::AssignNewGlobalIndices( faceManager, modifiedObjects.newFaces );
//    CommunicationTools::AssignNewGlobalIndices( elementManager, modifiedObjects.newElements );

    ModifiedObjectLists receivedObjects;

    /// Nodes to edges in process node is not being set on rank 2. need to check that the new node->edge map is properly communicated
    ParallelTopologyChange::SynchronizeTopologyChange( mesh,
                                                       neighbors,
                                                       modifiedObjects,
                                                       receivedObjects,
                                                       m_mpiCommOrder );

    SynchronizeTipSets( faceManager,
                        edgeManager,
                        nodeManager,
                        receivedObjects);


#else
    GEOSX_UNUSED_VAR( neighbors );
    AssignNewGlobalIndicesSerial( nodeManager, modifiedObjects.newNodes );
    AssignNewGlobalIndicesSerial( edgeManager, modifiedObjects.newEdges );
    AssignNewGlobalIndicesSerial( faceManager, modifiedObjects.newFaces );

#endif

    elementManager.forElementSubRegionsComplete<FaceElementSubRegion>( [&]( localIndex const er,
                                                                            localIndex const esr,
                                                                            ElementRegionBase const * const,
                                                                            FaceElementSubRegion * const subRegion )
    {
      std::set<localIndex> & newFaceElems = modifiedObjects.newElements[{er,esr}];
      for( localIndex const newFaceElemIndex : newFaceElems )
      {
        subRegion->m_newFaceElements.insert(newFaceElemIndex);
      }
    });


    elementManager.forElementSubRegions<FaceElementSubRegion>( [&]( auto * const subRegion )
    {
      FaceElementSubRegion::NodeMapType & nodeMap = subRegion->nodeList();
      FaceElementSubRegion::FaceMapType & faceMap = subRegion->faceList();

      for( localIndex kfe=0 ; kfe<subRegion->size() ; ++kfe )
      {
        nodeMap[kfe].resize( 8 );

        localIndex const numNodesInFace = faceToNodeMap.sizeOfArray( faceMap[ kfe ][ 0 ] );
        for( localIndex a = 0 ; a < numNodesInFace ; ++a )
        {
          localIndex const aa = a < 2 ? a : numNodesInFace - a + 1;
          localIndex const bb = aa == 0 ? aa : numNodesInFace - aa;

          // TODO HACK need to generalize to something other than quads
          //wu40: I temporarily make it work for tet mesh. Need further check with Randy.
          nodeMap[ kfe ][ a ]   = faceToNodeMap( faceMap[ kfe ][ 0 ], aa );
          nodeMap[ kfe ][ a + numNodesInFace ] = faceToNodeMap( faceMap[ kfe ][ 1 ], bb );
        }

        if( numNodesInFace == 3 )
        {
          nodeMap[kfe][6] = faceToNodeMap( faceMap[ kfe ][ 0 ], 2 );
          nodeMap[kfe][7] = faceToNodeMap( faceMap[ kfe ][ 1 ], 2 );
        }
      }
    });
  }


<<<<<<< HEAD
  // apply aperture boundary condition in the explicit solver
  FaceElementSubRegion const * const faceElementSubRegion = elementManager.GetRegion(m_fractureRegionName)->GetSubRegion<FaceElementSubRegion>(0);
  set<localIndex> const & newFaceElems = faceElementSubRegion->m_newFaceElements;

  FieldSpecificationManager & fsManager = FieldSpecificationManager::get();
  fsManager.Apply( time, domain, "ElementRegions", FaceElementSubRegion::viewKeyStruct::elementApertureString,
                    [&]( FieldSpecificationBase const * const fs,
                         string const &,
                         set<localIndex> const & lset,
                         Group * const targetGroup,
                         string const & ) -> void
  {
    set<localIndex> newSet;
    for( localIndex index : newFaceElems )
    {
      if( lset.count(index) > 0 )
      {
        newSet.insert(index);
      }
    }
    fs->ApplyFieldValue<FieldSpecificationEqual>( newSet,
                                                  time,
                                                  targetGroup,
                                                  FaceElementSubRegion::viewKeyStruct::elementApertureString );
  });

  fsManager.Apply( time, domain, "ElementRegions", FaceElementSubRegion::viewKeyStruct::elementApertureOffsetString,
                    [&]( FieldSpecificationBase const * const fs,
                         string const &,
                         set<localIndex> const & lset,
                         Group * const targetGroup,
                         string const & ) -> void
  {
    set<localIndex> newSet;
    for( localIndex index : newFaceElems )
    {
      if( lset.count(index) > 0 )
      {
        newSet.insert(index);
      }
    }
    fs->ApplyFieldValue<FieldSpecificationEqual>( newSet,
                                                  time,
                                                  targetGroup,
                                                  FaceElementSubRegion::viewKeyStruct::elementApertureOffsetString );
  });

  ElementRegionManager * const elemManager = mesh->getElemManager();
  elemManager->forElementRegions<FaceElementRegion>([&]( FaceElementRegion * const faceElemRegion )
  {
    faceElemRegion->forElementSubRegions<FaceElementSubRegion>([&]( FaceElementSubRegion * const subRegion )
    {
      subRegion->CalculateElementGeometricQuantities( nodeManager, faceManager );
    });
  });
=======
  real64 ruptureRate = calculateRuptureRate( *(elementManager.GetRegion<FaceElementRegion>(this->m_fractureRegionName)), edgeManager);

  GEOSX_LOG_LEVEL_RANK_0( 3, "rupture rate is " << ruptureRate);
  if ( ruptureRate > 0 )
    m_nextDt = ruptureRate < 1e99 ? m_cflFactor / ruptureRate : 1e99;
>>>>>>> 38301da9

  return rval;
}

void SurfaceGenerator::SynchronizeTipSets (FaceManager & faceManager,
                                           EdgeManager & edgeManager,
                                           NodeManager & nodeManager,
                                           ModifiedObjectLists& receivedObjects)
{
  arrayView1d<localIndex const> const &
  parentNodeIndices = nodeManager.getReference<localIndex_array>( ObjectManagerBase::viewKeyStruct::parentIndexString );

  for( localIndex const nodeIndex : receivedObjects.newNodes )
  {
    localIndex const parentNodeIndex = parentNodeIndices[nodeIndex];

    GEOSX_ERROR_IF( parentNodeIndex == -1, "parentNodeIndex should not be -1" );

    m_tipNodes.erase(parentNodeIndex);
  }


  arrayView1d<localIndex const> const &
  parentEdgeIndices = edgeManager.getReference<localIndex_array>( ObjectManagerBase::viewKeyStruct::parentIndexString );

  arrayView1d<localIndex const> const &
  childEdgeIndices = edgeManager.getReference<localIndex_array>( ObjectManagerBase::viewKeyStruct::childIndexString );

  ArrayOfSetsView< localIndex const > const & edgeToFaceMap = edgeManager.faceList();

  ArrayOfArraysView< localIndex const > const & faceToEdgeMap = faceManager.edgeList();

  for( localIndex const edgeIndex : receivedObjects.newEdges )
  {
    localIndex const parentEdgeIndex = parentEdgeIndices[edgeIndex];

    GEOSX_ERROR_IF( parentEdgeIndex == -1, "parentEdgeIndex should not be -1" );

    m_tipEdges.erase(parentEdgeIndex);
    for( localIndex const faceIndex : edgeToFaceMap.getIterableSet( parentEdgeIndex ) )
    {
      bool trailingFace = false;
      if (m_trailingFaces.contains(faceIndex))
      {
        for ( localIndex const faceLocalEdgeIndex : faceToEdgeMap.getIterableArray( faceIndex ) )
        {
          if (m_tipEdges.contains(faceLocalEdgeIndex))
          {
            trailingFace = true;
          }
        }

        if (trailingFace == false)
        {
          m_trailingFaces.erase(faceIndex);
        }
      }
    }
  }

  integer_array& isFaceSeparable = faceManager.getReference<integer_array>( "isFaceSeparable" );
  arrayView2d<localIndex> & faceToElementMap = faceManager.elementList();

  arrayView1d<localIndex const> const &
  childNodeIndices = nodeManager.getReference<localIndex_array>( ObjectManagerBase::viewKeyStruct::childIndexString );

  arrayView1d<localIndex> const &
  parentFaceIndices = faceManager.getReference<localIndex_array>( faceManager.viewKeys.parentIndex );

  for( localIndex const faceIndex : receivedObjects.newFaces )
  {
    localIndex const parentFaceIndex = parentFaceIndices[faceIndex];
    GEOSX_ERROR_IF( parentFaceIndex == -1, "parentFaceIndex should not be -1" );

    m_trailingFaces.insert(parentFaceIndex);
    m_tipFaces.erase(parentFaceIndex);

    for( localIndex const edgeIndex : faceManager.edgeList().getIterableArray( parentFaceIndex ) )
    {
      if( parentEdgeIndices[edgeIndex]==-1 && childEdgeIndices[edgeIndex]==-1 )
      {
        m_tipEdges.insert( edgeIndex );

        for ( localIndex const iface: edgeManager.faceList().getIterableSet( edgeIndex ) )
        {
          if( faceToElementMap.size(1) == 2  &&
              faceManager.m_isExternal[iface] < 1 &&
              isFaceSeparable[iface] == 1 )
          {
            m_tipFaces.insert(iface);
          }
        }
      }
      if( edgeManager.m_isExternal[edgeIndex]==0 )
      {
        edgeManager.m_isExternal[edgeIndex] = 2;
      }
    }
    for( localIndex const nodeIndex : faceManager.nodeList().getIterableArray( parentFaceIndex ) )
    {
      if( parentNodeIndices[nodeIndex]==-1 && childNodeIndices[nodeIndex]==-1)

      {
        m_tipNodes.insert( nodeIndex );
      }
      if( nodeManager.m_isExternal[nodeIndex] )
      {
        nodeManager.m_isExternal[nodeIndex] = 2;
      }
    }
  }
}


//void SurfaceGenerator::setDegreeFromCrackTip( NodeManager & nodeManager,
//                                              FaceManager & faceManager )
//{
//
//  arrayView1d<integer> &
//  nodeDegreeFromCrackTip = nodeManager.getReference<integer_array>( viewKeyStruct::degreeFromCrackTipString );
//
//  arrayView1d<integer> &
//  faceDegreeFromCrackTip = faceManager.getReference<integer_array>( viewKeyStruct::degreeFromCrackTipString );
//
//  ArrayOfArraysView< localIndex const > const & facesToNodes = faceManager.nodeList();
//
//  arrayView1d<integer const > const & ruptureState = faceManager.getReference<integer_array>( "ruptureState" );
//
//  faceDegreeFromCrackTip = 100000;
//
//  for( localIndex kf=0 ; kf<faceManager.size() ; ++kf )
//  {
//    if( ruptureState(kf) >=2 )
//    {
//      for( localIndex a=0 ; a<facesToNodes.sizeOfArray(kf) ; ++a )
//      {
//        localIndex const nodeIndex = facesToNodes(kf,a);
//        if( )
//      }
//    }
//  }
//}

//**********************************************************************************************************************
//**********************************************************************************************************************
//**********************************************************************************************************************
bool SurfaceGenerator::ProcessNode( const localIndex nodeID,
                                    real64 const time_np1,
                                    NodeManager & nodeManager,
                                    EdgeManager & edgeManager,
                                    FaceManager & faceManager,
                                    ElementRegionManager & elemManager,
                                    std::vector<std::set<localIndex> >& nodesToRupturedFaces,
                                    std::vector<std::set<localIndex> >& edgesToRupturedFaces,
                                    ElementRegionManager & elementManager,
                                    ModifiedObjectLists& modifiedObjects,
                                    const bool GEOSX_UNUSED_ARG( prefrac ) )
{
  bool didSplit = false;
  bool fracturePlaneFlag = true;

  {
    std::set<localIndex> facialRupturePath;
    map<localIndex, int> edgeLocations;
    map<localIndex, int> faceLocations;
    map< std::pair<CellElementSubRegion*, localIndex >, int> elemLocations;


    fracturePlaneFlag = FindFracturePlanes( nodeID,
                                            nodeManager,
                                            edgeManager,
                                            faceManager,
                                            elemManager,
                                            nodesToRupturedFaces,
                                            edgesToRupturedFaces,
                                            facialRupturePath,
                                            edgeLocations,
                                            faceLocations,
                                            elemLocations );
    if( fracturePlaneFlag )
    {
      MapConsistencyCheck( nodeID, nodeManager, edgeManager, faceManager, elementManager, elemLocations );

      didSplit = true;
      PerformFracture( nodeID,
                       time_np1,
                       nodeManager,
                       edgeManager,
                       faceManager,
                       elementManager,
                       modifiedObjects,
                       nodesToRupturedFaces,
                       edgesToRupturedFaces,
                       facialRupturePath,
                       edgeLocations,
                       faceLocations,
                       elemLocations );
      MapConsistencyCheck( nodeID, nodeManager, edgeManager, faceManager, elementManager, elemLocations );

    }
  }

  return didSplit;
}

//**********************************************************************************************************************
//**********************************************************************************************************************
//**********************************************************************************************************************
bool SurfaceGenerator::FindFracturePlanes( const localIndex nodeID,
                                           const NodeManager & nodeManager,
                                           const EdgeManager & edgeManager,
                                           const FaceManager & faceManager,
                                           ElementRegionManager & elemManager,
                                           const std::vector<std::set<localIndex> >& nodesToRupturedFaces,
                                           const std::vector<std::set<localIndex> >& edgesToRupturedFaces,
                                           std::set<localIndex>& separationPathFaces,
                                           map<localIndex, int>& edgeLocations,
                                           map<localIndex, int>& faceLocations,
                                           map< std::pair< CellElementSubRegion*, localIndex >, int>& elemLocations )
{

  arrayView1d<localIndex> const &
  parentNodeIndices = nodeManager.getReference<array1d<localIndex>>( nodeManager.viewKeys.parentIndex );

  localIndex const parentNodeIndex = ObjectManagerBase::GetParentRecusive( parentNodeIndices, nodeID );

  arrayView1d<localIndex> const &
  parentFaceIndices = faceManager.getReference<array1d<localIndex>>( faceManager.viewKeys.parentIndex );

  arrayView1d<localIndex> const &
  childFaceIndices = faceManager.getReference<array1d<localIndex>>( faceManager.viewKeys.childIndex );

  std::set<localIndex> const & vNodeToRupturedFaces = nodesToRupturedFaces[parentNodeIndex];

  ArrayOfSetsView< localIndex const > const & nodeToEdgeMap = nodeManager.edgeList();
  ArrayOfSetsView< localIndex const > const & nodeToFaceMap = nodeManager.faceList();

  ArrayOfArraysView< localIndex const > const & faceToEdgeMap = faceManager.edgeList();

//  array1d< ReferenceWrapper<localIndex_array> > nodeToElements
//  const std::set< std::pair<CellBlockSubRegion*,localIndex> >&
//  nodeToElementMaps = nodeManager.m_toElementsRelation[nodeID] ;

  arraySlice1d<localIndex const> const & nodeToRegionMap = nodeManager.elementRegionList()[nodeID];
  arraySlice1d<localIndex const> const & nodeToSubRegionMap = nodeManager.elementSubRegionList()[nodeID];
  arraySlice1d<localIndex const> const & nodeToElementMap = nodeManager.elementList()[nodeID];

  // ***** BACKWARDS COMPATIBLITY HACK
  std::set< std::pair<CellElementSubRegion*, localIndex> > nodeToElementMaps;


  for( localIndex k=0 ; k<nodeManager.elementRegionList().sizeOfArray(nodeID) ; ++k )
  {
    nodeToElementMaps.insert( std::make_pair( elemManager.GetRegion( nodeToRegionMap[k] )->
                                            GetSubRegion<CellElementSubRegion>( nodeToSubRegionMap[k] ),
                                            nodeToElementMap[k] ) );
  }


  // ***** END BACKWARDS COMPATIBLITY HACK


  arrayView1d<integer> const & isEdgeExternal = edgeManager.isExternal();

//  const std::set<localIndex>& usedFaces = nodeManager.GetUnorderedVariableOneToManyMap("usedFaces")[nodeID];

  // **** local working arrays *****************************************************************************************

  // array to hold the faces ready for rupture. It is filled with the intersection of the virtual parent faces
  // associated
  // with all faces attached to the node, and all ruptured virtual faces attached to the virtual parent node.
  std::set<localIndex> nodeToRuptureReadyFaces;
  for( localIndex const i : nodeToFaceMap.getIterableSet( nodeID ) )
  {
    const localIndex parentFaceIndex = ( parentFaceIndices[i] == -1 ) ? i : parentFaceIndices[i];

    if( vNodeToRupturedFaces.count( parentFaceIndex ) > 0 )
    {
      nodeToRuptureReadyFaces.insert( parentFaceIndex );
    }
  }


  // local map to hold the edgesToRuptureReadyFaces
  map< localIndex, std::set<localIndex> > edgesToRuptureReadyFaces;
  for( localIndex const edgeIndex : m_originalNodetoEdges.getIterableSet( parentNodeIndex ) )
  {
    if( !(edgesToRupturedFaces[edgeIndex].empty()) )
      edgesToRuptureReadyFaces[edgeIndex].insert( edgesToRupturedFaces[edgeIndex].begin(), edgesToRupturedFaces[edgeIndex].end() );
  }


  // need a map from faces to edges that are attached to the node
  map< localIndex, std::pair<localIndex, localIndex> > nodeLocalFacesToEdges;
  for( localIndex const kf : m_originalNodetoFaces.getIterableSet( parentNodeIndex ) )
  {
    localIndex edge[2] = { INT_MAX, INT_MAX };
    int count = 0;
    for( localIndex const ke : m_originalFaceToEdges.getIterableArray( kf ) )
    {
      if( m_originalNodetoEdges.contains( parentNodeIndex, ke ) )
      {
        edge[count++] = ke;
      }
    }

    if( edge[0] == INT_MAX || edge[1] == INT_MAX )
    {
      GEOSX_ERROR( "SurfaceGenerator::FindFracturePlanes: invalid edge." );
    }


    nodeLocalFacesToEdges[kf] = std::make_pair( edge[0], edge[1] );

  }


  // ***** remove dead end paths ***************************************************************************************
  // if the edge is not external, and the size of edgesToRupturedFaces is less than 2, then the edge is a dead-end
  // as far as a rupture plane is concerned. The face associated with the edge should be removed from the working
  // list of ruptured faces.

  // loop over all the edges
  for( localIndex const edgeIndex : m_originalNodetoEdges.getIterableSet( parentNodeIndex ) )
  {

    CheckForAndRemoveDeadEndPath( edgeIndex,
                                  isEdgeExternal,
                                  edgesToRuptureReadyFaces,
                                  nodeLocalFacesToEdges,
                                  nodeToRuptureReadyFaces );

  }

  // if there are no ruptured faces attached to the node, then we are done.
  // or if there are no faces that have not been used in a rupture path for this node...we are done.
  if( nodeToRuptureReadyFaces.empty() )//|| nodeToRuptureReadyFaces.size() == usedFaces.size() )
  {
    return false;
  }

  // ***** find separation path ****************************************************************************************

  // ***** find starting face *****
  // We need to find a starting point for the path. The path must have a face that does has not been used in a previous
  // path for this node...otherwise it is the same path as used previously.
  localIndex startingEdge = INT_MAX;
  localIndex startingFace = INT_MAX;
  bool startingEdgeExternal = false;

  for( std::set<localIndex>::const_iterator i=nodeToRuptureReadyFaces.begin() ; i!=nodeToRuptureReadyFaces.end() ; ++i )
  {
    // check to see if this face has been used to split this node as part of a previously used path
    if( m_usedFacesForNode[nodeID].count( *i )==0 )
    {
      // great! It hasn't. It's on like Donkey Kong.
      startingFace = *i;

      if( isEdgeExternal[nodeLocalFacesToEdges[startingFace].first]==1 )
      {
        startingEdge = nodeLocalFacesToEdges[startingFace].first;
        startingEdgeExternal = true;
        break;
      }
      else if( isEdgeExternal[nodeLocalFacesToEdges[startingFace].second]==1 )
      {
        startingEdge = nodeLocalFacesToEdges[startingFace].second;
        startingEdgeExternal = true;
        break;
      }
      else
      {
        startingEdge = nodeLocalFacesToEdges[startingFace].first;
      }
    }
  }

  // if the starting face was not set, then we don't have a rupture surface....so just quit.
  if( startingFace==INT_MAX || startingEdge==INT_MAX )
  {
    return false;
    //    GEOSX_ERROR("Fracturantor3::FindFracturePlanes: couldn't set starting face/edge");
  }



  // so now the working arrays have been purged of any faces that are on a dead-end path. All remaining faces
  // are part of a separation plane...of course, there can be more than one...which is bad. We will just take the first
  // path we find, and call this function again after the selected path is processed. Since the ruptureState of a face
  // is set to 2 after it is ruptured, if we enforce that candidate paths must have a face with a ruptureState of 1,
  // then
  // everything will work out. Also since the new nodes that are created will have higher node indices than the
  // current node, they will be checked for separation prior to completion of the separation driver.



  // We now have to define the separation plane over which a node/face/edge will be split, and all elements on one side
  // of the plane get one set of objects, and all elements on the other side get the other set.



  {
    // now we start the process of setting the separation path. Begin by
    localIndex thisEdge = startingEdge;
    localIndex thisFace = startingFace;

    localIndex nextEdge = INT_MAX;
    localIndex nextFace = INT_MAX;

    //localIndex lastEdge = INT_MAX;
    //localIndex lastFace = INT_MAX;

    // the seprationPath is used to hold combinations of edge and face
    map<localIndex, int> facesInPath;
    map<localIndex, int> edgesInPath;

    int numFacesInPath = 0;
    edgesInPath[thisEdge] = numFacesInPath;
    facesInPath[thisFace] = numFacesInPath++;

    localIndex_array facePath;
    localIndex_array edgePath;

    facePath.push_back( thisFace );
    edgePath.push_back( thisEdge );

    // now walk from face->edge->face->edge etc. until we get to an external edge, or back to the startingEdge.
    // the breakFlag indicates that we have found a complete separation path
    bool breakFlag = false;
    while( !breakFlag )
    {

      // get the next edge in the path...it is on the other side of "thisFace", so assign the other edge on the face as
      // the next edge

      nextEdge = GetOtherFaceEdge( nodeLocalFacesToEdges, thisFace, thisEdge );


      // if the nextEdge has already been used in the path, and the nextEdge is not the starting edge, then we have
      // to take a step back and try a different path
      if( edgesInPath.count( nextEdge )==1 && nextEdge!=startingEdge )
      {
        // first check to see if we can use the path without the preceding
        return false;
      }

      // if we have reached an external face, or the edge is already in the path, then we are done
      if( (isEdgeExternal[nextEdge]==1 && startingEdgeExternal ) || edgesInPath.count( nextEdge )==1 )
      {
        // check to see if nextEdge is the startingEdge. If not, then all faces must that are before the nextEdge must
        // NOT be included in the path!!!
        if( nextEdge!=startingEdge && !(isEdgeExternal[nextEdge]==1 && startingEdgeExternal ) )
        {
          std::cout<<std::endl;


          std::cout<<"  NodeID, ParentID = "<<nodeID<<", "<<parentNodeIndex<<std::endl;
          std::cout<<"  Starting Edge/Face = "<<startingEdge<<", "<<startingFace<<std::endl;
          std::cout<<"  Face Separation Path = ";
          for( localIndex_array::const_iterator kf=facePath.begin() ; kf!=facePath.end() ; ++kf )
          {
            std::cout<<*kf<<", ";
          }
          std::cout<<std::endl;

          std::cout<<"  Edge Separation Path = ";
          for( localIndex_array::const_iterator kf=edgePath.begin() ; kf!=edgePath.end() ; ++kf )
          {
            std::cout<<*kf<<", ";
          }
          std::cout<<std::endl;


          GEOSX_ERROR( "crap" );
        }

        // add faces in the path to separationPathFaces
        for( map<localIndex, int>::const_iterator kf=facesInPath.begin() ; kf!=facesInPath.end() ; ++kf )
        {
          separationPathFaces.insert( kf->first );
        }

        // break out of the while loop
        breakFlag = true;
      }
      else
      {
        // if the previous if statement is false, then what if we have reached an external edge, but the starting edge
        // was not external?? This means that we must continue the process from the edge opposite the startingEdge on
        // the
        // startingFace....which is hard-coded as the second entry in localFacesToEdges.
        if( isEdgeExternal[nextEdge]==1 )
        {
          nextEdge = nodeLocalFacesToEdges[startingFace].second;
        }

        // I sure hope that this is true!!
        if( edgesToRuptureReadyFaces[nextEdge].size() > 1 )
        {
          // we need to pick another face attached to the "next edge"
          // increment the face and edge, and add to the separationPathFaces


          {
            // OK...so we have an iterator that points to a candidate face. We prefer to move towards a face that is
            // ruptureState 1, so that we can get as much splitting done in this event. So we will loop over all the
            // faces attached to the edge, and pick one with ruptureState==1, otherwise just pick any one.
            bool pathFound = false;

            std::pair<CellElementSubRegion*, localIndex>
            thisElem0 = std::make_pair( elemManager.GetRegion( m_originalFacesToElemRegion[thisFace][0] )->
                                        GetSubRegion<CellElementSubRegion>( m_originalFacesToElemSubRegion[thisFace][0] ),
                                        m_originalFacesToElemIndex[thisFace][0] );

            std::pair<CellElementSubRegion*, localIndex>
            thisElem1 = std::make_pair( elemManager.GetRegion( m_originalFacesToElemRegion[thisFace][1] )->
                                        GetSubRegion<CellElementSubRegion>( m_originalFacesToElemSubRegion[thisFace][1] ),
                                        m_originalFacesToElemIndex[thisFace][1] );

            // nextFaceQuality is intended to keep how desirable a face is for the rupture path.
            // A value of:
            //    0 -> the face is kind of creppy
            //    1 -> the face is does not turn a corner around the elements surrounding thisFace
            //    2 -> the face has not been used in a separation path
            //    3 -> a combination of 1 and 2.
            //    4 -> other edge on the face is the startingEdge.
            //
            int nextFaceQuality = -1;

            for( std::set<localIndex>::const_iterator iter_edgeToFace = edgesToRuptureReadyFaces[nextEdge].begin() ;
                 iter_edgeToFace!=edgesToRuptureReadyFaces[nextEdge].end() ; ++iter_edgeToFace )
            {
              if( *iter_edgeToFace != thisFace )
              {
                pathFound = true;



                const localIndex candidateFaceIndex = *iter_edgeToFace;
                int candidateFaceQuality = 0;


                localIndex candidateEdgeIndex = GetOtherFaceEdge( nodeLocalFacesToEdges, candidateFaceIndex, nextEdge );
                if( candidateEdgeIndex == startingEdge )
                {
                  nextFace = candidateFaceIndex;
                  break;
                }

                std::pair<CellElementSubRegion*, localIndex>
                nextElem0 = std::make_pair( elemManager.GetRegion( m_originalFacesToElemRegion[candidateFaceIndex][0] )->
                                            GetSubRegion<CellElementSubRegion>( m_originalFacesToElemSubRegion[candidateFaceIndex][0] ),
                                            m_originalFacesToElemIndex[candidateFaceIndex][0] );

                std::pair<CellElementSubRegion*, localIndex>
                nextElem1 = std::make_pair( elemManager.GetRegion( m_originalFacesToElemRegion[candidateFaceIndex][1] )->
                                            GetSubRegion<CellElementSubRegion>( m_originalFacesToElemSubRegion[candidateFaceIndex][1] ),
                                            m_originalFacesToElemIndex[candidateFaceIndex][1] );

                if( thisElem0 != nextElem0 && thisElem0 != nextElem1 &&
                    thisElem1 != nextElem0 && thisElem1 != nextElem1 )
                {
                  candidateFaceQuality += 1;
                }

                if( m_usedFacesForNode[nodeID].count( candidateFaceIndex ) == 0 )
                {
                  candidateFaceQuality += 2;
                }


                if( candidateFaceQuality > nextFaceQuality )
                {
                  nextFace = candidateFaceIndex;
                  nextFaceQuality = candidateFaceQuality;
                }

                if( candidateFaceQuality == 3 )
                {
                  break;
                }
              }
            }
            if( pathFound == false )
            {
              GEOSX_ERROR( "SurfaceGenerator::FindFracturePlanes: couldn't find the next face in the rupture path" );
            }
          }

          //        lastEdge = thisEdge;
          //        lastFace = thisFace;

          thisEdge = nextEdge;
          thisFace = nextFace;
          //      separationPathFaces.insert( thisFace );
          edgesInPath[thisEdge] = numFacesInPath;
          facesInPath[thisFace] = numFacesInPath++;

          facePath.push_back( thisFace );
          edgePath.push_back( thisEdge );

        }
        else
        {
          GEOSX_ERROR( "SurfaceGenerator::next edge in separation path is apparently  connected to less than 2 ruptured face" );
        }

      }
    }
  }


  //***** SET LOCATIONS ************************************************************************************************



  // need a map from faces to edges that are attached to the node
  map< localIndex, std::pair<localIndex, localIndex> > localFacesToEdges;
  for( localIndex const kf : nodeToFaceMap.getIterableSet( nodeID ) )
  {
    localIndex edge[2] = { INT_MAX, INT_MAX };
    int count = 0;
    for( auto ke : faceToEdgeMap.getIterableArray( kf ) )
    {
      if( edgeManager.hasNode( ke, nodeID ) )
      {
        edge[count++] = ke;
      }
    }

    if( edge[0] == INT_MAX || edge[1] == INT_MAX )
    {
      GEOSX_ERROR( "SurfaceGenerator::FindFracturePlanes: invalid edge." );
    }


    localFacesToEdges[kf] = std::make_pair( edge[0], edge[1] );

  }


  // now we want to identify the objects on either side of the separation plane. First we assign an array to indicate
  // whether a face/edge is on the fracture plane.

  for( localIndex const kf : nodeToFaceMap.getIterableSet( nodeID ) )
  {
    // iff the face is being split NOW, the set the faceLocation = -1.
    const localIndex virtualFaceIndex = ( parentFaceIndices[kf] == -1 ) ? kf : parentFaceIndices[kf];
    if( kf == virtualFaceIndex && childFaceIndices[kf] == -1 && separationPathFaces.count( kf ) )
    {
      faceLocations[kf] = -1;
    }
    else
    {
      faceLocations[kf] = INT_MIN;
    }

  }
  for ( localIndex const edgeID : nodeToEdgeMap.getIterableSet( nodeID ) )
  {
    edgeLocations[edgeID] = INT_MIN;
  }

  for( std::set< std::pair<CellElementSubRegion*, localIndex> >::const_iterator k=nodeToElementMaps.begin() ; k!=nodeToElementMaps.end() ; ++k )
  {
    elemLocations[*k] = INT_MIN;
  }



  /*
     SetLocations( 0, separationPathFaces, faceManager, nodeToElementMaps, localFacesToEdges, //nodeToEdges,
                edgeLocations, faceLocations, elemLocations );

     if( !(SetLocations( 1, separationPathFaces, faceManager, nodeToElementMaps, localFacesToEdges, //nodeToEdges,
                      edgeLocations, faceLocations, elemLocations )) )
     {
     return false;
     }*/

  SetLocations( separationPathFaces,
                elemManager,
                faceManager,
                nodeToElementMaps,
                localFacesToEdges,
                edgeLocations,
                faceLocations,
                elemLocations );



  bool fail = false;

  for(localIndex const edgeID : nodeToEdgeMap.getIterableSet( nodeID ) )
  {
    if( edgeLocations[edgeID] == INT_MIN )
    {
      fail = true;
    }
  }
  for( localIndex const kf : nodeToFaceMap.getIterableSet( nodeID ) )
  {
    if( faceLocations[kf] == INT_MIN )
    {
      fail = true;
    }
  }
  /*
     std::cout<<"  NodeID, ParentID = "<<nodeID<<", "<<nodeID<<std::endl;
     std::cout<<"  separation path = ";
     for( std::set<localIndex>::const_iterator kf=separationPathFaces.begin() ; kf!=separationPathFaces.end() ; ++kf )
     {
      std::cout<<*kf<<", ";
     }
     std::cout<<std::endl;

     std::cout<<"  Starting Edge/Face = "<<startingEdge<<", "<<startingFace<<std::endl;
     for( std::set< std::pair<CellBlockSubRegion*,localIndex> >::const_iterator k=nodeToElementMaps.begin() ;
        k!=nodeToElementMaps.end() ; ++k )
     {
      std::cout<<"  elemLocations["<<k->second<<"] = "<<elemLocations[*k]<<std::endl;
     }

     for( std::set<localIndex>::const_iterator ke=nodeToFaces.begin() ; ke!=nodeToFaces.end() ; ++ke )
     {
      std::cout<<"  faceLocations["<<*ke<<"] = "<<faceLocations[*ke]<<std::endl;
     }

     for( std::set<localIndex>::const_iterator ke=nodeToEdges.begin() ; ke!=nodeToEdges.end() ; ++ke )
     {
      std::cout<<"  edgeLocations["<<*ke<<"] = "<<edgeLocations[*ke]<<std::endl;
     }
   */
  if( fail )
  {

    //    GEOSX_ERROR("SurfaceGenerator::FindFracturePlanes: unset element,face, or edge");
    return false;
  }
  return true;
}

//**********************************************************************************************************************
//**********************************************************************************************************************
//**********************************************************************************************************************
bool SurfaceGenerator::SetLocations( const std::set<localIndex>& separationPathFaces,
                                     ElementRegionManager & elemManager,
                                     const FaceManager& faceManager,
                                     const std::set< std::pair<CellElementSubRegion*, localIndex> >& nodeToElementMaps,
                                     const map< localIndex, std::pair<localIndex, localIndex> >& localFacesToEdges,
                                     map<localIndex, int>& edgeLocations,
                                     map<localIndex, int>& faceLocations,
                                     map< std::pair< CellElementSubRegion*, localIndex >, int>& elemLocations )
{
  bool rval = true;
  //  const localIndex separationFace = *(separationPathFaces.begin());

  // insert an element attached to the separation face
  //  std::pair<CellBlockSubRegion*,localIndex> elem0 = m_virtualFaces.m_FaceToElementMap[separationFace][0] ;

  std::pair<CellElementSubRegion*, localIndex> elem0 = *(nodeToElementMaps.begin());


  SetElemLocations( 0,
                    elem0,
                    separationPathFaces,
                    elemManager,
                    faceManager,
                    nodeToElementMaps,
                    localFacesToEdges,
                    edgeLocations,
                    faceLocations,
                    elemLocations );

  return rval;
}


//**********************************************************************************************************************
//**********************************************************************************************************************
//**********************************************************************************************************************
bool SurfaceGenerator::SetElemLocations( const int location,
                                         const std::pair<CellElementSubRegion*, localIndex >& k,
                                         const std::set<localIndex>& separationPathFaces,
                                         ElementRegionManager & elemManager,
                                         const FaceManager & faceManager,
                                         const std::set< std::pair<CellElementSubRegion*, localIndex> >& nodeToElementMaps,
                                         const map< localIndex, std::pair<localIndex, localIndex> >& localFacesToEdges,
                                         map<localIndex, int>& edgeLocations,
                                         map<localIndex, int>& faceLocations,
                                         map< std::pair<CellElementSubRegion*, localIndex >, int>& elemLocations )
{

  arrayView1d<localIndex> const & parentFaceIndices =
    faceManager.getReference<localIndex_array>( faceManager.viewKeys.parentIndex );

  const int otherlocation = (location==0) ? 1 : 0;

  elemLocations[k] = location;


  // loop over all faces on the element
  for( localIndex kf=0 ; kf<k.first->faceList().size( 1 ) ; ++kf )
  {

    // define the actual face index, and the virtual face index
    const localIndex faceIndex = k.first->faceList()( k.second, kf );
    const localIndex virtualFaceIndex = ( parentFaceIndices[faceIndex] == -1 ) ?
                                        faceIndex : parentFaceIndices[faceIndex];

    // see if we can find the face in the faceLocations array.
    map<localIndex, int>::iterator iterFace = faceLocations.find( faceIndex );
    // if we can find the face in the faceLocations array, then we must process the face, otherwise it is not
    // connected to the node, so we do nothing.
    if( iterFace != faceLocations.end() )
    {

      if( faceLocations[faceIndex]==otherlocation )
        faceLocations[faceIndex] = -1;
      else if( faceLocations[faceIndex] == INT_MIN )
        faceLocations[faceIndex] = location;

      map< localIndex, std::pair<localIndex, localIndex> >::const_iterator iterF2E = localFacesToEdges.find( faceIndex );

      if( iterF2E != localFacesToEdges.end() )
      {
        const localIndex edge0 = (iterF2E->second).first;
        const localIndex edge1 = (iterF2E->second).second;

        if( edgeLocations[edge0]==otherlocation )
          edgeLocations[edge0] = -1;
        else if( edgeLocations[edge0] == INT_MIN )
          edgeLocations[edge0] = location;

        if( edgeLocations[edge1]==otherlocation )
          edgeLocations[edge1] = -1;
        else if( edgeLocations[edge1] == INT_MIN )
          edgeLocations[edge1] = location;

      }



      // now we add the element that is a neighbor to the face
      // of course, this only happens if there are more than one element
      // attached to the face.
      if( m_originalFacesToElemIndex[virtualFaceIndex][1] != -1 )
      {
        localIndex const er0 = m_originalFacesToElemRegion[virtualFaceIndex][0];
        localIndex const er1 = m_originalFacesToElemRegion[virtualFaceIndex][1];

        localIndex const esr0 = m_originalFacesToElemSubRegion[virtualFaceIndex][0];
        localIndex const esr1 = m_originalFacesToElemSubRegion[virtualFaceIndex][1];


        const std::pair<CellElementSubRegion*, localIndex>
        elemIndex0 = { elemManager.GetRegion( er0 )->GetSubRegion<CellElementSubRegion>( esr0 ),
                       m_originalFacesToElemIndex[virtualFaceIndex][0] };

        const std::pair<CellElementSubRegion*, localIndex>
        elemIndex1 = { elemManager.GetRegion( er1 )->GetSubRegion<CellElementSubRegion>( esr1 ),
                       m_originalFacesToElemIndex[virtualFaceIndex][1] };

        const std::pair<CellElementSubRegion*, localIndex>& nextElem = ( elemIndex0 == k ) ? elemIndex1 : elemIndex0;
        const int nextLocation = (separationPathFaces.count( virtualFaceIndex )==0) ? location : otherlocation;

        // if the first element is the one we are on, and the element is attached
        // to the splitting node, then add the second element to the list.
        if( nodeToElementMaps.find( nextElem )!=nodeToElementMaps.end() )
        {
          if( elemLocations[nextElem]==INT_MIN )
          {
            SetElemLocations( nextLocation,
                              nextElem,
                              separationPathFaces,
                              elemManager,
                              faceManager,
                              nodeToElementMaps,
                              localFacesToEdges,
                              edgeLocations,
                              faceLocations,
                              elemLocations );
          }
        }
      }
    }
  }

  return true;
}


//**********************************************************************************************************************
//**********************************************************************************************************************
//**********************************************************************************************************************
void SurfaceGenerator::PerformFracture( const localIndex nodeID,
                                        real64 const time_np1,
                                        NodeManager & nodeManager,
                                        EdgeManager & edgeManager,
                                        FaceManager & faceManager,
                                        ElementRegionManager & elementManager,
                                        ModifiedObjectLists& modifiedObjects,
                                        std::vector<std::set<localIndex> >& GEOSX_UNUSED_ARG( nodesToRupturedFaces ),
                                        std::vector<std::set<localIndex> >& GEOSX_UNUSED_ARG( edgesToRupturedFaces ),
                                        const std::set<localIndex>& separationPathFaces,
                                        const map<localIndex, int>& edgeLocations,
                                        const map<localIndex, int>& faceLocations,
                                        const map< std::pair<CellElementSubRegion*, localIndex >, int>& elemLocations )
{
  int const rank = MpiWrapper::Comm_rank( MPI_COMM_WORLD );

  arrayView2d< real64 const, nodes::REFERENCE_POSITION_USD > const & X = nodeManager.referencePosition();
  ArrayOfSets< localIndex > & nodeToEdgeMap = nodeManager.edgeList();
  ArrayOfSets< localIndex > & nodeToFaceMap = nodeManager.faceList();
  ArrayOfArrays< localIndex > & nodeToRegionMap = nodeManager.elementRegionList();
  ArrayOfArrays< localIndex > & nodeToSubRegionMap = nodeManager.elementSubRegionList();
  ArrayOfArrays< localIndex > & nodeToElementMap = nodeManager.elementList();

  arrayView2d<localIndex> & edgeToNodeMap = edgeManager.nodeList();
  ArrayOfSets< localIndex > & edgeToFaceMap = edgeManager.faceList();

  ArrayOfArrays< localIndex > & faceToNodeMap = faceManager.nodeList();
  ArrayOfArrays< localIndex > & faceToEdgeMap = faceManager.edgeList();
  arrayView2d<localIndex> & faceToRegionMap = faceManager.elementRegionList();
  arrayView2d<localIndex> & faceToSubRegionMap = faceManager.elementSubRegionList();
  arrayView2d<localIndex> & faceToElementMap = faceManager.elementList();

  FaceElementRegion * const fractureElementRegion = elementManager.GetRegion<FaceElementRegion>("Fracture");
  integer_array& isFaceSeparable = faceManager.getReference<integer_array>( "isFaceSeparable" );

  arrayView1d<R1Tensor> const & faceNormals = faceManager.faceNormal();

  arrayView1d<localIndex const> const &
  parentEdgeIndices = edgeManager.getReference<localIndex_array>( ObjectManagerBase::viewKeyStruct::parentIndexString );

  arrayView1d<localIndex const> const &
  childEdgeIndices = edgeManager.getReference<localIndex_array>( ObjectManagerBase::viewKeyStruct::childIndexString );

  arrayView1d<localIndex const> const &
  parentNodeIndices = nodeManager.getReference<localIndex_array>( ObjectManagerBase::viewKeyStruct::parentIndexString );

  arrayView1d<localIndex const> const &
  childNodeIndices = nodeManager.getReference<localIndex_array>( ObjectManagerBase::viewKeyStruct::childIndexString );

  arrayView1d<integer> &
  degreeFromCrack = nodeManager.getReference<integer_array>( viewKeyStruct::degreeFromCrackString );

  arrayView1d<integer> &
  nodeDegreeFromCrackTip = nodeManager.getReference<integer_array>( viewKeyStruct::degreeFromCrackTipString );

  arrayView1d<integer> &
  faceDegreeFromCrackTip = faceManager.getReference<integer_array>( viewKeyStruct::degreeFromCrackTipString );


  arrayView1d<real64> &
  nodeRuptureTime = nodeManager.getReference<real64_array>( viewKeyStruct::ruptureTimeString );

  arrayView1d<real64> &
  faceRuptureTime = faceManager.getReference<real64_array>( viewKeyStruct::ruptureTimeString );

  // ***** split all the objects first *****

  // Split the node into two, using the original index, and a new one.
  localIndex newNodeIndex;
  if( getLogLevel() )
  {
    GEOSX_LOG_RANK("");
    std::cout<<"Splitting node "<<nodeID<<" along separation plane faces: ";
    for( std::set<localIndex>::const_iterator i=separationPathFaces.begin() ; i!=separationPathFaces.end() ; ++i )
    {
      std::cout<<*i<<", ";
    }
    std::cout<<std::endl;
  }


  nodeManager.SplitObject( nodeID, rank, newNodeIndex );

  modifiedObjects.newNodes.insert( newNodeIndex );
  modifiedObjects.modifiedNodes.insert( nodeID );

  nodeToRegionMap.clearArray(newNodeIndex);
  nodeToSubRegionMap.clearArray(newNodeIndex);
  nodeToElementMap.clearArray(newNodeIndex);

  nodeToEdgeMap.clearSet( newNodeIndex );
  nodeToFaceMap.clearSet( newNodeIndex );

  degreeFromCrack[nodeID] = 0;
  degreeFromCrack[newNodeIndex] = 0;
  m_tipNodes.erase( nodeID );
  nodeDegreeFromCrackTip( nodeID ) = 1;
  nodeRuptureTime(nodeID) = time_np1;
  nodeRuptureTime(newNodeIndex) = time_np1;

  //TODO HACK...should recalculate mass
//  const real64 newMass = 0.5 * (*nodeManager.m_mass)[nodeID];
//  (*nodeManager.m_mass)[nodeID] = newMass;
//  (*nodeManager.m_mass)[newNodeIndex] = newMass;

  //TODO Either change m_usedFacesForNode to array<std::set> or add insert with iterator to SortedArray
  for (auto const val : separationPathFaces)
  {
    m_usedFacesForNode[nodeID].insert( val );
    m_usedFacesForNode[newNodeIndex].insert( val );
  }

//  set<localIndex>& usedFacesNew = nodeManager.getReference< array1d<set<localIndex>> >("usedFaces")[newNodeIndex];
//  usedFacesNew = usedFaces[nodeID];


  if( getLogLevel() )
    std::cout<<"Done splitting node "<<nodeID<<" into nodes "<<nodeID<<" and "<<newNodeIndex<<std::endl;

  // split edges
  map<localIndex, localIndex> splitEdges;
  // loop over all edges connected to the node
  for( map<localIndex, int>::const_iterator iter_edge=edgeLocations.begin() ; iter_edge!=edgeLocations.end() ; ++iter_edge )
  {
    const localIndex& parentEdgeIndex = iter_edge->first;
    const int& location = iter_edge->second;

    // if the edge is on the separation plane, then split it
    if( location == -1 )
    {
      localIndex newEdgeIndex;

      edgeManager.SplitObject( parentEdgeIndex, rank, newEdgeIndex );

      m_tipEdges.erase(parentEdgeIndex);

      edgeToFaceMap.clearSet( newEdgeIndex );

      if( getLogLevel() )
      {
        GEOSX_LOG_RANK("");
        std::cout<<"  Split edge "<<parentEdgeIndex<<" into edges "<<parentEdgeIndex<<" and "<<newEdgeIndex<<std::endl;
      }

      splitEdges[parentEdgeIndex] = newEdgeIndex;
      modifiedObjects.newEdges.insert( newEdgeIndex );
      modifiedObjects.modifiedEdges.insert( parentEdgeIndex );

      for( localIndex const faceIndex : edgeToFaceMap.getIterableSet( parentEdgeIndex ) )
      {
        bool trailingFace = false;
        if (m_trailingFaces.contains(faceIndex))
        {
          for ( localIndex const edgeIndex : faceToEdgeMap.getIterableArray( faceIndex ) )
          {
            if (m_tipEdges.contains(edgeIndex))
            {
              trailingFace = true;
            }
          }

          if (trailingFace == false)
          {
            m_trailingFaces.erase(faceIndex);
          }
        }
      }

      for( int a=0 ; a<2 ; ++a )
      {
        edgeManager.nodeList( newEdgeIndex, a ) = edgeManager.nodeList( parentEdgeIndex, a );
      }

    } //    if( location == -1  )
  } // for( map<localIndex,int>::const_iterator iter_edge...


  // split the faces
  arrayView1d<integer> & ruptureState = faceManager.getReference<integer_array>( "ruptureState" );
  map<localIndex, localIndex> splitFaces;


  set<localIndex> & externalFaces = faceManager.externalSet();

  // loop over all faces attached to the nodeID
  for( map<localIndex, int>::const_iterator iter_face=faceLocations.begin() ; iter_face!=faceLocations.end() ; ++iter_face )
  {
    const localIndex faceIndex = iter_face->first;
//    localIndex const parentFaceIndex = parentFaceIndices[faceIndex]==faceIndex ? faceIndex :
// parentFaceIndices[faceIndex];
    const int location = iter_face->second;
    // if the face is on the separation plane, then split it
    if( location == -1 )
    {
      localIndex newFaceIndex;

      if( faceManager.SplitObject( faceIndex, rank, newFaceIndex ) )
      {

        if( getLogLevel() )
        {
          GEOSX_LOG_RANK("");
          std::cout<<"  Split face "<<faceIndex<<" into faces "<<faceIndex<<" and "<<newFaceIndex<<std::endl;
        }

        splitFaces[faceIndex] = newFaceIndex;
        modifiedObjects.newFaces.insert( newFaceIndex );
        modifiedObjects.modifiedFaces.insert( faceIndex );

        ruptureState[faceIndex] = 2;
        ruptureState[newFaceIndex] = 2;

        faceRuptureTime(faceIndex) = time_np1;
        faceRuptureTime(newFaceIndex) = time_np1;


        m_trailingFaces.insert( faceIndex );
        m_tipFaces.erase( faceIndex );
        faceDegreeFromCrackTip(faceIndex) = 0;
        faceDegreeFromCrackTip(newFaceIndex) = 0;

        localIndex const numFaceEdges = faceToEdgeMap.sizeOfArray( faceIndex );
        faceToEdgeMap.resizeArray( newFaceIndex, numFaceEdges );
        for ( localIndex a = 0; a < numFaceEdges; ++a )
        {
          faceToEdgeMap( newFaceIndex, a ) = faceToEdgeMap( faceIndex, a );
        }

        localIndex const numFaceNodes = faceToNodeMap.sizeOfArray(faceIndex);
        faceToNodeMap.resizeArray( newFaceIndex, numFaceNodes );
        for( localIndex a=0 ; a<numFaceNodes ; ++a )
        {
          localIndex const aa = a == 0 ? a : numFaceNodes - a;
          faceToNodeMap(newFaceIndex, aa) = faceToNodeMap(faceIndex, a);
        }
        faceNormals[newFaceIndex] *= -1;

        externalFaces.insert( newFaceIndex );
        externalFaces.insert( faceIndex );


        // Fu: All edges of the parent face should be external now.
        // We have to do the following because isExternal attribute of the tip edge is not handled by the splitter.
        for( localIndex const edgeIndex : faceManager.edgeList().getIterableArray(faceIndex) )
        {
          if( parentEdgeIndices[edgeIndex]==-1 && childEdgeIndices[edgeIndex]==-1 )
          {
            m_tipEdges.insert( edgeIndex );

            for ( localIndex const iface: edgeManager.faceList().getIterableSet( edgeIndex ))
            {
              if( faceToElementMap.size(1) == 2  &&
                  faceManager.m_isExternal[iface] < 1 &&
                  CheckOrphanElement(elementManager, faceManager, iface ) == 0 &&
                  isFaceSeparable[iface] == 1
//                  && fabs(Dot(faceNormals[faceIndex], faceNormals[iface])) > cos( m_maxTurnAngle )
                  )
              {
                m_tipFaces.insert(iface);
              }
            }
          }
          if( edgeManager.m_isExternal[edgeIndex]==0 )
          {
            edgeManager.m_isExternal[edgeIndex] = 2;
          }
        }
        for( localIndex const nodeIndex : faceToNodeMap.getIterableArray(faceIndex) )
        {
          if( parentNodeIndices[nodeIndex]==-1 && childNodeIndices[nodeIndex]==-1)

          {
            m_tipNodes.insert( nodeIndex );
            nodeDegreeFromCrackTip( nodeIndex ) = 0;
          }
          if( nodeManager.m_isExternal[nodeIndex] )
          {
            nodeManager.m_isExternal[nodeIndex] = 2;
          }
        }

        {
          localIndex faceIndices[2] = {faceIndex,newFaceIndex};
          localIndex const
          newFaceElement = fractureElementRegion->AddToFractureMesh( time_np1,
                                                                     &edgeManager,
                                                                     &faceManager,
                                                                     this->m_originalFaceToEdges,
                                                                     "default",
                                                                     faceIndices );
          m_faceElemsRupturedThisSolve.insert( newFaceElement );
          modifiedObjects.newElements[ {fractureElementRegion->getIndexInParent(),0} ].insert( newFaceElement );
        }
//        externalFaceManager.SplitFace(parentFaceIndex, newFaceIndex, nodeManager);

      } // if( faceManager.SplitObject( faceIndex, newFaceIndex ) )
    } // if( location == -1 )
  } // for( map<localIndex,int>::const_iterator iter_face


  // ***** now correct all the relations between the objects *****

  /* To accomplish this annoying yet exceedingly important task, we will take a "top down"
   * approach. Note that this is a two way correction, i.e. if we are correcting
   * elementToNodes, we also correct nodeToElementMaps. This is summarized as:
   * 1) Loop over elements attached to the split node.
   *     2a) correct all relations between the single  element and the nodes.
   *     2b) Loop over all faces on the element
   *         3a) For each face, correct the face relations with the element
   *         3b) For each face, correct the face relations with the nodes
   *         3c) Loop over all edges on the face
   *             4a) For each edge, correct the face relations
   *             4b) for each edge, correct the node relations
   *
   *  The element location will define which side of the rupture everything
   *  is on.
   *  - location 0 gets the original node,edge,face.
   *  - location 1 gets the new node,edge,face.
   */

  arrayView1d<localIndex> const & parentFaceIndex =
    faceManager.getReference<localIndex_array>( faceManager.viewKeys.parentIndex );

  arrayView1d<localIndex> const & childFaceIndex =
    faceManager.getReference<localIndex_array>( faceManager.viewKeys.childIndex );



  // 1) loop over all elements attached to the nodeID
  for( map<std::pair<CellElementSubRegion*, localIndex>, int>::const_iterator iter_elem =
         elemLocations.begin() ; iter_elem != elemLocations.end() ; ++iter_elem )
  {
    const int& location = iter_elem->second;

    if( location==1 )
    {
      const std::pair<CellElementSubRegion*, localIndex >& elem = iter_elem->first;

      CellElementSubRegion& elemSubRegion = *(elem.first);
      ElementRegionBase * const elemRegion = elemSubRegion.getParent()->getParent()->group_cast<ElementRegionBase*>();
      string const elemRegionName = elemRegion->getName();

      localIndex const regionIndex = elementManager.GetRegions().getIndex( elemRegionName );
      localIndex const subRegionIndex = elemRegion->GetSubRegions().getIndex( elemSubRegion.getName() );
      const localIndex elemIndex = elem.second;

      modifiedObjects.modifiedElements[{regionIndex,subRegionIndex}].insert( elemIndex );


      arrayView2d<localIndex, cells::NODE_MAP_USD> const & elemsToNodes = elemSubRegion.nodeList();
      arrayView2d<localIndex> & elemsToFaces = elemSubRegion.faceList();

      if( getLogLevel() > 1 )
        std::cout<<"Element "<<elemIndex<<std::endl;

      // 2a) correct elementToNode and nodeToElement
      if( getLogLevel() > 1 )
        std::cout<<"  Looping over all nodes on element, and correcting node<->element maps:"<<std::endl;


      R1Tensor elemCenter = {0.0, 0.0, 0.0};
      {
        // loop over all nodes on element
        if( getLogLevel() > 1 )
          std::cout<<"    m_ElementToNodeMap = ( ";
        for( localIndex a=0 ; a<elemsToNodes.size( 1 ) ; ++a )
        {
          elemCenter += X[ elemsToNodes[elemIndex][a] ];
          // if the node was just split
          if( elemsToNodes[elemIndex][a] == nodeID )
          {

            if( getLogLevel() > 1 )
              std::cout<<elemsToNodes[elemIndex][a]<<"->"<<newNodeIndex<<", ";

            elemsToNodes[elemIndex][a] = newNodeIndex;

            insert( nodeManager.toElementRelation(), newNodeIndex, regionIndex, subRegionIndex, elemIndex );
            erase( nodeManager.toElementRelation(), nodeID, regionIndex, subRegionIndex, elemIndex );
          }
          else if( getLogLevel() > 1 )
            std::cout<<elemsToNodes[elemIndex][a]<<", ";
        }
        elemCenter /= elemsToNodes.size( 1 );
        if( getLogLevel() > 1 )
          std::cout<<")"<<std::endl;

        if( getLogLevel() > 1 )
        {
          for( localIndex a=0 ; a<elemsToNodes.size( 1 ) ; ++a )
          {
            if( getLogLevel() > 1 )
            {
              std::cout<<"    nodeToElemMaps["<<elemsToNodes[elemIndex][a]<<"] = ( ";
              for( localIndex k=0 ; k<nodeToRegionMap.sizeOfArray(elemsToNodes[elemIndex][a]) ; ++k )
              {
                std::cout<<"["<<nodeToRegionMap[elemsToNodes[elemIndex][a]][k]<<","
                         <<nodeToSubRegionMap[elemsToNodes[elemIndex][a]][k]<<","
                         <<nodeToElementMap[elemsToNodes[elemIndex][a]][k]<<"] , ";
              }
              std::cout<<" )"<<std::endl;
            }
          }

          if( getLogLevel() > 1 )
          {
            std::cout<<"    nodeToElemMaps["<<nodeID<<"] = ( ";
            for( localIndex k=0 ; k<nodeToRegionMap.sizeOfArray(nodeID) ; ++k )
            {
              std::cout<<"["<<nodeToRegionMap[nodeID][k]<<","
                       <<nodeToSubRegionMap[nodeID][k]<<","
                       <<nodeToElementMap[nodeID][k]<<"] , ";
            }
            std::cout<<" )"<<std::endl;
          }
        }
      }



      // 2b) loop over all faces on element.
      if( getLogLevel() > 1 )
      {
        std::cout<<"  Looping over all faces on element (parent and child):"<<std::endl;
      }

      // we need to build a list of faces that is elemToFaces FOLLOWED by any
      // parent face of those indicated in elemToFaces

      // Now we do a loop over the facelist and process all the faces
      for( int kf=0 ; kf<elemSubRegion.numFacesPerElement() ; ++kf )
      {

        // set both faceID and newFaceID to the parent face.
        localIndex const faceIndex = elemsToFaces[elemIndex][kf];
        //        map<localIndex,localIndex>::iterator iterSplitFace = splitFaces.find(faceIndex);
        bool const isNewFace = (splitFaces.count( faceIndex )>0) ? true : false;
        localIndex const newFaceIndex = isNewFace ? childFaceIndex[faceIndex] : faceIndex;


        // 3a) check to see if the face was split. If so, then we will need
        // to alter the face relation with the elements in both directions.
        if( isNewFace )
        {
          // replace the parent face with the child face in elementToFace. Now
          // faceID is the parent face, and newFaceID is the child face.
          elemsToFaces[elemIndex][kf] = childFaceIndex[faceIndex];



          // add the element to the child faceToElem
//          faceManager.m_toElements[newFaceIndex].push_back( elem );

          faceToRegionMap[newFaceIndex][0] = regionIndex;
          faceToSubRegionMap[newFaceIndex][0] = subRegionIndex;
          faceToElementMap[newFaceIndex][0] = elemIndex;
          faceToRegionMap[newFaceIndex][1] = -1;
          faceToSubRegionMap[newFaceIndex][1] = -1;
          faceToElementMap[newFaceIndex][1] = -1;

          // remove the element from the parent face
          if( faceToRegionMap[faceIndex][0] == regionIndex &&
              faceToSubRegionMap[faceIndex][0] == subRegionIndex &&
              faceToElementMap[faceIndex][0] == elemIndex )
          {
            faceToRegionMap[faceIndex][0] = faceToRegionMap[faceIndex][1];
            faceToSubRegionMap[faceIndex][0] = faceToSubRegionMap[faceIndex][1];
            faceToElementMap[faceIndex][0] = faceToElementMap[faceIndex][1];
            faceToRegionMap[faceIndex][1] = -1;
            faceToSubRegionMap[faceIndex][1] = -1;
            faceToElementMap[faceIndex][1] = -1;
          }
          else if( faceToRegionMap[faceIndex][1] == regionIndex &&
                   faceToSubRegionMap[faceIndex][1] == subRegionIndex &&
                   faceToElementMap[faceIndex][1] == elemIndex )
          {
            faceToRegionMap[faceIndex][1] = -1;
            faceToSubRegionMap[faceIndex][1] = -1;
            faceToElementMap[faceIndex][1] = -1;
          }

          if( getLogLevel() > 1 )
          {
            std::cout<<"    faceToRegionMap["<<newFaceIndex<<"][0]    = "<<faceToRegionMap[newFaceIndex][0]<<std::endl;
            std::cout<<"    faceToSubRegionMap["<<newFaceIndex<<"][0] = "<<faceToSubRegionMap[newFaceIndex][0]<<std::endl;
            std::cout<<"    faceToElementMap["<<newFaceIndex<<"][0]      = "<<faceToElementMap[newFaceIndex][0]<<std::endl;
            std::cout<<"    faceToRegionMap["<<newFaceIndex<<"][1]    = "<<faceToRegionMap[newFaceIndex][1]<<std::endl;
            std::cout<<"    faceToSubRegionMap["<<newFaceIndex<<"][1] = "<<faceToSubRegionMap[newFaceIndex][1]<<std::endl;
            std::cout<<"    faceToElementMap["<<newFaceIndex<<"][1]      = "<<faceToElementMap[newFaceIndex][1]<<std::endl;

            std::cout<<"    faceToRegionMap["<<faceIndex<<"][0]    = "<<faceToRegionMap[faceIndex][0]<<std::endl;
            std::cout<<"    faceToSubRegionMap["<<faceIndex<<"][0] = "<<faceToSubRegionMap[faceIndex][0]<<std::endl;
            std::cout<<"    faceToElementMap["<<faceIndex<<"][0]      = "<<faceToElementMap[faceIndex][0]<<std::endl;
            std::cout<<"    faceToRegionMap["<<faceIndex<<"][1]    = "<<faceToRegionMap[faceIndex][1]<<std::endl;
            std::cout<<"    faceToSubRegionMap["<<faceIndex<<"][1] = "<<faceToSubRegionMap[faceIndex][1]<<std::endl;
            std::cout<<"    faceToElementMap["<<faceIndex<<"][1]      = "<<faceToElementMap[faceIndex][1]<<std::endl;

          }

          for (int i = 0; i < 2; i++)
          {
            localIndex iFace = i == 0 ? faceIndex : newFaceIndex;

            localIndex elementIndex = faceToElementMap[iFace][0];
            CellElementSubRegion * elementSubRegion = elementManager.GetRegion( faceToRegionMap[iFace][0] )->
                GetSubRegion<CellElementSubRegion>( faceToSubRegionMap[iFace][0] );

            R1Tensor elementCenter = elementSubRegion->getElementCenter()[elementIndex];

            faceManager.SortFaceNodes( X, elementCenter, faceToNodeMap[iFace], faceToNodeMap.sizeOfArray( iFace ) );

            //Face normal need to be updated here
            R1Tensor fCenter;
            computationalGeometry::Centroid_3DPolygon(faceToNodeMap[iFace],
                                                      faceToNodeMap.sizeOfArray( iFace ),
                                                      X,
                                                      fCenter,
                                                      faceNormals[iFace]);
          }

        } // if( splitFaces.count( faceID ) > 0 )

        modifiedObjects.modifiedFaces.insert( faceIndex );



        // 3b) correct faceToNodes and nodeToFaces

        if( getLogLevel() > 1 )
        {
          localIndex const parentFace = parentFaceIndex[newFaceIndex];
          if( parentFace!=-1 )
          {
            std::cout<<"    m_FaceToNodeMap["<<parentFace<<"->"<<newFaceIndex<<"] = ( ";
          }
          else
          {
            std::cout<<"    m_FaceToNodeMap["<<newFaceIndex<<"] = ( ";
          }
        }

        // loop over all nodes on the face.
        for( localIndex & nodeIndex : faceToNodeMap.getIterableArray(newFaceIndex) )
        {
          if( getLogLevel() > 1 )
            std::cout<<nodeIndex;

          // if the facenode is the one that is being split
          if( nodeIndex == nodeID )
          {
            nodeIndex = newNodeIndex;

            // if it is not a new face.
            if( !isNewFace )
            {
              // remove the face from the nodeToFaceMap of the parent node.
              nodeToFaceMap.removeFromSet( nodeID, faceIndex );

              // add the face to the nodeToFaceMap of the new node.
              nodeToFaceMap.insertIntoSet( nodeIndex, faceIndex );
            }
            else
            {
              // it is a new face

              // insert the newFace into the nodeToFaceMap of the newNode
              nodeToFaceMap.insertIntoSet( nodeIndex,  newFaceIndex );
            }
            if( getLogLevel() > 1 ) std::cout<<"->"<<nodeIndex<<", ";
          }
          else // the node is not being split
          {
            nodeToFaceMap.insertIntoSet( nodeIndex, newFaceIndex );

            if( getLogLevel() > 1 ) std::cout<<", ";
          }

        }
        if( getLogLevel() > 1 ) std::cout<<")"<<std::endl;



        // faceToEdges
        if( getLogLevel() > 1 )
        {
          const localIndex parentFace = parentFaceIndex[newFaceIndex];
          if( parentFace!=-1 )
          {
            std::cout<<"    m_FaceToEdgeMap["<<parentFace<<"->"<<newFaceIndex<<"] = ( ";
          }
          else
          {
            std::cout<<"    m_FaceToEdgeMap["<<newFaceIndex<<"] = ( ";
          }
        }
        // loop over all edges on face
        for( localIndex & edgeIndex : faceToEdgeMap.getIterableArray(newFaceIndex) )
        {

          // if the edge was just split
          if( splitEdges.count( edgeIndex ) > 0 )
          {
            if( faceIndex == newFaceIndex )
            {
              edgeToFaceMap.removeFromSet( edgeIndex, faceIndex );
            }

            edgeIndex = splitEdges[edgeIndex];
          }
          edgeToFaceMap.insertIntoSet( edgeIndex, newFaceIndex );

          modifiedObjects.modifiedEdges.insert( edgeIndex );

          if( getLogLevel() > 1 )
            std::cout<<edgeIndex;



          //edgeToNodeMap
          if( getLogLevel() > 1 )
          {
            std::cout<<"(";
          }

          {
            for( localIndex a=0 ; a<edgeToNodeMap.size( 1 ) ; ++a )
            {
              if( edgeToNodeMap[edgeIndex][a] == nodeID )
              {

                if( getLogLevel() > 1 )
                  std::cout<<edgeToNodeMap[edgeIndex][a];

                edgeToNodeMap[edgeIndex][a] = newNodeIndex;
                nodeToEdgeMap.removeFromSet( nodeID, edgeIndex );

                if( getLogLevel() > 1 )
                  std::cout<<"->"<<edgeToNodeMap[edgeIndex][a]<<", ";

              }
              else if( getLogLevel() > 1 )
                std::cout<<edgeToNodeMap[edgeIndex][a]<<", ";

              nodeToEdgeMap.insertIntoSet( edgeToNodeMap[edgeIndex][a], edgeIndex );
              modifiedObjects.modifiedNodes.insert(edgeToNodeMap[edgeIndex][a]);
            }
            if( getLogLevel() > 1 )
              std::cout<<")";
          }
          if( getLogLevel() > 1 )
            std::cout<<", ";
        }
        if( getLogLevel() > 1 )
          std::cout<<")"<<std::endl;
      } // for( int kf=0 ; kf<elemRegion.m_numFacesPerElement ; ++kf )
    } // if( location==1 )
  } // for( map<std::pair<CellBlockSubRegion*, localIndex>, int>::const_iterator iter_elem = elemLocations.begin()
}


void SurfaceGenerator::MapConsistencyCheck( localIndex const GEOSX_UNUSED_ARG( nodeID ),
                                            NodeManager const & nodeManager,
                                            EdgeManager const & edgeManager,
                                            FaceManager const & faceManager,
                                            ElementRegionManager const & elementManager,
                                            map< std::pair<CellElementSubRegion*, localIndex >, int> const & elemLocations )
{
  //**************************************************************************
  // THIS IS ALL JUST CONSISTENCY CHECKING
  //**************************************************************************


  ArrayOfSetsView< localIndex const > const & nodeToEdgeMap = nodeManager.edgeList();
  ArrayOfSetsView< localIndex const > const & nodeToFaceMap = nodeManager.faceList();
  ArrayOfArraysView< localIndex const > const & nodeToRegionMap = nodeManager.elementRegionList();
  ArrayOfArraysView< localIndex const > const & nodeToSubRegionMap = nodeManager.elementSubRegionList();
  ArrayOfArraysView< localIndex const > const & nodeToElementMap = nodeManager.elementList();


  arrayView2d<localIndex> const & edgeToNodeMap = edgeManager.nodeList();

  ArrayOfArraysView< localIndex const > const & faceToNodeMap = faceManager.nodeList();
  ArrayOfArraysView< localIndex const > const & faceToEdgeMap = faceManager.edgeList();
  arrayView2d<localIndex> const & faceToRegionMap = faceManager.elementRegionList();
  arrayView2d<localIndex> const & faceToSubRegionMap = faceManager.elementSubRegionList();
  arrayView2d<localIndex> const & faceToElementMap = faceManager.elementList();


#if 1
  if( getLogLevel() > 2 )
  {
    std::cout<<"CONSISTENCY CHECKING OF THE MAPS"<<std::endl;

    for( map< std::pair<CellElementSubRegion*, localIndex >, int>::const_iterator iter_elem=elemLocations.begin() ;
         iter_elem!=elemLocations.end() ; ++iter_elem )
    {
      const std::pair<CellElementSubRegion*, localIndex >& elem = iter_elem->first;

      CellElementSubRegion& elemSubRegion = *(elem.first);
      const localIndex elemIndex = elem.second;

      arrayView2d<localIndex const, cells::NODE_MAP_USD> const & elemsToNodes = elemSubRegion.nodeList();
      arrayView2d<localIndex> & elemsToFaces = elemSubRegion.faceList();


      std::set<localIndex> elemNodes;


      GEOSX_LOG("Element " << elemIndex);
      std::cout << " elementToNodes = ";
      for( int a=0 ; a<8 ; ++a )
      {
        elemNodes.insert( elemsToNodes( elemIndex, a ));
        std::cout << elemsToNodes( elemIndex, a )<<", ";
      }
      std::cout << std::endl;

      std::cout << " elementToFaces->edges->nodes = ";


      // Now we do a loop over the facelist and process all the faces
      for( int kf=0 ; kf<elemSubRegion.numFacesPerElement() ; ++kf )
      {
        std::set<localIndex> faceNodes;

        localIndex faceIndex  = elemsToFaces( elemIndex, kf );

        std::cout << "                              = ";
        std::cout << faceIndex << "( ";
        for( int b=0 ; b<4 ; ++b )
        {
          localIndex faceNodeID = faceToNodeMap(faceIndex, b);
          faceNodes.insert( faceNodeID );
          if( elemNodes.count( faceNodeID ) == 0 )
          {
            std::cout << "*";
          }
          std::cout << faceNodeID << ",";
        }
        std::cout << " )      ";



        std::cout << faceIndex << "[ ";
        for( int b=0 ; b<4 ; ++b )
        {
          localIndex edgeIndex = faceToEdgeMap(faceIndex, b);
          std::cout << edgeIndex << "( ";
          for( int c=0 ; c<2 ; ++c )
          {
            localIndex edgeNodeID = edgeToNodeMap( edgeIndex, c );
            if( elemNodes.count( edgeNodeID ) == 0  && kf<elemSubRegion.numFacesPerElement() )
            {
              std::cout << "*";
            }
            if( faceNodes.count( edgeNodeID ) == 0 )
            {
              std::cout << "#";
            }
            std::cout << edgeNodeID << ",";
          }
          std::cout << " ), ";
        }
        std::cout << " ] \n";

      }
      std::cout << std::endl;

    }

  }

  if( getLogLevel() > 2 )
  {
    // nodeToEdge
    std::vector<std::set<localIndex> > inverseEdgesToNodes( nodeManager.size() );

    for( localIndex ke=0 ; ke<edgeManager.size() ; ++ke )
    {
      for( localIndex b= 0 ; b<edgeToNodeMap.size( 1 ) ; ++b )
      {
        localIndex nodeIndex = edgeToNodeMap( ke, b );
        inverseEdgesToNodes[nodeIndex].insert( ke );
      }
    }
    std::cout << "Check NodeToEdge:  nodeToEdgeMap  inverseEdgesToNodes" << std::endl;
    for( localIndex a=0 ; a<nodeManager.size() ; ++a )
    {
      std::cout << "nodeToEdgeMap[" << a << "] = ( ";

      for ( localIndex const edgeID : nodeToEdgeMap.getIterableSet( a ) )
      {
        if( inverseEdgesToNodes[a].count( edgeID ) == 0 )
        {
          std::cout << "*";
        }
        std::cout << edgeID << ", ";
      }

      std::cout<<")    (";

      for ( localIndex const edgeID : inverseEdgesToNodes[a] )
      {
        if( !nodeToEdgeMap.contains( a, edgeID ) ) std::cout << "*";
        std::cout << edgeID <<", ";
      }
      std::cout<< ")" <<std::endl;
    }
  }

  if( getLogLevel() > 2 )
  {
    // nodeToFace
    std::vector<std::set<localIndex> > inverseFacesToNodes( nodeManager.size() );
    for( localIndex kf=0 ; kf<faceManager.size() ; ++kf )
    {
      for( localIndex const b : faceToNodeMap.getIterableArray(kf) )
      {
        inverseFacesToNodes[b].insert( kf );
      }
    }
    std::cout << "Check NodeToFace:  nodeToFaceMap  inverseFacesToNodes" << std::endl;
    for( localIndex a=0 ; a<nodeManager.size() ; ++a )
    {
      std::cout << "m_nodeToFaceMap[ "<< a << "] = ( ";
      for( localIndex const & faceID : nodeToFaceMap.getIterableSet( a ) )
      {
        if( inverseFacesToNodes[a].count( faceID ) == 0 ) std::cout << "*";
        std::cout << faceID << ", ";
      }
      std::cout<<")    (";

      for( localIndex const edgeID : inverseFacesToNodes[a] )
      {
        if( !nodeToFaceMap.contains( a, edgeID ) ) std::cout << "*";
        std::cout << edgeID << ", ";
      }
      std::cout<<")"<<std::endl;
    }
  }



  if( getLogLevel() > 2 )
  {


    // nodeToElement
    std::vector<std::set<std::pair<CellElementSubRegion const *, localIndex > > > inverseElemsToNodes( nodeManager.size() );
    for( localIndex er=0 ; er<elementManager.numRegions() ; ++er )
    {
      ElementRegionBase const & elemRegion = *(elementManager.GetRegion( er ));
      for( localIndex esr=0 ; esr<elemRegion.numSubRegions() ; ++esr )
      {
        CellElementSubRegion const * const subRegion = elemRegion.GetSubRegion<CellElementSubRegion>( esr );
        if( subRegion != nullptr )
        {
          arrayView2d<localIndex const, cells::NODE_MAP_USD> const & elemsToNodes = subRegion->nodeList();
          for( localIndex k=0 ; k<subRegion->size() ; ++k )
          {
            std::pair<CellElementSubRegion const *, localIndex > elem = std::make_pair( subRegion, k );

            for( localIndex a=0 ; a<elemsToNodes.size( 1 ) ; ++a )
            {
              inverseElemsToNodes[elemsToNodes( k, a )].insert( elem );
            }
          }
        }
      }
    }



    std::cout<<"Check NodeToElem: nodesToElems  inverseElemsToNodes "<<std::endl;


    for( localIndex a=0 ; a<nodeManager.size() ; ++a )
    {

      std::set< std::pair<CellElementSubRegion const *, localIndex> > nodeToElements;
      for( localIndex k=0 ; k<nodeToRegionMap.sizeOfArray(a) ; ++k )
      {
        if( nodeToRegionMap[a][k]!=-1 && nodeToSubRegionMap[a][k]!=-1 && nodeToElementMap[a][k]!=-1 )
        {
          nodeToElements.insert( std::make_pair( elementManager.GetRegion( nodeToRegionMap[a][k] )->
                                                 GetSubRegion<CellElementSubRegion>( nodeToSubRegionMap[a][k] ),
                                                 nodeToElementMap[a][k] ) );
        }
      }


      std::cout<<"m_NodeToElementMap["<<a<<"] = ( ";
      for( std::set<std::pair< CellElementSubRegion const *, localIndex > >::iterator
           ielem=nodeToElements.begin() ; ielem!=nodeToElements.end() ; ++ielem )
      {
        if( inverseElemsToNodes[a].count( *ielem ) == 0 )
          std::cout<<"*";

        std::cout<<ielem->second<<", ";
      }
      std::cout<<")    (";

      for( std::set<std::pair<CellElementSubRegion const *, localIndex > >::const_iterator
           ielem=inverseElemsToNodes[a].begin() ;
           ielem!=inverseElemsToNodes[a].end() ; ++ielem )
      {
        if( nodeToElements.count( *ielem ) == 0 )
          std::cout<<"*";

        std::cout<<ielem->second<<", ";
      }
      std::cout<<")"<<std::endl;
    }


    // edgeToFace
    std::vector<std::set<localIndex> > inverseFacesToEdges( edgeManager.size() );
    for( localIndex kf=0 ; kf<faceManager.size() ; ++kf )
    {
      for( localIndex const b : faceToEdgeMap.getIterableArray( kf ) )
      {
        inverseFacesToEdges[ b ].insert( kf );
      }
    }
    std::cout<<"Check EdgeToFace: edgeToFaceMap  inverseFacesToEdges "<<std::endl;
    for( localIndex ke=0 ; ke<edgeManager.size() ; ++ke )
    {
      std::cout<<"m_edgeToFaceMap["<<ke<<"] = ( ";
      for ( localIndex const faceID : edgeManager.faceList().getIterableSet( ke) )
      {
        if( inverseFacesToEdges[ke].count( faceID ) == 0 ) std::cout << "*";
        std::cout<<faceID<<", ";
      }
      std::cout<<")    (";

      for( std::set<localIndex>::const_iterator iface=inverseFacesToEdges[ke].begin() ;
           iface!=inverseFacesToEdges[ke].end() ; ++iface )
      {
        if( !edgeManager.faceList().contains( ke, *iface ) ) std::cout<<"*";
        std::cout<< *iface <<", ";
      }
      std::cout<<")"<<std::endl;
    }

    // faceToElement
    std::vector< std::set< std::pair< CellElementSubRegion const *, localIndex > > > inverseElemsToFaces( faceManager.size() );
    for( localIndex er=0 ; er<elementManager.numRegions() ; ++er )
    {
      ElementRegionBase const & elemRegion = *(elementManager.GetRegion( er ));
      for( localIndex esr=0 ; esr<elemRegion.numSubRegions() ; ++esr )
      {
        CellElementSubRegion const * const subRegion = elemRegion.GetSubRegion<CellElementSubRegion>( esr );
        if( subRegion != nullptr )
        {
          arrayView2d<localIndex> const & elemsToFaces = subRegion->faceList();

          for( localIndex k=0 ; k<subRegion->size() ; ++k )
          {
            std::pair<CellElementSubRegion const *, localIndex > elem = std::make_pair( subRegion, k );

            for( localIndex a=0 ; a<elemsToFaces.size( 1 ) ; ++a )
            {
              const localIndex faceID = elemsToFaces( k, a );
              inverseElemsToFaces[ faceID ].insert( elem );

  //            if( parentFaceIndex[faceID] != -1 )
  //            {
  //              inverseElemsToFaces[parentFaceIndex[faceID]].insert(elem);
  //            }
            }
          }
        }
      }
    }
    std::cout<<"Check FacesToElem: facesToElems  inverseElemsToFaces "<<std::endl;
    for( localIndex a=0 ; a<faceManager.size() ; ++a )
    {

      std::vector< std::pair<CellElementSubRegion const *, localIndex> > faceToElements;
      for( localIndex k=0 ; k<faceToRegionMap.size( 1 ) ; ++k )
      {
        // TODO This only works for a single region
        if( faceToRegionMap[a][k] != -1 )
        {
          faceToElements.push_back( std::make_pair( elementManager.GetRegion( faceToRegionMap[a][k] )->
                                                    GetSubRegion<CellElementSubRegion>( faceToSubRegionMap[a][k] ),
                                                    faceToElementMap[a][k] ) );
        }
      }


      std::cout<<"m_FaceToElementMap["<<a<<"] = ( ";

      for( std::vector<std::pair<CellElementSubRegion const *, localIndex > >::const_iterator
           ielem=faceToElements.begin() ;
           ielem!=faceToElements.end() ; ++ielem )
      {
        if( inverseElemsToFaces[a].count( *ielem ) == 0 )
          std::cout<<"*";

        std::cout<<ielem->second<<", ";
      }
      std::cout<<")    (";

      for( std::set<std::pair<CellElementSubRegion const *, localIndex > >::const_iterator ielem=inverseElemsToFaces[a].begin() ;
           ielem!=inverseElemsToFaces[a].end() ; ++ielem )
      {

        if( faceToElements.size() == 2 )
        {
          if( (faceToElements[0] != *ielem) && (faceToElements[1] != *ielem) )
            std::cout<<"*";
        }
        else if( faceToElements.size() )
        {
          if( (faceToElements[0] != *ielem)  )
            std::cout<<"*";
        }
        else
        {
          std::cout<<"****";
        }


        std::cout<<ielem->second<<", ";
      }
      std::cout<<")"<<std::endl;
    }
  }
//  CorrectSplitNodalMass(nodeManager, nodeID, nodeManager.m_childIndices[nodeID][0]);
#endif
}



realT SurfaceGenerator::CalculateKinkAngle ( const localIndex edgeID,
                                             const NodeManager & GEOSX_UNUSED_ARG( nodeManager ),
                                             EdgeManager & edgeManager,
                                             FaceManager & faceManager )
{
  localIndex_array faces;
  // realT kinkAngle;

  for( localIndex const iface : edgeManager.faceList().getIterableSet( edgeID ) )
  {
    if( faceManager.m_isExternal[iface] == 1 ) faces.push_back( iface );
  }

  if( faces.size() != 2 )
  {
    return(-1.0);
  }
  else
//  {
////    // First check if the two faces are parent-child pairs
////    if (faceManager.m_parentIndex[faces[0]]==faces[1] || faceManager.m_parentIndex[faces[1]]==faces[0] )
////    {
////      return(0.0);
////    }
//
//    R1Tensor vecFace[3];
//    faceManager.InFaceVectorNormalToEdge(nodeManager, edgeManager, faces[0], edgeID, vecFace[0]);
//    faceManager.InFaceVectorNormalToEdge(nodeManager, edgeManager, faces[1], edgeID, vecFace[1]);
//    vecFace[2] = vecFace[0];
//    vecFace[2] += vecFace[1];
//    vecFace[2] /= 2.0;
//
//    kinkAngle = acos(Dot(vecFace[0],vecFace[1])*0.999999) / 3.141592653589793238462 * 180.0;
//
//    R1Tensor vecFaceNorm;
//    vecFaceNorm = faceManager.FaceNormal(nodeManager, faces[0]);
//    vecFaceNorm  += faceManager.FaceNormal(nodeManager, faces[1]);
//    vecFaceNorm /= 2.0;
//
//    if (Dot(vecFace[2], vecFaceNorm) < 0.0)
//      kinkAngle = 360.0 - kinkAngle;
//
//    return(kinkAngle);
//
//  }
    return 1e100;
}

void SurfaceGenerator::CalculateKinkAngles ( FaceManager & faceManager,
                                             EdgeManager & edgeManager,
                                             NodeManager & nodeManager,
                                             ModifiedObjectLists& modifiedObjects,
                                             const bool prefrac )
{
  arrayView1d<real64> & kinkAngle = edgeManager.getReference<real64_array>( "kinkAngle" );

  if( prefrac )
  {
    for( localIndex edgeID = 0 ; edgeID < edgeManager.size() ; ++edgeID )
    {
      kinkAngle[edgeID] = CalculateKinkAngle( edgeID, nodeManager, edgeManager, faceManager );
    }
  }
  else
  {
    for( std::set<localIndex>::const_iterator i=modifiedObjects.newEdges.begin() ; i!=modifiedObjects.newEdges.end() ; ++i )
    {
      kinkAngle[*i] = CalculateKinkAngle( *i, nodeManager, edgeManager, faceManager );
    }
    for( std::set<localIndex>::const_iterator i=modifiedObjects.modifiedEdges.begin() ; i!=modifiedObjects.modifiedEdges.end() ; ++i )
    {
      kinkAngle[*i] = CalculateKinkAngle( *i, nodeManager, edgeManager, faceManager );
    }
  }
}



void SurfaceGenerator::IdentifyRupturedFaces( DomainPartition * domain,
                                              NodeManager & nodeManager,
                                              EdgeManager & edgeManager,
                                              FaceManager & faceManager,
                                              ElementRegionManager & elementManager,
                                              const bool prefrac)
{
  arrayView1d<integer> const & isEdgeGhost = edgeManager.GhostRank();
  real64_array& SIFNode = nodeManager.getReference<real64_array>( "SIFNode" );

  // We use the color map scheme because we can mark a face to be rupture ready from a partition where the face is a
  // ghost.

  if (!m_nodeBasedSIF)
  {
    {
//      for( int color=0 ; color<partition.NumColor() ; ++color )
      {
        ModifiedObjectLists modifiedObjects;
//        if( partition.Color() == color )
        {
          for( localIndex iEdge = 0 ; iEdge != edgeManager.size() ; ++iEdge )
          {

            if( isEdgeGhost[iEdge] < 0 )
            {
              int edgeMode = CheckEdgeSplitability( iEdge,
                                                    nodeManager,
                                                    faceManager,
                                                    edgeManager,
                                                    prefrac );
              if( edgeMode == 0 || edgeMode == 1 ) // We need to calculate SIF
              {
                R1Tensor vecTipNorm, vecTip, vecEdge, direction;
                localIndex trailFaceID = 0;
                realT SIF = CalculateEdgeSIF( domain, iEdge, trailFaceID,
                                              nodeManager,
                                              edgeManager,
                                              faceManager,
                                              elementManager,
                                              vecTipNorm,
                                              vecTip );

                if( SIF >  MinimumToughnessOnEdge( iEdge, nodeManager, edgeManager, faceManager ) * 0.5 ) // && edgeMode
                                                                                                          // == 1)
                {
                  MarkRuptureFaceFromEdge( iEdge, trailFaceID,
                                           nodeManager,
                                           edgeManager,
                                           faceManager,
                                           elementManager,
                                           vecTipNorm,
                                           vecTip,
                                           modifiedObjects,
                                           edgeMode );
                }
              }
            }
          }
        }
      }
    }
  }
  else
  {
    ModifiedObjectLists modifiedObjects;

    CalculateNodeAndFaceSIF( domain, nodeManager, edgeManager, faceManager, elementManager);

    for (auto nodeIndex: m_tipNodes)
    {
      if (SIFNode[nodeIndex] > MinimumToughnessOnNode( nodeIndex, nodeManager, edgeManager, faceManager ))
      {
        MarkRuptureFaceFromNode( nodeIndex,
                                 nodeManager,
                                 edgeManager,
                                 faceManager,
                                 elementManager,
                                 modifiedObjects);
      }
    }
  }



}

void SurfaceGenerator::CalculateNodeAndFaceSIF( DomainPartition * domain,
                                                NodeManager & nodeManager,
                                                EdgeManager & edgeManager,
                                                FaceManager & faceManager,
                                                ElementRegionManager & elementManager)
{
  real64_array& SIFNode = nodeManager.getReference<real64_array>( "SIFNode" );
  real64_array& SIFonFace = faceManager.getReference<real64_array>( "SIFonFace" );

  for (localIndex i = 0; i < SIFNode.size(); i++)
  {
    SIFNode[i] = 0.0;
  }

  for (localIndex i = 0; i < SIFonFace.size(); i++)
  {
    SIFonFace[i] = 0.0;
  }

  arrayView1d<R1Tensor> const &
    fext = nodeManager.getReference< array1d<R1Tensor> >( SolidMechanicsLagrangianFEM::viewKeyStruct::forceExternal );
  arrayView2d<real64 const, nodes::TOTAL_DISPLACEMENT_USD> const & displacement = nodeManager.totalDisplacement();
  ArrayOfArraysView< localIndex const > const & nodeToRegionMap = nodeManager.elementRegionList();
  ArrayOfArraysView< localIndex const > const & nodeToSubRegionMap = nodeManager.elementSubRegionList();
  ArrayOfArraysView< localIndex const > const & nodeToElementMap = nodeManager.elementList();
  arrayView2d< real64 const, nodes::REFERENCE_POSITION_USD > const & X = nodeManager.referencePosition();
  ArrayOfSetsView< localIndex const > const & nodeToEdgeMap = nodeManager.edgeList();
   const arrayView1d<integer>& isNodeGhost = nodeManager.GhostRank();

  arrayView2d<localIndex> const & edgeToNodeMap = edgeManager.nodeList();
  ArrayOfSetsView< localIndex const > const & edgeToFaceMap = edgeManager.faceList();

  ArrayOfArraysView< localIndex const > const & faceToNodeMap = faceManager.nodeList();
  ArrayOfArraysView< localIndex const > const & faceToEdgeMap = faceManager.edgeList();
  arrayView1d<R1Tensor> const & faceNormal = faceManager.faceNormal();
  array1d<real64> const & faceArea = faceManager.faceArea();
  arrayView1d<R1Tensor> const & faceCenter = faceManager.faceCenter();

  arrayView1d<localIndex const> const &
  childFaceIndices = faceManager.getReference<localIndex_array>( faceManager.viewKeys.childIndex );

  arrayView1d<localIndex const> const &
  childNodeIndices = nodeManager.getReference<localIndex_array>( ObjectManagerBase::viewKeyStruct::childIndexString );

  arrayView1d<localIndex> const &
  parentNodeIndices = nodeManager.getReference<array1d<localIndex>>( nodeManager.viewKeys.parentIndex );

  ConstitutiveManager const * const cm = domain->getConstitutiveManager();
  ConstitutiveBase const * const solid  = cm->GetConstitutiveRelation<ConstitutiveBase>( m_solidMaterialName );
  GEOSX_ERROR_IF( solid == nullptr, "constitutive model " + m_solidMaterialName + " not found" );
  m_solidMaterialFullIndex = solid->getIndexInParent();

  ConstitutiveManager * const constitutiveManager =
      domain->GetGroup<ConstitutiveManager >(keys::ConstitutiveManager);

  ElementRegionManager::MaterialViewAccessor< arrayView1d<real64> > const shearModulus =
      elementManager.ConstructFullMaterialViewAccessor< array1d<real64>, arrayView1d<real64> >( "ShearModulus", constitutiveManager);

  ElementRegionManager::MaterialViewAccessor< arrayView1d<real64> > const bulkModulus =
      elementManager.ConstructFullMaterialViewAccessor< array1d<real64>, arrayView1d<real64> >( "BulkModulus", constitutiveManager);

  ElementRegionManager::MaterialViewAccessor< arrayView3d<real64, solid::STRESS_USD> > const
  stress = elementManager.ConstructFullMaterialViewAccessor< array3d<real64, solid::STRESS_PERMUTATION>,
                                                             arrayView3d<real64, solid::STRESS_USD> >( SolidBase::viewKeyStruct::stressString,
                                                                                         constitutiveManager);

  NumericalMethodsManager const * numericalMethodManager = domain->getParent()->GetGroup<NumericalMethodsManager>(keys::numericalMethodsManager);

  FiniteElementDiscretizationManager const *
  feDiscretizationManager = numericalMethodManager->GetGroup<FiniteElementDiscretizationManager>(keys::finiteElementDiscretizations);

  FiniteElementDiscretization const *
  feDiscretization = feDiscretizationManager->GetGroup<FiniteElementDiscretization>(m_discretizationName);

  localIndex const numQuadraturePoints = feDiscretization->m_finiteElement->n_quadrature_points();

  ElementRegionManager::ElementViewAccessor<array3d<R1Tensor> > const
  dNdX = elementManager.ConstructViewAccessor<array3d< R1Tensor > >(keys::dNdX);

  ElementRegionManager::ElementViewAccessor< array2d<real64> > const
  detJ = elementManager.ConstructViewAccessor< array2d<real64> >(keys::detJ);


  for (localIndex const trailingFaceIndex : m_trailingFaces)
  {
    R1Tensor faceNormalVector = faceNormal[trailingFaceIndex];//TODO: check if a ghost face still has the correct attributes such as normal vector, face center, face index.
    localIndex_array unpinchedNodeID;
    localIndex_array pinchedNodeID;
    localIndex_array tipEdgesID;

    for (localIndex const nodeIndex : faceToNodeMap.getIterableArray( trailingFaceIndex ) )
    {
      if (m_tipNodes.contains(nodeIndex))
      {
        pinchedNodeID.push_back(nodeIndex);
      }
      else
      {
        unpinchedNodeID.push_back(nodeIndex);
      }
    }

    for (localIndex const edgeIndex : faceToEdgeMap.getIterableArray( trailingFaceIndex ) )
    {
      if (m_tipEdges.contains(edgeIndex))
      {
        tipEdgesID.push_back(edgeIndex);
      }
    }

    if (tipEdgesID.size() >= 1 )
    {
      for (localIndex const nodeIndex : pinchedNodeID)
      {
        if (isNodeGhost[nodeIndex] < 0)
        {
          R1Tensor nodeDisconnectForce;
          R1Tensor nodePosition = X[nodeIndex];
          localIndex tralingNodeID = std::numeric_limits<localIndex>::max();
          localIndex nElemEachSide[2];
          nElemEachSide[0] = 0;
          nElemEachSide[1] = 0;

          for( localIndex k=0 ; k<nodeToRegionMap.sizeOfArray(nodeIndex) ; ++k )
          {
            R1Tensor xEle;
            CellElementSubRegion * elementSubRegion = elementManager.GetRegion( nodeToRegionMap[nodeIndex][k] )->
                GetSubRegion<CellElementSubRegion>( nodeToSubRegionMap[nodeIndex][k] );
            localIndex iEle = nodeToElementMap[nodeIndex][k];

            ElementRegionBase * const
            elementRegion = elementSubRegion->getParent()->getParent()->group_cast<ElementRegionBase*>();
            string const elementRegionName = elementRegion->getName();
            localIndex const er = elementManager.GetRegions().getIndex( elementRegionName );
            localIndex const esr = elementRegion->GetSubRegions().getIndex( elementSubRegion->getName() );
            arrayView2d<localIndex const, cells::NODE_MAP_USD> const & elementsToNodes = elementSubRegion->nodeList();

            xEle = elementSubRegion->getElementCenter()[iEle];

            realT K = bulkModulus[er][esr][m_solidMaterialFullIndex][iEle];
            realT G = shearModulus[er][esr][m_solidMaterialFullIndex][iEle];
            realT youngsModulus = 9 * K * G / ( 3 * K + G );
            realT poissonRatio = ( 3 * K - 2 * G ) / ( 2 * ( 3 * K + G ) );

            for (localIndex n=0 ; n<elementsToNodes.size( 1 ) ; ++n)
            {
              if (elementsToNodes(iEle, n) == nodeIndex)
              {
                R1Tensor temp;
                xEle = elementSubRegion->getElementCenter()[iEle];

                SolidMechanicsLagrangianFEMKernels::ExplicitKernel::
                CalculateSingleNodalForce( iEle,
                                           n,
                                           numQuadraturePoints,
                                           dNdX[er][esr],
                                           detJ[er][esr],
                                           stress[er][esr][m_solidMaterialFullIndex],
                                           temp );

                //wu40: the nodal force need to be weighted by Young's modulus and possion's ratio.
                temp *= youngsModulus;
                temp /= (1 - poissonRatio * poissonRatio);

                xEle -= nodePosition;
                if( Dot( xEle, faceNormalVector ) > 0 ) //TODO: check the sign.
                {
                  nElemEachSide[0] += 1;
                  nodeDisconnectForce += temp;
                }
                else
                {
                  nElemEachSide[1] +=1;
                  nodeDisconnectForce -= temp;
                }
              }
            }
          }

          if( nElemEachSide[0]>=1 && nElemEachSide[1]>=1 )
          {
            nodeDisconnectForce /= 2.0;
          }

          //Find the trailing node according to the node index and face index
          if (unpinchedNodeID.size() == 0) //Tet mesh under three nodes pinched scenario. Need to find the other trailing face that containing the trailing node.
          {
            for ( localIndex const edgeIndex: faceToEdgeMap.getIterableArray( trailingFaceIndex ) )
            {
              for (localIndex const faceIndex: edgeToFaceMap.getIterableSet( edgeIndex ) )
              {
                if (faceIndex != trailingFaceIndex && m_tipFaces.contains(faceIndex))
                {
                  for (localIndex const iNode: faceToNodeMap.getIterableArray( faceIndex ) )
                  {
                    if (!m_tipNodes.contains(iNode))
                    {
                      tralingNodeID = iNode;
                    }
                  }
                }
              }
            }

            if (tralingNodeID == std::numeric_limits<localIndex>::max())
            {
              GEOSX_ERROR( "Error. The triangular trailing face has three tip nodes but cannot find the other trailing face containing the trailing node." );
            }
          }
          else if (unpinchedNodeID.size() == 1)
          {
            tralingNodeID = unpinchedNodeID[0];
          }
          else if (unpinchedNodeID.size() == 2)
          {
            for( localIndex const edgeIndex : nodeToEdgeMap.getIterableSet( nodeIndex ) )
            {
              auto const faceToEdgeMapIterator = faceToEdgeMap.getIterableArray( trailingFaceIndex );
              if (std::find( faceToEdgeMapIterator.begin(), faceToEdgeMapIterator.end(), edgeIndex ) != faceToEdgeMapIterator.end() &&
                  !m_tipEdges.contains(edgeIndex) )
              {
                tralingNodeID = edgeToNodeMap[edgeIndex][0] == nodeIndex ? edgeToNodeMap[edgeIndex][1] : edgeToNodeMap[edgeIndex][0];
              }
            }
          }

          //Calculate SIF for the node.
          realT tipNodeSIF;
          R1Tensor tipNodeForce;
          R1Tensor trailingNodeDisp;
          localIndex theOtherTrailingNodeID;

          if (childNodeIndices[tralingNodeID] == -1)
          {
            theOtherTrailingNodeID = parentNodeIndices[tralingNodeID];
          }
          else
          {
            theOtherTrailingNodeID = childNodeIndices[tralingNodeID];
          }

          trailingNodeDisp = displacement[theOtherTrailingNodeID];
          trailingNodeDisp -= displacement[tralingNodeID];

          //Calculate average young's modulus and poisson ratio for fext.
          R1Tensor fExternal[2];
          for  (localIndex i=0 ; i<2 ; ++i )
          {
            realT averageYoungsModulus(0), averagePoissonRatio(0);
            localIndex nodeID = i == 0 ? tralingNodeID : theOtherTrailingNodeID;
            for( localIndex k=0 ; k<nodeToRegionMap.sizeOfArray(nodeID) ; ++k )
            {
              CellElementSubRegion * elementSubRegion = elementManager.GetRegion( nodeToRegionMap[nodeID][k] )->
                  GetSubRegion<CellElementSubRegion>( nodeToSubRegionMap[nodeID][k] );
              localIndex iEle = nodeToElementMap[nodeID][k];

              ElementRegionBase * const
              elementRegion = elementSubRegion->getParent()->getParent()->group_cast<ElementRegionBase*>();
              string const elementRegionName = elementRegion->getName();
              localIndex const er = elementManager.GetRegions().getIndex( elementRegionName );
              localIndex const esr = elementRegion->GetSubRegions().getIndex( elementSubRegion->getName() );

              realT K = bulkModulus[er][esr][m_solidMaterialFullIndex][iEle];
              realT G = shearModulus[er][esr][m_solidMaterialFullIndex][iEle];
              averageYoungsModulus += 9 * K * G / ( 3 * K + G );
              averagePoissonRatio += ( 3 * K - 2 * G ) / ( 2 * ( 3 * K + G ) );
            }

            averageYoungsModulus /= nodeToRegionMap.sizeOfArray(nodeID);
            averagePoissonRatio /= nodeToRegionMap.sizeOfArray(nodeID);

            fExternal[i] = fext[nodeID];
            fExternal[i] *= averageYoungsModulus / (1 - averagePoissonRatio * averagePoissonRatio);
          }

          //TODO: The sign of fext here is opposite to the sign of fFaceA in function "CalculateEdgeSIF".
          tipNodeForce[0] = nodeDisconnectForce[0] - ( fExternal[0][0] - fExternal[1][0] ) / 2.0;
          tipNodeForce[1] = nodeDisconnectForce[1] - ( fExternal[0][1] - fExternal[1][1] ) / 2.0;
          tipNodeForce[2] = nodeDisconnectForce[2] - ( fExternal[0][2] - fExternal[1][2] ) / 2.0;

//          tipNodeForce[0] = nodeDisconnectForce[0];
//          tipNodeForce[1] = nodeDisconnectForce[1];
//          tipNodeForce[2] = nodeDisconnectForce[2];

          realT tipArea;
          tipArea = faceArea(trailingFaceIndex);
          if( faceToNodeMap.sizeOfArray( trailingFaceIndex ) == 3 )
          {
            tipArea *= 2.0;
          }

          tipNodeSIF = pow( (fabs(tipNodeForce[0] * trailingNodeDisp[0] / 2.0 / tipArea) + fabs(tipNodeForce[1] * trailingNodeDisp[1] / 2.0 / tipArea)
              + fabs(tipNodeForce[2] * trailingNodeDisp[2] / 2.0 / tipArea)), 0.5 );

          //wu40: the tip node may be included in two trailing faces and SIF of the node will be calculated twice. We chose the smaller one.
//          if (SIFNode[nodeIndex] < tipNodeSIF)
//          {
//            SIFNode[nodeIndex] = tipNodeSIF;
//          }

          if (SIFNode[nodeIndex] > 0)
          {
            if (SIFNode[nodeIndex] > tipNodeSIF)
            {
              SIFNode[nodeIndex] = tipNodeSIF;
            }
          }
          else
          {
            SIFNode[nodeIndex] = tipNodeSIF;
          }


          //Calculate SIF on tip faces connected to this trailing face and the tip node.
          for (localIndex const edgeIndex: tipEdgesID)
          {
            if (edgeToNodeMap[edgeIndex][0] == nodeIndex || edgeToNodeMap[edgeIndex][1] == nodeIndex)
            {
              realT SIF_I = 0, SIF_II = 0, /*SIF_III,*/ SIF_Face;
              R1Tensor vecTipNorm, vecTip, tipForce, tipOpening;
              vecTipNorm = faceNormal[trailingFaceIndex];
              vecTipNorm -= faceNormal[childFaceIndices[trailingFaceIndex]];
              vecTipNorm.Normalize();

              R1Tensor vecEdge = edgeManager.calculateLength( edgeIndex, X );
              vecEdge.Normalize();

              vecTip.Cross( vecTipNorm, vecEdge );
              vecTip.Normalize();
              R1Tensor v0 = edgeManager.calculateCenter( edgeIndex, X );
              v0 -= faceCenter[ trailingFaceIndex ];

              if( Dot( v0, vecTip ) < 0 )
                vecTip *= -1.0;

              tipForce[0] = Dot( nodeDisconnectForce, vecTipNorm ) - (Dot( fExternal[0], vecTipNorm ) - Dot( fExternal[1], vecTipNorm ))/2.0;
              tipForce[1] = Dot( nodeDisconnectForce, vecTip ) - (Dot( fExternal[0], vecTip ) - Dot( fExternal[1], vecTip ))/2.0;
              tipForce[2] = Dot( nodeDisconnectForce, vecEdge ) - (Dot( fExternal[0], vecEdge ) - Dot( fExternal[1], vecEdge )) /2.0;

//              tipForce[0] = Dot( nodeDisconnectForce, vecTipNorm );
//              tipForce[1] = Dot( nodeDisconnectForce, vecTip );
//              tipForce[2] = Dot( nodeDisconnectForce, vecEdge );

              tipOpening[0] = Dot( trailingNodeDisp, vecTipNorm );
              tipOpening[1] = Dot( trailingNodeDisp, vecTip );
              tipOpening[2] = Dot( trailingNodeDisp, vecEdge );

//              if( tipForce[0] > 0.0 )
              {
                SIF_I = pow( fabs( tipForce[0] * tipOpening[0] / 2.0 / tipArea ), 0.5 );
                SIF_II = pow( fabs( tipForce[1] * tipOpening[1] / 2.0 / tipArea ), 0.5 );
//              SIF_III = pow( fabs( tipForce[2] * tipOpening[2] / 2.0 / tipArea ), 0.5 );
              }

              if( tipOpening[0] < 0 )
              {
                SIF_I *= -1.0;
              }

              if( tipForce[1] < 0.0 )
              {
                SIF_II *= -1.0;
              }

              for (localIndex const faceIndex: edgeToFaceMap.getIterableSet( edgeIndex ) )
              {
                if (m_tipFaces.contains(faceIndex))
                {
                  R1Tensor fc, vecFace;
                  fc = faceCenter[faceIndex];

                  //Get the vector in the face and normal to the edge.
                  realT udist;
                  R1Tensor x0_x1(X[edgeToNodeMap[edgeIndex][0]]), x0_fc(fc), ptPrj;
                  x0_x1 -= X[edgeToNodeMap[edgeIndex][1]];
                  x0_x1.Normalize();
                  x0_fc -= X[edgeToNodeMap[edgeIndex][1]];
                  udist = Dot(x0_x1, x0_fc);

                  ptPrj = x0_x1;
                  ptPrj *= udist;
                  ptPrj += X[edgeToNodeMap[edgeIndex][1]];
                  vecFace = fc;
                  vecFace -= ptPrj;
                  vecFace.Normalize();

//                  if( Dot( vecTip, vecFace ) > cos( m_maxTurnAngle ))
                  {
                    // We multiply this by 0.9999999 to avoid an exception caused by acos a number slightly larger than 1.
                    realT thetaFace = acos( Dot( vecTip, vecFace )*0.999999 );

                    if( Dot( Cross( vecTip, vecFace ), vecEdge ) < 0.0 )
                    {
                      thetaFace *= -1.0;
                    }

                    SIF_Face = cos( thetaFace / 2.0 ) *
                        ( SIF_I * cos( thetaFace / 2.0 ) * cos( thetaFace / 2.0 ) - 1.5 * SIF_II * sin( thetaFace ) );
                    if ( SIFonFace[faceIndex] < SIF_Face )
                    {
                      SIFonFace[faceIndex] = SIF_Face;
                    }
                  }
                }
              }
            }
          }
        }
      }
    }
  }
}

realT SurfaceGenerator::CalculateEdgeSIF( DomainPartition * domain,
                                          const localIndex edgeID,
                                          localIndex& trailFaceID,
                                          NodeManager & nodeManager,
                                          EdgeManager & edgeManager,
                                          FaceManager & faceManager,
                                          ElementRegionManager & elementManager,
                                          R1Tensor& vecTipNorm,
                                          R1Tensor& vecTip)
{
  realT rval;
  localIndex_array faceInvolved;
  real64_array& SIF_I = edgeManager.getReference<real64_array>( "SIF_I" );
  real64_array& SIF_II = edgeManager.getReference<real64_array>( "SIF_II" );
  real64_array& SIF_III = edgeManager.getReference<real64_array>( "SIF_III" );

  ArrayOfSetsView< localIndex const > const & nodeToEdgeMap = nodeManager.edgeList();
  arrayView2d< real64 const, nodes::REFERENCE_POSITION_USD > const & X = nodeManager.referencePosition();
  arrayView2d< real64 const, nodes::TOTAL_DISPLACEMENT_USD > const & displacement = nodeManager.totalDisplacement();

  arrayView2d< localIndex > const & edgeToNodeMap = edgeManager.nodeList();
  ArrayOfSetsView< localIndex const > const & edgeToFaceMap = edgeManager.faceList();

  localIndex_array const & faceParentIndex = faceManager.getReference<localIndex_array>( ObjectManagerBase::viewKeyStruct::parentIndexString );
  ArrayOfArraysView< localIndex const > const & faceToNodeMap = faceManager.nodeList();
  ArrayOfArraysView< localIndex const > const & faceToEdgeMap = faceManager.edgeList();

  arrayView1d<R1Tensor> const & faceNormal = faceManager.faceNormal();
  arrayView1d<R1Tensor> const & faceCenter = faceManager.faceCenter();
  array1d<real64> const & faceArea = faceManager.faceArea();


  SIF_I[edgeID] = 0.0;
  SIF_II[edgeID] = 0.0;
  SIF_III[edgeID] = 0.0;

  for( localIndex const iface : edgeToFaceMap.getIterableSet( edgeID ) )
  {
    if( faceManager.m_isExternal[iface] >= 1 )
    {
      faceInvolved.push_back( iface );
    }
  }

  // Figure out the two fracture faces connected to this edge
  localIndex faceA(0), faceAp(0);
  if( (faceParentIndex[faceInvolved[0]] == -1 && faceParentIndex[faceInvolved[1]] == faceInvolved[0]) ||
      (faceParentIndex[faceInvolved[1]] == -1 && faceParentIndex[faceInvolved[0]] == faceInvolved[1]) )
  {
    faceA = faceInvolved[0];
    faceAp = faceInvolved[1];
  }
  else
  {
    char msg[200];
    sprintf( msg, "Error! Edge %d has two external faces, but the parent-child relationship is wrong.", int(edgeID));
    GEOSX_ERROR( msg );
  }

  trailFaceID = faceParentIndex[faceInvolved[0]]==-1 ? faceInvolved[0] : faceParentIndex[faceInvolved[0]];


  // We define three unit vectors
  // vecEdge: pointing from node 0 to node 1 along the tip edge
  // vecTip: pointing from the opening into the solid
  // vecTipNorm: normal of the one of the fracture faces;  vecTip X vecTipNorm should point to the direction of vecEdge

  vecTipNorm = faceNormal[faceA];
  vecTipNorm -= faceNormal[faceAp];
  vecTipNorm.Normalize();

  //TODO: wu40: There is a function for EdgeVector in EdgeManager.cpp but has been commented.
  R1Tensor vecEdge = edgeManager.calculateLength( edgeID, X );
  realT const edgeLength = vecEdge.Normalize();

  vecTip.Cross( vecTipNorm, vecEdge );
  vecTip.Normalize();
  R1Tensor v0 = edgeManager.calculateCenter( edgeID, X );
  v0 -= faceCenter[faceA];

  if( Dot( v0, vecTip ) < 0 )
    vecTip *= -1.0;
  if( Dot( Cross( vecTip, vecTipNorm ), vecEdge ) < 0 )
  {
    vecTipNorm *= -1;
    faceA = faceInvolved[1];
    faceAp = faceInvolved[0];
  }


  //Now we need to figure out if a special situation applies to this edge
  // where the fracture face is a quad and three of the nodes are still pinched
  // We use a different algorithm for this special situation.

  bool threeNodesPinched( false );
  localIndex_array openNodeID;

  if( faceToNodeMap.sizeOfArray( faceA ) == 4 )  // Only quads have this problem
  {
    int numSharedNodes = 2;
    localIndex_array lNodeFaceA, lNodeFaceAp;

    lNodeFaceA.insert( 0, faceToNodeMap[ faceA ], faceToNodeMap.sizeOfArray( faceA ) );
    lNodeFaceAp.insert( 0, faceToNodeMap[ faceAp ], faceToNodeMap.sizeOfArray( faceAp ) );

    //We remove all the shared nodes and the one remains should be the open one.
    lNodeFaceAp.erase( std::distance(lNodeFaceAp.begin(), (std::find( lNodeFaceAp.begin(), lNodeFaceAp.end(), edgeToNodeMap[edgeID][0] ))));
    lNodeFaceAp.erase( std::distance(lNodeFaceAp.begin(), (std::find( lNodeFaceAp.begin(), lNodeFaceAp.end(), edgeToNodeMap[edgeID][1] ))));
    lNodeFaceA.erase( std::distance(lNodeFaceA.begin(), (std::find( lNodeFaceA.begin(), lNodeFaceA.end(), edgeToNodeMap[edgeID][0] ))));
    lNodeFaceA.erase( std::distance(lNodeFaceA.begin(), (std::find( lNodeFaceA.begin(), lNodeFaceA.end(), edgeToNodeMap[edgeID][1] ))));

    for( localIndex const j : faceToNodeMap.getIterableArray( faceA ) )
    {
      localIndex iNd = j;
      if( iNd != edgeToNodeMap[edgeID][0] && iNd != edgeToNodeMap[edgeID][1] )
      {
        auto faceToNodeMapIterator = faceToNodeMap.getIterableArray( faceAp );
        if( std::find( faceToNodeMapIterator.begin(), faceToNodeMapIterator.end(), iNd ) != faceToNodeMapIterator.end())
        {
          numSharedNodes++;
          lNodeFaceA.erase( std::distance(lNodeFaceA.begin(), (std::find( lNodeFaceA.begin(), lNodeFaceA.end(), iNd ))));
          lNodeFaceAp.erase( std::distance(lNodeFaceAp.begin(), (std::find( lNodeFaceAp.begin(), lNodeFaceAp.end(), iNd ))));
        }
      }
    }

    if( numSharedNodes == 4 )
    {
      GEOSX_ERROR( "Error.  The fracture face has four shared nodes with its child.  This should not happen." );
    }
    else if( numSharedNodes == 3 )
    {
      threeNodesPinched = true;

      //wu40: I think the following check is not necessary.
      if( lNodeFaceA.size() != 1 || lNodeFaceAp.size() != 1 )
      {
        GEOSX_ERROR( "Error. These two faces share three nodes but the number of remaining nodes is not one.  Something is wrong" );
      }
      else
      {
        openNodeID.push_back( lNodeFaceA[0] );
        openNodeID.push_back( lNodeFaceAp[0] );
      }
    }
  }


  // Now we need to identify which node on the edge is the convex point and which one is the concave corner.  The convex
  // node must share an edge with the open node.
  localIndex convexCorner( std::numeric_limits<localIndex>::max());
  if( threeNodesPinched )
  {
    localIndex iNd, jNd;
    iNd = edgeToNodeMap[edgeID][0];
    jNd = edgeToNodeMap[edgeID][1];
    for( localIndex const j : faceToEdgeMap.getIterableArray( faceA ) )
    {
      localIndex edge = j;
      if((openNodeID[0] == edgeToNodeMap[edge][0] && iNd == edgeToNodeMap[edge][1]) ||
         (openNodeID[0] == edgeToNodeMap[edge][1] && iNd == edgeToNodeMap[edge][0])
         )
      {
        convexCorner = iNd;
        break;
      }
      if((openNodeID[0] == edgeToNodeMap[edge][0] && jNd == edgeToNodeMap[edge][1]) ||
         (openNodeID[0] == edgeToNodeMap[edge][1] && jNd == edgeToNodeMap[edge][0])
         )
      {
        convexCorner = jNd;
        break;
      }
    }

    if( convexCorner == std::numeric_limits<localIndex>::max())
      GEOSX_ERROR( "Error.  This is a three-node-pinched edge but I cannot find the convex corner" );

  }


  // Calculate element forces acting on this edge, i.e., f_disconnect.  Need to add nodal forces from two nodes up.
  //An element has to be within the range of this edge to be included.
  //For the threeNodesPinched case, we only use the force on the node at the convex point, not the concave point.  The
  // force at the former is usually greater, so we just pick the great one instead of doing a geometrical check.
  R1Tensor fNodeO = static_cast<R1Tensor>(0.0);
  realT GdivBeta = 0.0;  // Need this for opening-based SIF

  localIndex_array nodeIndices;

  if( !threeNodesPinched )
  {
    for( localIndex a=0 ; a<edgeToNodeMap.size( 1 ) ; ++a )
    {
      nodeIndices.push_back( edgeToNodeMap( edgeID, a ) );
    }
  }
  else
  {
    nodeIndices.push_back(convexCorner);
  }

  CalculateElementForcesOnEdge (domain, edgeID, edgeLength, nodeIndices,
                                nodeManager, edgeManager, elementManager, vecTipNorm, fNodeO, GdivBeta, threeNodesPinched, false);


  localIndex tipFaces[2];
  tipFaces[0] = faceA;
  tipFaces[1] = faceAp;

  // Now calculate f_u. We have to subtract the nodal force at other nodes (trailing nodes) on these two open faces to take into account
  // the effects of surface traction along the fracture.
  // Finding the two trailing nodes on a hex mesh is pretty straightforward, while it is cumbersome to do in tet mesh
  // For the threeNodesPinched case, this should be the open node.
  R1Tensor fFaceA[2];

  // If the two external faces connected to a trailing edge are not coplanar, then we have the risk of incomplete topology.
  // In that case, we use a displacement/opening based method, not VCCT.
  bool incompleteTrailingEdgeTopology = 0;

  for( localIndex i=0 ; i<2 ; ++i )
  {
    localIndex_array trailingNodes;
    trailingNodes.clear();
    if( threeNodesPinched )
    {
      trailingNodes.push_back( openNodeID[i] );
    }
    else
    {
      localIndex faceID = tipFaces[i];
      fFaceA[i] = 0.0;

      for( localIndex const j : faceToNodeMap.getIterableArray( faceID ) )
      {
        if( j != edgeToNodeMap( edgeID, 0 ) && j != edgeToNodeMap( edgeID, 1 ) ) // This is not a node along the tip edge
        {
          trailingNodes.push_back( j );
        }
      }

      if( trailingNodes.size() > 2 || trailingNodes.size() == 0 )
      {
        GEOSX_ERROR( "Fatal error in finding nodes behind tip edge." );
      }
      else if( trailingNodes.size() == 1 )  // Need some work to find the other node
      {
        // First find an edge that is connected to this node and parallel to the tip edge
        realT maxCosAngle = 0.0;
        localIndex pickedTrailingEdge = std::numeric_limits<localIndex>::max();
        for( localIndex const iedge : nodeToEdgeMap.getIterableSet( trailingNodes[0] ) )
        {
          R1Tensor const xTrailingEdge = edgeManager.calculateCenter( iedge, X );

          realT udist;
          R1Tensor x0_x1(X[edgeToNodeMap[edgeID][0]]), x0_xTrailingEdge(xTrailingEdge);
          x0_x1 -= X[edgeToNodeMap(edgeID, 1)];
          x0_x1.Normalize();
          x0_xTrailingEdge -= X[edgeToNodeMap(edgeID, 1)];
          udist = Dot(x0_x1, x0_xTrailingEdge);

          if( udist <= edgeLength && udist > 0.0 )
          {
            R1Tensor vEdge = edgeManager.calculateLength( iedge, X );
            vEdge.Normalize();

            realT cosEdge = std::fabs( Dot( vEdge, vecEdge ));
            if( cosEdge > maxCosAngle )
            {
              maxCosAngle = cosEdge;
              pickedTrailingEdge = iedge;
            }
          }
        }
        if( maxCosAngle > 0.75 )
          trailingNodes.push_back( edgeToNodeMap[pickedTrailingEdge][0] + edgeToNodeMap[pickedTrailingEdge][1] - trailingNodes[0] );
      }
    }

    localIndex trailingEdge;
    trailingEdge = std::numeric_limits<localIndex>::max();

    if( trailingNodes.size() == 2 )
    {
      //wu40: TODO: This check is from GEOS. I think this may not be necessary. Check with Randy and PC.
      if (trailingNodes[0] != trailingNodes[1])
      {
        for( localIndex const iedge : nodeToEdgeMap.getIterableSet( trailingNodes[0] ) )
        {
          if (edgeToNodeMap[iedge][0] == trailingNodes[1] || edgeToNodeMap[iedge][1] == trailingNodes[1])
          {
            trailingEdge = iedge;
          }
        }
      }

      if( trailingEdge > edgeManager.size())
      {
        int const rank = MpiWrapper::Comm_rank( MPI_COMM_WORLD );
        std::cout << "Cannot find trailing edge (edge=" << edgeID << ", rank=" << rank <<   "  )" << std::endl;
        return 0.0;
      }

      localIndex_array extFacesOnTrailingEdge;
      for( localIndex const iface : edgeToFaceMap.getIterableSet( trailingEdge ) )
      {
        if( faceManager.m_isExternal[iface] >= 1 )
          extFacesOnTrailingEdge.push_back( iface );
      }

      if( extFacesOnTrailingEdge.size() != 2 )
      {
        incompleteTrailingEdgeTopology = 1;
      }
      else
      {
        R1Tensor extFaceNormal[2];
        for( localIndex j = 0 ; j < 2 ; ++j )
        {
          extFaceNormal[j] = faceNormal[extFacesOnTrailingEdge[j]];
        }

        if( std::fabs( Dot( extFaceNormal[0], extFaceNormal[1] )) < 0.9 ) //The two faces are not coplanar.
        {
          incompleteTrailingEdgeTopology = 1;
        }
      }
    }

    CalculateElementForcesOnEdge (domain, edgeID, edgeLength, trailingNodes,
                                  nodeManager, edgeManager, elementManager, vecTipNorm, fFaceA[i], GdivBeta, threeNodesPinched, true);

  }


  R1Tensor tipForce;
  tipForce[0] = Dot( fNodeO, vecTipNorm ) + Dot( fFaceA[0], vecTipNorm ) / 2.0 - Dot( fFaceA[1], vecTipNorm ) /2.0;
  tipForce[1] = Dot( fNodeO, vecTip ) + Dot( fFaceA[0], vecTip ) / 2.0 - Dot( fFaceA[1], vecTip ) /2.0;
  tipForce[2] = Dot( fNodeO, vecEdge ) + Dot( fFaceA[0], vecEdge ) / 2.0 - Dot( fFaceA[1], vecEdge ) /2.0;

  R1Tensor tipDisplacement, tipOpening, tipFaceDisplacement[2];

  if( !threeNodesPinched )
  {
    for( localIndex i=0 ; i<2 ; ++i )
    {
      localIndex faceID = tipFaces[i];
      tipFaceDisplacement[i] = 0.0;

      for( localIndex const j : faceToNodeMap.getIterableArray( faceID ) )
      {
        if (j != edgeToNodeMap( edgeID, 0 ) && j != edgeToNodeMap( edgeID, 1 ))
        {
          tipFaceDisplacement[i] += displacement[j];
        }
      }

      tipFaceDisplacement[i] /= (faceToNodeMap.sizeOfArray( faceID ) - 2);
    }
    tipDisplacement = tipFaceDisplacement[1];
    tipDisplacement -= tipFaceDisplacement[0];
  }
  else
  {
    tipDisplacement = displacement[openNodeID[1]];
    tipDisplacement -= displacement[openNodeID[0]];
  }

  tipOpening[0] = Dot( tipDisplacement, vecTipNorm );
  tipOpening[1] = Dot( tipDisplacement, vecTip );
  tipOpening[2] = Dot( tipDisplacement, vecEdge );

  realT tipArea;
  tipArea = faceArea(faceA);
  if( faceToNodeMap.sizeOfArray( faceA ) == 3 )
  {
    tipArea *= 2.0;
  }

  if( !incompleteTrailingEdgeTopology && tipOpening[0] * tipForce[0] > 0.0 )
  {
    SIF_I[edgeID] = pow( fabs( tipForce[0] * tipOpening[0] / 2.0 / tipArea ), 0.5 );
    SIF_II[edgeID] = pow( fabs( tipForce[1] * tipOpening[1] / 2.0 / tipArea ), 0.5 );
    SIF_III[edgeID] = pow( fabs( tipForce[2] * tipOpening[2] / 2.0 / tipArea ), 0.5 );

    if( tipOpening[0] < 0 )
    {
      // We don't need this for the case of incomplete trailing edge topology.  Sign in that case should be taken care
      // of automatically because there is no sqrt involved.
      SIF_I( edgeID ) *= -1.0;
    }

  }
  else
  {
    // Opening-based SIF, based on
    // Equation 1 in Fu et al. 2012, DOI::10.1016/j.engfracmech.2012.04.010
    realT r = tipArea / edgeLength;
    SIF_I[edgeID] = tipOpening[0] / 2.0 * GdivBeta / pow( r/6.28, 0.5 );
    SIF_II[edgeID] = 0.0;  // SIF is not accurate in this scenario anyway.  Let's not worry about turning.
    SIF_III[edgeID] = 0.0;
  }

  if( tipForce[1] < 0.0 )
  {
    SIF_II[edgeID] *= -1.0;
  }

  if( SIF_I[edgeID] > 0.0 )
  {
    rval = pow( SIF_I[edgeID]*SIF_I[edgeID]+SIF_II[edgeID]*SIF_II[edgeID]+SIF_III[edgeID]*SIF_III[edgeID], 0.5 );
  }
  else
  {
    rval = -1.0;
  }

//  std::cout << "EdgeID: " << edgeID << " SIF: " << rval << std::endl;

  return rval;
}


int SurfaceGenerator::CalculateElementForcesOnEdge( DomainPartition * domain,
                                          const localIndex edgeID,
                                          realT edgeLength,
                                          localIndex_array & nodeIndices,
                                          NodeManager & nodeManager,
                                          EdgeManager & edgeManager,
                                          ElementRegionManager & elementManager,
                                          R1Tensor& vecTipNorm,
                                          R1Tensor& fNode,
                                          realT& GdivBeta,
                                          bool threeNodesPinched,
                                          bool calculatef_u)
{
  ArrayOfArraysView< localIndex const > const & nodeToRegionMap = nodeManager.elementRegionList();
  ArrayOfArraysView< localIndex const > const & nodeToSubRegionMap = nodeManager.elementSubRegionList();
  ArrayOfArraysView< localIndex const > const & nodeToElementMap = nodeManager.elementList();

  arrayView2d<localIndex> const & edgeToNodeMap = edgeManager.nodeList();

  arrayView2d< real64 const, nodes::REFERENCE_POSITION_USD > const & X = nodeManager.referencePosition();

  ConstitutiveManager const * const cm = domain->getConstitutiveManager();
  ConstitutiveBase const * const solid  = cm->GetConstitutiveRelation<ConstitutiveBase>( m_solidMaterialName );
  GEOSX_ERROR_IF( solid == nullptr, "constitutive model " + m_solidMaterialName + " not found" );
  m_solidMaterialFullIndex = solid->getIndexInParent();

  ConstitutiveManager * const constitutiveManager =
      domain->GetGroup<ConstitutiveManager >(keys::ConstitutiveManager);

  ElementRegionManager::MaterialViewAccessor< arrayView1d<real64> > const shearModulus =
      elementManager.ConstructFullMaterialViewAccessor< array1d<real64>, arrayView1d<real64> >( "ShearModulus", constitutiveManager);

  ElementRegionManager::MaterialViewAccessor< arrayView1d<real64> > const bulkModulus =
      elementManager.ConstructFullMaterialViewAccessor< array1d<real64>, arrayView1d<real64> >( "BulkModulus", constitutiveManager);

  ElementRegionManager::MaterialViewAccessor< arrayView2d<real64> >
  meanStress = elementManager.ConstructFullMaterialViewAccessor< array2d<real64>,
                                                               arrayView2d<real64> >("MeanStress",
                                                                                     constitutiveManager);

  ElementRegionManager::MaterialViewAccessor< arrayView3d<real64, solid::STRESS_USD> > const
  stress = elementManager.ConstructFullMaterialViewAccessor< array3d<real64, solid::STRESS_PERMUTATION>,
                                                             arrayView3d<real64, solid::STRESS_USD> >( SolidBase::viewKeyStruct::stressString,
                                                                                         constitutiveManager);


  NumericalMethodsManager const * numericalMethodManager = domain->getParent()->GetGroup<NumericalMethodsManager>(keys::numericalMethodsManager);

  FiniteElementDiscretizationManager const *
  feDiscretizationManager = numericalMethodManager->GetGroup<FiniteElementDiscretizationManager>(keys::finiteElementDiscretizations);

  FiniteElementDiscretization const *
  feDiscretization = feDiscretizationManager->GetGroup<FiniteElementDiscretization>(m_discretizationName);

  localIndex const numQuadraturePoints = feDiscretization->m_finiteElement->n_quadrature_points();


  ElementRegionManager::ElementViewAccessor<array3d<R1Tensor> > const
  dNdX = elementManager.ConstructViewAccessor<array3d< R1Tensor > >(keys::dNdX);

  ElementRegionManager::ElementViewAccessor< array2d<real64> > const
  detJ = elementManager.ConstructViewAccessor< array2d<real64> >(keys::detJ);


  localIndex nElemEachSide[2];
  nElemEachSide[0] = 0;
  nElemEachSide[1] = 0;

  R1Tensor xEdge;

  if (!calculatef_u)
  {
    xEdge = edgeManager.calculateCenter( edgeID, X );
  }

  for (localIndex i=0; i < nodeIndices.size() ; ++i)
  {
    localIndex nodeID = nodeIndices(i);
//    localIndex_array temp11;
//    for (int ii = 0; ii < nodeToElementMap.sizeOfArray(nodeID); ii++)
//    {
//      temp11.push_back(nodeToElementMap[nodeID][ii]);
//    }

    for( localIndex k=0 ; k<nodeToRegionMap.sizeOfArray(nodeID) ; ++k )
    {
      R1Tensor xEle;
      CellElementSubRegion * elementSubRegion = elementManager.GetRegion( nodeToRegionMap[nodeID][k] )->
          GetSubRegion<CellElementSubRegion>( nodeToSubRegionMap[nodeID][k] );
      localIndex iEle = nodeToElementMap[nodeID][k];

      ElementRegionBase * const elementRegion = elementSubRegion->getParent()->getParent()->group_cast<ElementRegionBase*>();
      string const elementRegionName = elementRegion->getName();
      localIndex const er = elementManager.GetRegions().getIndex( elementRegionName );
      localIndex const esr = elementRegion->GetSubRegions().getIndex( elementSubRegion->getName() );

      xEle = elementSubRegion->getElementCenter()[iEle];

      realT udist;
      R1Tensor x0_x1(X[edgeToNodeMap[edgeID][0]]), x0_xEle(xEle);
      x0_x1 -= X[edgeToNodeMap[edgeID][1]];
      x0_x1.Normalize();
      x0_xEle -= X[edgeToNodeMap[edgeID][1]];
      udist = Dot(x0_x1, x0_xEle);


      if(( udist <= edgeLength && udist > 0.0 ) || threeNodesPinched )
      {
        realT K = bulkModulus[er][esr][m_solidMaterialFullIndex][iEle];
        realT G = shearModulus[er][esr][m_solidMaterialFullIndex][iEle];
        realT youngsModulus = 9 * K * G / ( 3 * K + G );
        realT poissonRatio = ( 3 * K - 2 * G ) / ( 2 * ( 3 * K + G ) );

        arrayView2d<localIndex const, cells::NODE_MAP_USD> const & elementsToNodes = elementSubRegion->nodeList();
        for (localIndex n=0 ; n<elementsToNodes.size( 1 ) ; ++n)
        {
          if (elementsToNodes(iEle, n) == nodeID)
          {
            R1Tensor temp;
            xEle = elementSubRegion->getElementCenter()[iEle]; //For C3D6 element type, elementsToNodes map may include repeated indices and the following may run multiple times for the same element.

            //wu40: the nodal force need to be weighted by Young's modulus and possion's ratio.
            SolidMechanicsLagrangianFEMKernels::ExplicitKernel::
            CalculateSingleNodalForce( iEle,
                                       n,
                                       numQuadraturePoints,
                                       dNdX[er][esr],
                                       detJ[er][esr],
                                       stress[er][esr][m_solidMaterialFullIndex],
                                       temp );

            temp *= youngsModulus;
            temp /= (1 - poissonRatio * poissonRatio);

            if (!calculatef_u)
            {
              xEle -= xEdge;
              if( Dot( xEle, vecTipNorm ) > 0 )
              {
                nElemEachSide[0] += 1;
                fNode += temp;

                //wu40: for debug purpose
//                std::cout << "ElementID: " << iEle << ", NodeID: " << nodeID << std::endl;
//                std::cout << "Nodal force: " << temp[0] << ", " << temp[1] << ", " << temp[2] << std::endl;
//                std::cout << "Add to total nodal force (fdisc): " << fNode[0] << ", " << fNode[1] << ", " << fNode[2] << std::endl;
              }
              else
              {
                nElemEachSide[1] +=1;
                fNode -= temp;

                //wu40: for debug purpose
//                std::cout << "ElementID: " << iEle << ", NodeID: " << nodeID << std::endl;
//                std::cout << "Nodal force: " << temp[0] << ", " << temp[1] << ", " << temp[2] << std::endl;
//                std::cout << "Minus from total nodal force (fdisc): " << fNode[0] << ", " << fNode[1] << ", " << fNode[2] << std::endl;
              }
            }
            else
            {
              fNode += temp;

              //wu40: for debug purpose
//              std::cout << "ElementID: " << iEle << ", NodeID: " << nodeID << std::endl;
//              std::cout << "Nodal force: " << temp[0] << ", " << temp[1] << ", " << temp[2] << std::endl;
//              std::cout << "Add to total nodal force (fext): " << fNode[0] << ", " << fNode[1] << ", " << fNode[2] << std::endl;
            }
          }
        }

        if (!calculatef_u)
        {
          GdivBeta += G /2/(1-poissonRatio);
        }
      }

    }

    //If we only find one node behind the tip for the non-threeNodesPinched scenario, we do the following as a rough compensation for f_u.
    if (calculatef_u && nodeIndices.size() == 1 && !threeNodesPinched)
    {
      fNode *= 2.0;
    }
  }

  if (!calculatef_u)
  {
    if( nElemEachSide[0]>=1 && nElemEachSide[1]>=1 )
      fNode /= 2.0;
    //We have contributions from both sides. The two sizes are the two sides of the fracture plane.  If the fracture face
    // is on domain boundary, it's possible to have just one side.
    if( nElemEachSide[0] + nElemEachSide[1] >= 1 )
      GdivBeta /= (nElemEachSide[0] + nElemEachSide[1]);
  }

  return 0;
}

int SurfaceGenerator::CheckOrphanElement ( ElementRegionManager & elementManager,
                                            FaceManager & faceManager,
                                            localIndex iFace)
{
  arrayView2d<localIndex> const & faceToRegionMap = faceManager.elementRegionList();
  arrayView2d<localIndex> const & faceToSubRegionMap = faceManager.elementSubRegionList();
  arrayView2d<localIndex> const & faceToElementMap = faceManager.elementList();

  integer_array& ruptureStateString = faceManager.getReference<integer_array>( "ruptureState" );

  int flagOrphan = 0;
  for (localIndex k=0 ; k<faceToRegionMap.size( 1 ) ; ++k )
  {
    localIndex const er = faceToRegionMap[iFace][k];
    localIndex const esr = faceToSubRegionMap[iFace][k];
    localIndex const ei = faceToElementMap[iFace][k];
    if( er != -1 &&  esr != -1 && ei != -1 )
    {
      CellElementSubRegion *
      elementSubRegion = elementManager.GetRegion( faceToRegionMap[iFace][k] )->
                         GetSubRegion<CellElementSubRegion>( faceToSubRegionMap[iFace][k] );


      unsigned int nRuptureFace = 0;
      arrayView2d<localIndex> & elementsToFaces = elementSubRegion->faceList();
      for (localIndex a=0; a < elementsToFaces.size(1); ++a)
      {
        localIndex jFace = elementsToFaces[ei][a];
        if ( (ruptureStateString[jFace] == 1 || faceManager.m_isExternal[jFace] >= 1) && jFace != iFace)
        {
          nRuptureFace +=1;
        }
      }

      if (nRuptureFace == elementsToFaces.size(1) - 1 )
      {
        flagOrphan = 1;
      }
    }
  }
  return flagOrphan;

}

void SurfaceGenerator::MarkRuptureFaceFromNode ( const localIndex nodeIndex,
                                                 NodeManager & nodeManager,
                                                 EdgeManager & edgeManager,
                                                 FaceManager & faceManager,
                                                 ElementRegionManager & GEOSX_UNUSED_ARG( elementManager ),
                                                 ModifiedObjectLists& modifiedObjects)
{
  arrayView1d<integer> & ruptureState = faceManager.getReference<integer_array>( "ruptureState" );
  real64_array& SIFonFace = faceManager.getReference<real64_array>( "SIFonFace" );
  array1d<R1Tensor> & KIC = faceManager.getReference<array1d<R1Tensor>>( "K_IC" );
  ArrayOfArraysView< localIndex const > const & faceToEdgeMap = faceManager.edgeList();
  arrayView1d<R1Tensor> const & faceCenter = faceManager.faceCenter();

  ArrayOfSetsView< localIndex const > const & nodeToFaceMap = nodeManager.faceList();
  arrayView2d< real64 const, nodes::REFERENCE_POSITION_USD > const & X = nodeManager.referencePosition();

  localIndex_array eligibleFaces;
  real64_array faceSIFToToughnessRatio;
  realT lowestSIF = std::numeric_limits<realT>::max();
  realT highestSIF = std::numeric_limits<realT>::min();

  for (localIndex const faceIndex : nodeToFaceMap.getIterableSet( nodeIndex ) )
  {
    if (m_tipFaces.contains(faceIndex))
    {
      realT faceToughness;
      R1Tensor fc;
      fc = faceCenter[faceIndex];

      eligibleFaces.push_back(faceIndex);

      for (localIndex const edgeIndex : faceToEdgeMap.getIterableArray( faceIndex ) )
      {
        if (m_tipEdges.contains(edgeIndex))
        {
          R1Tensor direction( fc );
          R1Tensor const edgeCenter = edgeManager.calculateCenter( edgeIndex, X );
          direction -= edgeCenter;
          direction.Normalize();
          faceToughness = std::fabs( Dot( direction, KIC[faceIndex] ));

          faceSIFToToughnessRatio.push_back(SIFonFace[faceIndex]/faceToughness);
          highestSIF = std::max( highestSIF, SIFonFace[faceIndex]/faceToughness );
          lowestSIF = std::min( lowestSIF, SIFonFace[faceIndex]/faceToughness );
        }
      }
    }
  }

  for( localIndex i = 0 ; i < eligibleFaces.size() ; ++i )
  {
    localIndex pickedFace = eligibleFaces[i];

    if (highestSIF > 1.0 && ((eligibleFaces.size() < 3) || (eligibleFaces.size() >= 3 && (highestSIF - faceSIFToToughnessRatio[i]) <= 0.2 * (highestSIF - lowestSIF))))
    {
      ruptureState[pickedFace] = 1;
      modifiedObjects.modifiedFaces.insert( pickedFace );

      // Next we mark the faces that are 1) connected to this face, and 2) attached to one node of the edge (implicitly
      // satisfied), and 3) almost co-plane with this face
//      if( m_markExtendedLayer == 1)
//      {
//        for( auto iedge : faceToEdgeMap[pickedFace] )
//        {
//          for( auto iface : edgeToFaceMap[iedge] )
//          {
//            if( iface != pickedFace && isFaceSeparable[iface] == 1 && faceManager.m_isExternal[iface] < 1 &&
//                fabs(Dot(faceNormals[pickedFace], faceNormals[iface])) > cos( m_maxTurnAngle ) &&
//                ((faceToNodeMap[iface].size() == 3) || (faceToNodeMap[iface].size() == 4 &&
//                    (std::find(faceToNodeMap[iface].begin(), faceToNodeMap[iface].end(), nodeIndex) != faceToNodeMap[iface].end()))))
//            {
//              //wu40: Under tet mesh scenario, the face next to the pickedFace should also be marked but it may not necessarily connect to the tip node.
//              bool ruptureFace = true;
//              for (auto edgeIndex: faceToEdgeMap[pickedFace])
//              {
//                if (m_tipEdges.contains(edgeIndex))
//                {
//                  R1Tensor fc;
//                  realT uDist, segmentLength;
//
//                  fc = faceCenter[iface];
//
//                  R1Tensor x0_x1(X[edgeToNodeMap[edgeIndex][0]]), x0_fc(fc);
//                  x0_x1 -= X[edgeToNodeMap[edgeIndex][1]];
//                  segmentLength = x0_x1.Normalize();
//                  x0_fc -= X[edgeToNodeMap[edgeIndex][1]];
//                  uDist = Dot(x0_x1, x0_fc);
//
//                  if (uDist / segmentLength < -m_faceToEdgeProjectionTol || uDist / segmentLength > 1 + m_faceToEdgeProjectionTol)
//                  {
//                    ruptureFace = false;
//                  }
//                }
//              }
//
//              if (ruptureFace)
//              {
//                ruptureState[iface] = 1;
//                modifiedObjects.modifiedFaces.insert( iface );
//              }
//            }
//          }
//        }
//      }
    }
  }
}

void SurfaceGenerator::MarkRuptureFaceFromEdge ( localIndex const edgeID,
                                                 localIndex & GEOSX_UNUSED_ARG( trailFaceID ),
                                                 NodeManager & nodeManager,
                                                 EdgeManager & edgeManager,
                                                 FaceManager & faceManager,
                                                 ElementRegionManager & elementManager,
                                                 R1Tensor & GEOSX_UNUSED_ARG( vecTipNorm ),
                                                 R1Tensor & vecTip,
                                                 ModifiedObjectLists & modifiedObjects,
                                                 int const edgeMode )
{
  arrayView1d<integer> & ruptureState = faceManager.getReference<integer_array>( "ruptureState" );
  real64_array& SIFonFace = faceManager.getReference<real64_array>( "SIFonFace" );
  array1d<R1Tensor> & KIC = faceManager.getReference<r1_array>( "K_IC" );
  real64_array& SIF_I = edgeManager.getReference<real64_array>( "SIF_I" );
  real64_array& SIF_II = edgeManager.getReference<real64_array>( "SIF_II" );
  localIndex_array& primaryCandidateFace = faceManager.getReference<localIndex_array>( "primaryCandidateFace" );
  integer_array& isFaceSeparable = faceManager.getReference<integer_array>( "isFaceSeparable" );
//  integer_array* dfnIndexMap = faceManager.getReferencePointer<integer_array>( "DFN_Index" );


  arrayView2d<localIndex> const & edgeToNodeMap = edgeManager.nodeList();
  ArrayOfSetsView< localIndex const > const & edgeToFaceMap = edgeManager.faceList();

  arrayView2d< real64 const, nodes::REFERENCE_POSITION_USD > const & X = nodeManager.referencePosition();

  arrayView2d<localIndex> const & faceToElementMap = faceManager.elementList();
  arrayView1d<R1Tensor> const & faceCenter = faceManager.faceCenter();

  localIndex_array eligibleFaces;
  realT lowestSIF = std::numeric_limits<realT>::max();
  realT highestSIF = std::numeric_limits<realT>::min();
  realT lowestScore = std::numeric_limits<realT>::max();
  realT highestScore = std::numeric_limits<realT>::min();
  realT secondScore = std::numeric_limits<realT>::min();
  localIndex faceWithHighestScore = std::numeric_limits<localIndex>::max();
  localIndex faceWithSecondScore = std::numeric_limits<localIndex>::max();

  R1Tensor const vecEdge = edgeManager.calculateLength( edgeID, X );
  R1Tensor const edgeCenter = edgeManager.calculateCenter( edgeID, X );


  for( localIndex const iface : edgeToFaceMap.getIterableSet( edgeID ) )
  {
    if( faceToElementMap.size(1) == 2  &&
        faceManager.m_isExternal[iface] < 1 &&
        CheckOrphanElement(elementManager, faceManager, iface ) == 0 &&
        isFaceSeparable[iface] == 1 )
    {
      R1Tensor fc, vecFace;
      fc = faceCenter[iface];

      //Get the vector in the face and normal to the edge.
      //wu40: there is a function in GEOS for this calculation. Maybe it's worth to have a function in GEOSX too.
      realT udist;
      R1Tensor x0_x1(X[edgeToNodeMap[edgeID][0]]), x0_fc(fc), ptPrj;
      x0_x1 -= X[edgeToNodeMap[edgeID][1]];
      x0_x1.Normalize();
      x0_fc -= X[edgeToNodeMap[edgeID][1]];
      udist = Dot(x0_x1, x0_fc);

      ptPrj = x0_x1;
      ptPrj *= udist;
      ptPrj += X[edgeToNodeMap[edgeID][1]];
      vecFace = fc;
      vecFace -= ptPrj;
      vecFace.Normalize();

//      if( Dot( vecTip, vecFace ) > cos( m_maxTurnAngle ))
      {
        eligibleFaces.push_back( iface );
        realT thetaFace = acos( Dot( vecTip, vecFace )*0.999999 );  // We multiply this by 0.9999999 to avoid an
                                                                    // exception caused by acos a number slightly larger
                                                                    // than 1.

        if( Dot( Cross( vecTip, vecFace ), vecEdge ) < 0.0 )
        {
          thetaFace *= -1.0;
        }

        SIFonFace[iface] = cos( thetaFace / 2.0 ) *
                           ( SIF_I[edgeID] * cos( thetaFace / 2.0 ) * cos( thetaFace / 2.0 ) - 1.5 * SIF_II[edgeID] * sin( thetaFace ) );

        R1Tensor direction( fc );
        direction -= edgeCenter;
        direction.Normalize();
        realT faceToughness = std::fabs( Dot( direction, KIC[iface] ));

        highestSIF = std::max( highestSIF, SIFonFace[iface]/faceToughness );
        lowestSIF = std::min( lowestSIF, SIFonFace[iface]/faceToughness );

      }
    }
  }

  localIndex_array pickedFaces;
  if( eligibleFaces.size() >=1 )
  {
    for( localIndex i = 0 ; i < eligibleFaces.size() ; ++i )
    {
      localIndex iface = eligibleFaces[i];
      R1Tensor fc, direction( edgeCenter );
      fc = faceCenter[iface];
      direction -= fc;
      direction.Normalize();
      realT faceToughness = std::fabs( Dot( direction, KIC[iface] ));

      realT splitabilityScore = SIFonFace[iface] - lowestSIF * faceToughness;
      lowestScore = std::min( lowestScore, splitabilityScore );

      if( faceWithHighestScore == std::numeric_limits<localIndex>::max())
      {
        faceWithHighestScore = iface;
        highestScore = splitabilityScore;
      }
      else if( splitabilityScore > highestScore )
      {
        faceWithSecondScore = faceWithHighestScore;
        secondScore = highestScore;
        faceWithHighestScore = iface;
        highestScore = splitabilityScore;
      }
      else if( splitabilityScore > secondScore )
      {
        faceWithSecondScore = iface;
        secondScore = splitabilityScore;
      }
    }

    pickedFaces.push_back( faceWithHighestScore );

    if( eligibleFaces.size() >= 3 && (highestScore - secondScore) < 0.1 * (highestScore - lowestScore))
    {
      pickedFaces.push_back( faceWithSecondScore );
    }

  }


  for( localIndex i = 0 ; i < pickedFaces.size() ; ++i )
  {
    localIndex pickedFace = pickedFaces[i];

    if( highestSIF > 1.0 && edgeMode == 1 && i == 0 && isFaceSeparable[pickedFace] == 1 )
    {
      ruptureState[pickedFace] = 1;
//      if( !m_dfnPrefix.empty())
//        (*dfnIndexMap)[pickedFace] = (*dfnIndexMap)[trailFaceID];
      modifiedObjects.modifiedFaces.insert( pickedFace );
    }
    else if( highestSIF > 1.0 && edgeMode == 1 && i == 1 && isFaceSeparable[pickedFace] == 1 )
    {
      ruptureState[pickedFace] = -1;
//      if( !m_dfnPrefix.empty())
//        (*dfnIndexMap)[pickedFace] = (*dfnIndexMap)[trailFaceID];
      modifiedObjects.modifiedFaces.insert( pickedFace );
      primaryCandidateFace[pickedFace] = faceWithHighestScore;
    }


    // We didn't really need to do this unless the criterion above has been satisfied.
    // We are calculating this regardless the criterion for debugging purpose.
//    if( m_markExtendedLayer == 1 && highestSIF > 1.0 && edgeMode == 1 )
//    {
//      // Next we mark the faces that are 1) connected to this face, and 2) attached to one node of the edge (implicitly
//      // satisfied), and 3) almost co-plane with this face
//      for( auto iedge : faceToEdgeMap[pickedFace] )
//      {
//        if( iedge != edgeID )
//        {
//          for( auto iface : edgeToFaceMap[iedge] )
//          {
//            if( iface != pickedFace && isFaceSeparable[iface] == 1 && faceManager.m_isExternal[iface] < 1 &&
//                ( std::find(faceToNodeMap[iface].begin(), faceToNodeMap[iface].end(), edgeToNodeMap[edgeID][0]) != faceToNodeMap[iface].end() ||
//                  std::find(faceToNodeMap[iface].begin(), faceToNodeMap[iface].end(), edgeToNodeMap[edgeID][1]) != faceToNodeMap[iface].end()))
//            {
//              R1Tensor fc, fn, vecFace, fn0, ptPrj;
//              realT uDist, segmentLength;
//
//              fc = faceCenter[iface];
//              fn = faceNormal[iface];
//              fn0 = faceNormal[pickedFace];
//
//              R1Tensor x0_x1(X[edgeToNodeMap[edgeID][0]]), x0_fc(fc);
//              x0_x1 -= X[edgeToNodeMap[edgeID][1]];
//              segmentLength = x0_x1.Normalize();
//              x0_fc -= X[edgeToNodeMap[edgeID][1]];
//              uDist = Dot(x0_x1, x0_fc);
//
//              ptPrj = x0_x1;
//              ptPrj *= uDist;
//              ptPrj += X[edgeToNodeMap[edgeID][1]];
//              vecFace = fc;
//              vecFace -= ptPrj;
//              vecFace.Normalize();
//
//              // thetaFace does not strictly speaking apply to this face since the tip edge is not a edge of this face.
//              // We calculate it as if this face is coplane with the master face
//              realT thetaFace = acos( Dot( vecTip, vecFace )*0.999999 );
//              if( Dot( Cross( vecTip, vecFace ), vecEdge ) < 0.0 )
//              {
//                thetaFace *= -1.0;
//              }
//
//              if( Dot( vecTip, vecFace ) > cos( m_maxTurnAngle ) &&
//                  uDist / segmentLength > -m_faceToEdgeProjectionTol &&
//                  uDist / segmentLength < 1 + m_faceToEdgeProjectionTol &&
//                  fabs( Dot( vecEdge, fn )) < m_faceToEdgeCoplaneTol &&  // this face is kind of parallel to the tip
//                                                                         // edge.
//                  fabs( Dot( fn0, fn )) > 1 - m_faceToFaceCoplaneTol )  // co-plane
//              {
//                if( highestSIF > 1.0 && edgeMode == 1 )
//                {
//                  ruptureState[iface] = ruptureState[pickedFace];
//                  modifiedObjects.modifiedFaces.insert( iface );
//                  primaryCandidateFace[iface] = primaryCandidateFace[pickedFace];
//                }
//              }
//            }
//          }
//        }
//      }
//    }
  }
}

void SurfaceGenerator::PostUpdateRuptureStates( NodeManager & nodeManager,
                                                EdgeManager & edgeManager,
                                                FaceManager & faceManager,
                                                ElementRegionManager & GEOSX_UNUSED_ARG( elementManager ),
                                                std::vector< std::set< localIndex > > & nodesToRupturedFaces,
                                                std::vector< std::set< localIndex > > & edgesToRupturedFaces )
{
  ArrayOfArraysView< localIndex const > const & faceToNodeMap = faceManager.nodeList();
  ArrayOfArraysView< localIndex const > const & faceToEdgeMap = faceManager.edgeList();
  nodesToRupturedFaces.resize( nodeManager.size() );
  edgesToRupturedFaces.resize( edgeManager.size() );

  arrayView1d<integer>& faceRuptureState = faceManager.getReference<integer_array>( "ruptureState" );
  arrayView1d<localIndex const> const &
  faceParentIndex = faceManager.getReference<localIndex_array>( ObjectManagerBase::viewKeyStruct::parentIndexString );


  // assign the values of the nodeToRupturedFaces and edgeToRupturedFaces arrays.
  for( localIndex kf=0 ; kf<faceManager.size() ; ++kf )
  {
    if( faceRuptureState[kf] >0  )
    {
      int const n = faceParentIndex[kf]==-1 ? 1 : 2;
      localIndex const faceIndex = faceParentIndex[kf]==-1 ? kf : faceParentIndex[kf];

      for( int i=0 ; i<n ; ++i )
      {
        for( localIndex a=0 ; a<faceToNodeMap.sizeOfArray(kf) ; ++a )
        {
          const localIndex nodeIndex = faceToNodeMap(kf, a);
          nodesToRupturedFaces[nodeIndex].insert( faceIndex );
        }

        for( localIndex a=0 ; a<faceToEdgeMap.sizeOfArray( kf ) ; ++a )
        {
          const localIndex edgeIndex = faceToEdgeMap(kf, a);
          edgesToRupturedFaces[edgeIndex].insert( faceIndex );
        }
      }
    }
  }
}

int SurfaceGenerator::CheckEdgeSplitability( localIndex const edgeID,
                                             NodeManager & GEOSX_UNUSED_ARG( nodeManager ),
                                             FaceManager & faceManager,
                                             EdgeManager & edgeManager,
                                             bool const GEOSX_UNUSED_ARG( prefrac ) )
{
  //     Return value = -1, this edge won't split for sure, don't do any more work;
  //                  = 0, edge is along a tip, but the fracture connected to it is not saturated yet.  We will only
  // calculate SIF but will not perform splitting.
  //                  = 1, edge is along a tip and the adjacent fracture is saturated, more work to be done; or this is
  // a dry simulation
  //                  = 2, this is a singular edge, we need split it.
  //                  = 3, this is an eligible kink, we need to process it as a kink

  ArrayOfSetsView< localIndex const > const & edgeToFaceMap = edgeManager.faceList();
  localIndex_array const & faceParentIndex = faceManager.getReference<localIndex_array>( ObjectManagerBase::viewKeyStruct::parentIndexString );

  int isSplitable = -1;

  if( edgeManager.m_isExternal[edgeID] == 0 )
  {
    return isSplitable;
  }

  // We first count the external faces connected to this edge;
  int nExternalFaces = 0;
  localIndex_array faceInvolved;
  for( localIndex const iface : edgeToFaceMap.getIterableSet( edgeID ) )
  {
    if( faceManager.m_isExternal[iface] >= 1 )
    {
      nExternalFaces++;
      faceInvolved.push_back( iface );
    }
  }

  if( nExternalFaces%2 == 1 )
  {
    //    char msg[200];
    //    sprintf(msg, "Error! Edge %d has an odd number of external faces.", int(edgeID));
    //    GEOSX_ERROR(msg);
    //    std::cout << "Error! Edge " << int(edgeID) << " has an odd number of external faces. "
    //        << (*nodeManager.m_refposition)[edgeToNodeMap[edgeID][0]][0] << " ,"
    //        << (*nodeManager.m_refposition)[edgeToNodeMap[edgeID][0]][1] << " ,"
    //        << (*nodeManager.m_refposition)[edgeToNodeMap[edgeID][0]][2] << " ,";
    //    isSplitable = -1;
    return(isSplitable);
  }

  if( nExternalFaces >= 4 )
  {
    isSplitable = 2;
    return (isSplitable);
  }

  if( nExternalFaces == 2 )
  {
    localIndex parentFace = -1;
    if (faceParentIndex[faceInvolved[0]] == -1 && faceParentIndex[faceInvolved[1]] == faceInvolved[0])
    {
      parentFace = faceInvolved[0];
    }
    else if (faceParentIndex[faceInvolved[1]] == -1 && faceParentIndex[faceInvolved[0]] == faceInvolved[1])
    {
      parentFace = faceInvolved[1];
    }

    if (parentFace == -1)
    {
      isSplitable = -1;
    }
    else
    {
      isSplitable = 1;
    }

  }

  return (isSplitable);
}

realT SurfaceGenerator::MinimumToughnessOnEdge( const localIndex edgeID,
                                                const NodeManager & nodeManager,
                                                EdgeManager & edgeManager,
                                                FaceManager & faceManager )
{
  realT val = std::numeric_limits<realT>::max();

  R1Tensor edgeCenter( 0.0 );
  R1Tensor faceCenter( 0.0 );

  arrayView2d< real64 const, nodes::REFERENCE_POSITION_USD > const & X = nodeManager.referencePosition();
  edgeCenter += X[edgeManager.nodeList( edgeID, 0 )];
  edgeCenter += X[edgeManager.nodeList( edgeID, 1 )];
  edgeCenter *= 0.5;

  arrayView1d<R1Tensor> & KIC = faceManager.getReference<r1_array>( "K_IC" );
  ArrayOfArraysView<localIndex const> const & faceToNodes = faceManager.nodeList();
  for( localIndex const iface : edgeManager.faceList().getIterableSet( edgeID ) )
  {
    localIndex const numFaceNodes = faceToNodes.sizeOfArray( iface ); 
    faceCenter = 0.0;
    for( localIndex a=0 ; a<numFaceNodes ; ++a )
    {
      faceCenter += X[ faceToNodes[iface][a] ];
    }
    faceCenter /= numFaceNodes;

    R1Tensor direction( faceCenter );
    direction -= edgeCenter;
    direction.Normalize();
    val = std::min( val, fabs( Dot( KIC[iface], direction ) ) );
  }

  return val;
}

realT SurfaceGenerator::MinimumToughnessOnNode( const localIndex nodeID,
                                                const NodeManager & nodeManager,
                                                EdgeManager & edgeManager,
                                                FaceManager & faceManager )
{
  arrayView2d< real64 const, nodes::REFERENCE_POSITION_USD > const & X = nodeManager.referencePosition();
  ArrayOfSetsView< localIndex const > const & nodeToFaceMap = nodeManager.faceList();

  array1d<R1Tensor> & KIC = faceManager.getReference<array1d<R1Tensor>>( "K_IC" );
  ArrayOfArraysView< localIndex const > const & faceToEdgeMap = faceManager.edgeList();
  arrayView1d<R1Tensor> const & faceCenter = faceManager.faceCenter();

  realT val = std::numeric_limits<realT>::max();

  for (localIndex const faceIndex: nodeToFaceMap.getIterableSet( nodeID ) )
  {
    if (m_tipFaces.contains(faceIndex))
    {
      R1Tensor fc;
      fc = faceCenter[faceIndex];

      for (localIndex const edgeIndex: faceToEdgeMap.getIterableArray( faceIndex ) )
      {
        if (m_tipEdges.contains(edgeIndex))
        {
          R1Tensor direction( fc );
          R1Tensor const edgeCenter = edgeManager.calculateCenter( edgeIndex, X );
          direction -= edgeCenter;
          direction.Normalize();

          val = std::min( val, fabs( Dot( KIC[faceIndex], direction ) ) );
        }
      }
    }
  }

  return val;
}

void SurfaceGenerator::AssignNewGlobalIndicesSerial( ObjectManagerBase & object,
                                                     std::set<localIndex> const & indexList )
{
  // in serial, we can simply loop over the indexList and assign new global indices based on
  // the value of the m_maxGlobalIndex + 1;
  for( localIndex const newLocalIndex : indexList )
  {
    globalIndex const newGlobalIndex = object.m_maxGlobalIndex + 1;

    object.m_localToGlobalMap[newLocalIndex] = newGlobalIndex;
    object.m_globalToLocalMap[newGlobalIndex] = newLocalIndex;

    object.m_maxGlobalIndex = newGlobalIndex;
  }
}

void SurfaceGenerator::
AssignNewGlobalIndicesSerial( ElementRegionManager & elementManager,
                              map< std::pair<localIndex,localIndex>, std::set<localIndex> > const & newElems )
{
  // in serial, we can simply iterate over the entries in newElems and assign new global indices based on
  // the value of the m_maxGlobalIndex + 1 for the ElementRegionManager.

  // loop over entries of newElems, which gives elementRegion/subRegion local indices
  for( auto const & iter : newElems )
  {
    localIndex const er = iter.first.first;
    localIndex const esr = iter.first.second;
    std::set<localIndex> const & indexList = iter.second;

    ElementSubRegionBase * const subRegion = elementManager.GetRegion(er)->GetSubRegion(esr);

    // loop over the new elems in the subRegion
    for( localIndex const newLocalIndex : indexList )
    {
      globalIndex const newGlobalIndex = elementManager.m_maxGlobalIndex + 1;

      subRegion->m_localToGlobalMap[newLocalIndex] = newGlobalIndex;
      subRegion->m_globalToLocalMap[newGlobalIndex] = newLocalIndex;

      elementManager.m_maxGlobalIndex = newGlobalIndex;
    }
  }
}

real64
SurfaceGenerator::calculateRuptureRate( FaceElementRegion const & faceElementRegion,
                                        EdgeManager const & edgeManager )
{
  real64 maxRuptureRate = 0;
  FaceElementSubRegion const * const subRegion = faceElementRegion.GetSubRegion<FaceElementSubRegion>(0);

  ArrayOfArraysView<localIndex const> const &
  fractureConnectorEdgesToFaceElements = edgeManager.m_fractureConnectorEdgesToFaceElements;

  arrayView1d<real64 const> const &
  ruptureTime = subRegion->getReference<real64_array>( viewKeyStruct::ruptureTimeString );

  arrayView1d<real64> const &
  ruptureRate = subRegion->getReference<real64_array>( viewKeyStruct::ruptureRateString );

  arrayView1d<R1Tensor const > const & elemCenter = subRegion->getElementCenter();

  for( localIndex kfc=0 ; kfc<fractureConnectorEdgesToFaceElements.size() ; ++kfc )
  {
    for( localIndex kfe0=0 ; kfe0<fractureConnectorEdgesToFaceElements.sizeOfArray(kfc) ; ++kfe0 )
    {
      localIndex const faceElem0 = fractureConnectorEdgesToFaceElements(kfc,kfe0);
      for( localIndex kfe1=kfe0+1 ; kfe1<fractureConnectorEdgesToFaceElements.sizeOfArray(kfc) ; ++kfe1 )
      {
        localIndex const faceElem1 = fractureConnectorEdgesToFaceElements(kfc,kfe1);
        if( !( m_faceElemsRupturedThisSolve.count( faceElem0 ) && m_faceElemsRupturedThisSolve.count( faceElem1 ) ) )
        {
          real64 const deltaRuptureTime = fabs(ruptureTime(faceElem0) - ruptureTime(faceElem1));
          if( deltaRuptureTime > 1.0e-14 * (ruptureTime(faceElem0) + ruptureTime(faceElem1)) )
          {
            R1Tensor distance = elemCenter(faceElem0);
            distance -= elemCenter(faceElem1);
            real64 const pairwiseRuptureRate = 1.0 / deltaRuptureTime;
            if( m_faceElemsRupturedThisSolve.count( faceElem0 ) )
            {
              ruptureRate(faceElem0) = std::min( ruptureRate(faceElem0), pairwiseRuptureRate );
            }
            else if( m_faceElemsRupturedThisSolve.count( faceElem1 ) )
            {
              ruptureRate(faceElem1) = std::min( ruptureRate(faceElem1), pairwiseRuptureRate );
            }
          }
        }
      }
    }
  }


  for( localIndex faceElemIndex : m_faceElemsRupturedThisSolve )
  {
    maxRuptureRate = std::max( maxRuptureRate, ruptureRate(faceElemIndex) );
  }

  real64 globalMaxRuptureRate;
  MpiWrapper::allReduce( &maxRuptureRate,
                         &globalMaxRuptureRate,
                         1,
                         MPI_MAX,
                         MPI_COMM_GEOSX );

  return globalMaxRuptureRate;
}



REGISTER_CATALOG_ENTRY( SolverBase,
                        SurfaceGenerator,
                        std::string const &, dataRepository::Group * const )

} /* namespace geosx */<|MERGE_RESOLUTION|>--- conflicted
+++ resolved
@@ -598,11 +598,7 @@
                                         int const tileColor,
                                         int const numTileColors,
                                         bool const prefrac,
-<<<<<<< HEAD
-                                        real64 const time )
-=======
                                         real64 const time_np1 )
->>>>>>> 38301da9
 {
   GEOSX_MARK_FUNCTION;
 
@@ -768,8 +764,6 @@
     });
   }
 
-
-<<<<<<< HEAD
   // apply aperture boundary condition in the explicit solver
   FaceElementSubRegion const * const faceElementSubRegion = elementManager.GetRegion(m_fractureRegionName)->GetSubRegion<FaceElementSubRegion>(0);
   set<localIndex> const & newFaceElems = faceElementSubRegion->m_newFaceElements;
@@ -825,13 +819,12 @@
       subRegion->CalculateElementGeometricQuantities( nodeManager, faceManager );
     });
   });
-=======
+
   real64 ruptureRate = calculateRuptureRate( *(elementManager.GetRegion<FaceElementRegion>(this->m_fractureRegionName)), edgeManager);
 
   GEOSX_LOG_LEVEL_RANK_0( 3, "rupture rate is " << ruptureRate);
   if ( ruptureRate > 0 )
     m_nextDt = ruptureRate < 1e99 ? m_cflFactor / ruptureRate : 1e99;
->>>>>>> 38301da9
 
   return rval;
 }
