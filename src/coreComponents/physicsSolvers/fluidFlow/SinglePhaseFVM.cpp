/*
 * ------------------------------------------------------------------------------------------------------------
 * SPDX-License-Identifier: LGPL-2.1-only
 *
 * Copyright (c) 2018-2019 Lawrence Livermore National Security LLC
 * Copyright (c) 2018-2019 The Board of Trustees of the Leland Stanford Junior University
 * Copyright (c) 2018-2019 Total, S.A
 * Copyright (c) 2019-     GEOSX Contributors
 * All right reserved
 *
 * See top level LICENSE, COPYRIGHT, CONTRIBUTORS, NOTICE, and ACKNOWLEDGEMENTS files for details.
 * ------------------------------------------------------------------------------------------------------------
 */

/**
 * @file SinglePhaseFVM.cpp
 */

#include "SinglePhaseFVM.hpp"

#include "mpiCommunications/CommunicationTools.hpp"
#include "mpiCommunications/NeighborCommunicator.hpp"
#include "common/TimingMacros.hpp"
#include "managers/NumericalMethodsManager.hpp"
#include "finiteVolume/FiniteVolumeManager.hpp"
#include "finiteVolume/FluxApproximationBase.hpp"
#include "managers/FieldSpecification/FieldSpecificationManager.hpp"
#include "physicsSolvers/fluidFlow/SinglePhaseFVMKernels.hpp"

/**
 * @namespace the geosx namespace that encapsulates the majority of the code
 */
namespace geosx
{

using namespace dataRepository;
using namespace constitutive;
using namespace SinglePhaseBaseKernels;  
using namespace SinglePhaseFVMKernels;

template< typename BASE >
SinglePhaseFVM< BASE >::SinglePhaseFVM( const std::string & name,
                                        Group * const parent ):
  BASE( name, parent )
{
  m_numDofPerCell = 1;
}


template< typename BASE >
<<<<<<< HEAD
void SinglePhaseFVM<BASE>::SetupDofs( DomainPartition const * const GEOSX_UNUSED_PARAM( domain ),
                                      DofManager & dofManager ) const
{ 
=======
void SinglePhaseFVM< BASE >::SetupDofs( DomainPartition const * const domain,
                                        DofManager & dofManager ) const
{
>>>>>>> 667f3b51
  dofManager.addField( viewKeyStruct::pressureString,
                       DofManager::Location::Elem,
                       m_targetRegions );

  NumericalMethodsManager const * const numericalMethodManager =
    domain->getParent()->GetGroup< NumericalMethodsManager >( keys::numericalMethodsManager );

  FiniteVolumeManager const * const fvManager =
    numericalMethodManager->GetGroup< FiniteVolumeManager >( keys::finiteVolumeManager );

  FluxApproximationBase const * const fluxApprox = fvManager->getFluxApproximation( m_discretizationName );

  dofManager.addCoupling( viewKeyStruct::pressureString, fluxApprox );
}


template< typename BASE >
<<<<<<< HEAD
real64 SinglePhaseFVM<BASE>::CalculateResidualNorm( DomainPartition const * const domain,
                                                    DofManager const & dofManager,
                                                    ParallelVector const & rhs )
=======
real64 SinglePhaseFVM< BASE >::CalculateResidualNorm( DomainPartition const * const domain,
                                                      DofManager const & dofManager,
                                                      ParallelVector const & rhs )
>>>>>>> 667f3b51
{
  MeshLevel const * const mesh = domain->getMeshBody( 0 )->getMeshLevel( 0 );

  // get a view into local residual vector
  real64 const * localResidual = rhs.extractLocalVector();

  string const dofKey = dofManager.getKey( viewKeyStruct::pressureString );

  // compute the norm of local residual scaled by cell pore volume
  real64 localResidualNorm[3] = { 0.0, 0.0, 0.0 };
  this->applyToSubRegionsComplete( mesh,
                                   [&] ( localIndex const er, localIndex const esr, ElementRegionBase const &, ElementSubRegionBase const & subRegion )
  {
    arrayView1d< globalIndex const > const & dofNumber = subRegion.getReference< array1d< globalIndex > >( dofKey );

    arrayView1d< integer const > const & elemGhostRank = m_elemGhostRank[er][esr];
    arrayView1d< real64 const > const & refPoro        = m_porosityRef[er][esr];
    arrayView1d< real64 const > const & volume         = m_volume[er][esr];
    arrayView1d< real64 const > const & densOld        = m_densityOld[er][esr];

    localIndex const subRegionSize = subRegion.size();
    for( localIndex a = 0; a < subRegionSize; ++a )
    {
      if( elemGhostRank[a] < 0 )
      {
        localIndex const lid = rhs.getLocalRowID( dofNumber[a] );
        real64 const val = localResidual[lid];
        localResidualNorm[0] += val * val;
        localResidualNorm[1] += refPoro[a] * densOld[a] * volume[a];
        localResidualNorm[2] += 1;
      }
    }
  } );

  // compute global residual norm
  real64 globalResidualNorm[3] = {0, 0, 0};
  MpiWrapper::allReduce( localResidualNorm,
                         globalResidualNorm,
                         3,
                         MPI_SUM,
                         MPI_COMM_GEOSX );


  real64 const residual = sqrt( globalResidualNorm[0] ) / ( ( globalResidualNorm[1] + m_fluxEstimate ) / (globalResidualNorm[2]+1) );

  if( getLogLevel() >= 1 && logger::internal::rank==0 )
  {
    char output[200] = {0};
    sprintf( output,
             "( Rfluid ) = (%4.2e) ; ",
             residual );
    std::cout<<output;
  }


  return residual;
}


template< typename BASE >
<<<<<<< HEAD
void SinglePhaseFVM<BASE>::ApplySystemSolution( DofManager const & dofManager,
                                                ParallelVector const & solution,
                                                real64 const scalingFactor,
                                                DomainPartition * const domain )
=======
void SinglePhaseFVM< BASE >::ApplySystemSolution( DofManager const & dofManager,
                                                  ParallelVector const & solution,
                                                  real64 const scalingFactor,
                                                  DomainPartition * const domain )
>>>>>>> 667f3b51
{
  MeshLevel * mesh = domain->getMeshBody( 0 )->getMeshLevel( 0 );

  dofManager.addVectorToField( solution,
                               viewKeyStruct::pressureString,
                               viewKeyStruct::deltaPressureString,
                               scalingFactor );

  std::map< string, string_array > fieldNames;
  fieldNames["elems"].push_back( viewKeyStruct::deltaPressureString );

  CommunicationTools::SynchronizeFields( fieldNames, mesh, domain->getNeighbors() );

  this->applyToSubRegions( mesh, [&] ( ElementSubRegionBase & subRegion )
  {
    this->UpdateState( &subRegion );
  } );
}

template< typename BASE >
<<<<<<< HEAD
void SinglePhaseFVM<BASE>::AssembleFluxTerms( real64 const GEOSX_UNUSED_PARAM( time_n ),
                                              real64 const dt,
                                              DomainPartition const * const domain,
                                              DofManager const * const dofManager,
                                              ParallelMatrix * const matrix,
                                              ParallelVector * const rhs )
=======
void SinglePhaseFVM< BASE >::AssembleFluxTerms( real64 const GEOSX_UNUSED_PARAM( time_n ),
                                                real64 const dt,
                                                DomainPartition const * const domain,
                                                DofManager const * const dofManager,
                                                ParallelMatrix * const matrix,
                                                ParallelVector * const rhs )
>>>>>>> 667f3b51
{
  GEOSX_MARK_FUNCTION;

  MeshLevel const * const mesh = domain->getMeshBody( 0 )->getMeshLevel( 0 );
  ElementRegionManager const * const elemManager=  mesh->getElemManager();

  NumericalMethodsManager const * numericalMethodManager =
    domain->getParent()->GetGroup< NumericalMethodsManager >( keys::numericalMethodsManager );

  FiniteVolumeManager const * fvManager =
    numericalMethodManager->GetGroup< FiniteVolumeManager >( keys::finiteVolumeManager );

  FluxApproximationBase const * fluxApprox = fvManager->getFluxApproximation( m_discretizationName );

  string const dofKey = dofManager->getKey( viewKeyStruct::pressureString );

  ElementRegionManager::ElementViewAccessor< arrayView1d< globalIndex const > >
  dofNumberAccessor = elemManager->ConstructViewAccessor< array1d< globalIndex >,
                                                          arrayView1d< globalIndex const > >( dofKey );

  FluxKernel::ElementView< arrayView1d< globalIndex const > > const & dofNumber = dofNumberAccessor.toViewConst();

  FluxKernel::ElementView< arrayView1d< real64 const > > const & dPres       = m_deltaPressure.toViewConst();
  FluxKernel::ElementView< arrayView1d< real64 const > > const & pres        = m_pressure.toViewConst();
  FluxKernel::ElementView< arrayView1d< real64 const > > const & gravCoef   = m_gravCoef.toViewConst();
  FluxKernel::MaterialView< arrayView2d< real64 const > > const & dens        = m_density.toViewConst();
  FluxKernel::MaterialView< arrayView2d< real64 const > > const & dDens_dPres = m_dDens_dPres.toViewConst();
  FluxKernel::ElementView< arrayView1d< real64 const > > const & mob         = m_mobility.toViewConst();
  FluxKernel::ElementView< arrayView1d< real64 const > > const & dMob_dPres  = m_dMobility_dPres.toViewConst();

  FluxKernel::ElementView< arrayView1d< real64 const > > const & aperture0  = m_elementAperture0.toViewConst();
  FluxKernel::ElementView< arrayView1d< real64 const > > const & aperture  = m_effectiveAperture.toViewConst();

#ifdef GEOSX_USE_SEPARATION_COEFFICIENT
  FluxKernel::ElementView< arrayView1d< real64 const > > const & separationCoeff  = m_elementSeparationCoefficient.toViewConst();

  FluxKernel::ElementView< arrayView1d< real64 const > > const & dseparationCoeff_dAper  = m_element_dSeparationCoefficient_dAperture.toViewConst();
#endif
  localIndex fluidIndex = m_fluidIndex;

  FluxKernel::ElementView< arrayView1d< R1Tensor const > > const & transTMultiplier  = m_transTMultiplier.toViewConst();


  fluxApprox->forAllStencils( [&]( auto const & stencil )
  {

//    typedef TYPEOFREF( stencil ) STENCIL_TYPE;

    FluxKernel::Launch( stencil,
                        dt,
                        fluidIndex,
                        dofNumber,
                        pres,
                        dPres,
                        gravCoef,
                        dens,
                        dDens_dPres,
                        mob,
                        dMob_dPres,
                        aperture0,
                        aperture,
                        transTMultiplier,
                        this->gravityVector(),
                        this->m_meanPermCoeff,
#ifdef GEOSX_USE_SEPARATION_COEFFICIENT
                        separationCoeff,
                        dseparationCoeff_dAper,
#endif
                        matrix,
                        rhs,
                        *m_derivativeFluxResidual_dAperture );
  } );
}

template< typename BASE >
void
<<<<<<< HEAD
SinglePhaseFVM<BASE>::ApplyBoundaryConditions( real64 const time_n,
                                               real64 const dt,
                                               DomainPartition * const domain,
                                               DofManager const & dofManager,
                                               ParallelMatrix & matrix,
                                               ParallelVector & rhs )
=======
SinglePhaseFVM< BASE >::ApplyBoundaryConditions( real64 const time_n,
                                                 real64 const dt,
                                                 DomainPartition * const domain,
                                                 DofManager const & dofManager,
                                                 ParallelMatrix & matrix,
                                                 ParallelVector & rhs )
>>>>>>> 667f3b51
{
  GEOSX_MARK_FUNCTION;

  matrix.open();
  rhs.open();

  FieldSpecificationManager & fsManager = FieldSpecificationManager::get();
  string const dofKey = dofManager.getKey( viewKeyStruct::pressureString );

  // call the BoundaryConditionManager::ApplyField function that will check to see
  // if the boundary condition should be applied to this subregion
  fsManager.Apply( time_n + dt, domain, "ElementRegions", FieldSpecificationBase::viewKeyStruct::fluxBoundaryConditionString,
                   [&]( FieldSpecificationBase const * const fs,
                        string const &,
                        SortedArrayView< localIndex const > const & lset,
                        Group * subRegion,
                        string const & ) -> void
  {
    arrayView1d< globalIndex const > const &
    dofNumber = subRegion->getReference< array1d< globalIndex > >( dofKey );

    arrayView1d< integer const > const &
    ghostRank = subRegion->getReference< array1d< integer > >( ObjectManagerBase::viewKeyStruct::ghostRankString );

    SortedArray< localIndex > localSet;
    for( localIndex const a : lset )
    {
      if( ghostRank[a] < 0 )
      {
        localSet.insert( a );
      }
    }

    fs->ApplyBoundaryConditionToSystem< FieldSpecificationAdd, LAInterface >( localSet,
                                                                              time_n + dt,
                                                                              dt,
                                                                              subRegion,
                                                                              dofNumber,
                                                                              1,
                                                                              matrix,
                                                                              rhs,
                                                                              [&]( localIndex const GEOSX_UNUSED_PARAM( a ) ) -> real64
    {
      return 0;
    } );

  } );


  fsManager.Apply( time_n + dt, domain, "ElementRegions", viewKeyStruct::pressureString,
                   [&]( FieldSpecificationBase const * const fs,
                        string const &,
                        SortedArrayView< localIndex const > const & lset,
                        Group * subRegion,
                        string const & ) -> void
  {
    arrayView1d< globalIndex const > const &
    dofNumber = subRegion->getReference< array1d< globalIndex > >( dofKey );

    //for now assume all the non-flux boundary conditions are Dirichlet type BC.

    arrayView1d< real64 const > const &
    pres = subRegion->getReference< array1d< real64 > >( viewKeyStruct::pressureString );

    arrayView1d< real64 const > const &
    dPres = subRegion->getReference< array1d< real64 > >( viewKeyStruct::deltaPressureString );

    // call the application of the boundary condition to alter the matrix and rhs
    fs->ApplyBoundaryConditionToSystem< FieldSpecificationEqual, LAInterface >( lset,
                                                                                time_n + dt,
                                                                                subRegion,
                                                                                dofNumber,
                                                                                1,
                                                                                matrix,
                                                                                rhs,
                                                                                [&]( localIndex const a ) -> real64
    {
      return pres[a] + dPres[a];
    } );
  } );


  ApplyFaceDirichletBC_implicit( time_n, dt, &dofManager, domain, &matrix, &rhs );

  matrix.close();
  rhs.close();

  if( getLogLevel() == 2 )
  {
    GEOSX_LOG_RANK_0( "After SinglePhaseFVM<BASE>::ApplyBoundaryConditions" );
    GEOSX_LOG_RANK_0( "\nJacobian:\n" );
    std::cout << matrix;
    GEOSX_LOG_RANK_0( "\nResidual:\n" );
    std::cout << rhs;
  }

  if( getLogLevel() >= 3 )
  {
    integer newtonIter = m_nonlinearSolverParameters.m_numNewtonIterations;

    string const filename_mat = "matrix_bc_" + std::to_string( time_n ) + "_" + std::to_string( newtonIter ) + ".mtx";
    matrix.write( filename_mat, LAIOutputFormat::MATRIX_MARKET );

    string const filename_rhs = "rhs_bc_" + std::to_string( time_n ) + "_" + std::to_string( newtonIter ) + ".mtx";
    rhs.write( filename_rhs, LAIOutputFormat::MATRIX_MARKET );

    GEOSX_LOG_RANK_0( "After SinglePhaseFVM<BASE>::ApplyBoundaryConditions" );
    GEOSX_LOG_RANK_0( "Jacobian: written to " << filename_mat );
    GEOSX_LOG_RANK_0( "Residual: written to " << filename_rhs );
  }
}

template< typename BASE >
<<<<<<< HEAD
void SinglePhaseFVM<BASE>::ApplyFaceDirichletBC_implicit( real64 const time_n,
                                                          real64 const dt,
                                                          DofManager const * const dofManager,
                                                          DomainPartition * const domain,
                                                          ParallelMatrix * const matrix,
                                                          ParallelVector * const rhs )
=======
void SinglePhaseFVM< BASE >::ApplyFaceDirichletBC_implicit( real64 const time_n,
                                                            real64 const dt,
                                                            DofManager const * const dofManager,
                                                            DomainPartition * const domain,
                                                            ParallelMatrix * const matrix,
                                                            ParallelVector * const rhs )
>>>>>>> 667f3b51
{
  FieldSpecificationManager & fsManager = FieldSpecificationManager::get();
  MeshLevel * const mesh = domain->getMeshBody( 0 )->getMeshLevel( 0 );
  ElementRegionManager * const elemManager = mesh->getElemManager();
  FaceManager * const faceManager = mesh->getFaceManager();

  arrayView2d< localIndex > const & elemRegionList     = faceManager->elementRegionList();
  arrayView2d< localIndex > const & elemSubRegionList  = faceManager->elementSubRegionList();

  ConstitutiveManager * const constitutiveManager =
    domain->GetGroup< ConstitutiveManager >( keys::ConstitutiveManager );

  NumericalMethodsManager * const numericalMethodManager =
    domain->getParent()->GetGroup< NumericalMethodsManager >( keys::numericalMethodsManager );

  FiniteVolumeManager * const fvManager = numericalMethodManager->GetGroup< FiniteVolumeManager >( keys::finiteVolumeManager );

  FluxApproximationBase const * const fluxApprox = fvManager->getFluxApproximation( m_discretizationName );

  // make a list of region indices to be included
  SortedArray< localIndex > regionFilter;
  for( string const & regionName : m_targetRegions )
  {
    regionFilter.insert( elemManager->GetRegions().getIndex( regionName ) );
  }

  string const dofKey = dofManager->getKey( viewKeyStruct::pressureString );

  ElementRegionManager::ElementViewAccessor< arrayView1d< globalIndex > > dofNumberAccessor =
    elemManager->ConstructViewAccessor< array1d< globalIndex >, arrayView1d< globalIndex > >( dofKey );

  FluxKernel::ElementView< arrayView1d< globalIndex const > > const & dofNumber = dofNumberAccessor.toViewConst();

  ElementRegionManager::ElementViewAccessor< arrayView1d< real64 > >  const & pres        = m_pressure;
  ElementRegionManager::ElementViewAccessor< arrayView1d< real64 > >  const & dPres       = m_deltaPressure;
  ElementRegionManager::ElementViewAccessor< arrayView1d< real64 > >  const & gravCoef    = m_gravCoef;
  ElementRegionManager::MaterialViewAccessor< arrayView2d< real64 > > const & dens        = m_density;
  ElementRegionManager::MaterialViewAccessor< arrayView2d< real64 > > const & dDens_dPres = m_dDens_dPres;
  ElementRegionManager::ElementViewAccessor< arrayView1d< real64 > >  const & mob         = m_mobility;
  ElementRegionManager::ElementViewAccessor< arrayView1d< real64 > >  const & dMob_dPres  = m_dMobility_dPres;

  ElementRegionManager::ConstitutiveRelationAccessor< ConstitutiveBase > constitutiveRelations =
    elemManager->ConstructFullConstitutiveAccessor< ConstitutiveBase >( constitutiveManager );

  // use ArrayView to make capture by value easy in lambdas
  arrayView1d< real64 const > const & presFace      = faceManager->getReference< array1d< real64 > >( viewKeyStruct::boundaryFacePressureString );
  arrayView2d< real64 >       const & densFace      = faceManager->getReference< array2d< real64 > >( viewKeyStruct::boundaryFaceDensityString );
  arrayView2d< real64 >       const & viscFace      = faceManager->getReference< array2d< real64 > >( viewKeyStruct::boundaryFaceViscosityString );
  arrayView1d< real64 >       const & mobFace       = faceManager->getReference< array1d< real64 > >( viewKeyStruct::boundaryFaceMobilityString );
  arrayView1d< real64 const > const & gravCoefFace  = faceManager->getReference< array1d< real64 > >( viewKeyStruct::gravityCoefString );

  dataRepository::Group const & sets = faceManager->sets();

  // first, evaluate BC to get primary field values (pressure)
//  fsManager->ApplyField(faceManager, viewKeyStruct::boundaryFacePressure, time + dt);
  fsManager.Apply( time_n + dt,
                   domain,
                   "faceManager",
                   viewKeyStruct::boundaryFacePressureString,
                   [&] ( FieldSpecificationBase const * const fs,
                         string const &,
                         SortedArrayView< localIndex const > const & targetSet,
                         Group * const targetGroup,
                         string const fieldName )
  {
    fs->ApplyFieldValue< FieldSpecificationEqual >( targetSet, time_n + dt, targetGroup, fieldName );
  } );


  // call constitutive models to get dependent quantities needed for flux (density, viscosity)
  fsManager.Apply( time_n + dt,
                   domain,
                   "faceManager",
                   viewKeyStruct::boundaryFacePressureString,
                   [&] ( FieldSpecificationBase const * GEOSX_UNUSED_PARAM( bc ),
                         string const &,
                         SortedArrayView< localIndex const > const & targetSet,
                         Group * const,
                         string const & )
  {
    for( auto kf : targetSet )
    {
      // since we don't have models on faces yet, we take them from an adjacent cell
      integer ke;
      for( ke = 0; ke < 2; ++ke )
      {
        if( elemRegionList[kf][ke] >= 0 && regionFilter.contains( elemRegionList[kf][ke] ))
        {
          break;
        }
      }
      GEOSX_ERROR_IF( ke > 1, "Face not adjacent to target regions: " << kf );
      localIndex const er  = elemRegionList[kf][ke];
      localIndex const esr = elemSubRegionList[kf][ke];

      real64 dummy; // don't need derivatives on faces

      SingleFluidBase * fluid = constitutiveRelations[er][esr][m_fluidIndex]->template group_cast< SingleFluidBase * >();
      fluid->Compute( presFace[kf], densFace[kf][0], dummy, viscFace[kf][0], dummy );
    }

    MobilityKernel::Launch( targetSet, densFace, viscFace, mobFace );
  } );

  // *** assembly loop ***

  constexpr localIndex numElems = CellElementStencilTPFA::NUM_POINT_IN_FLUX;
  constexpr localIndex maxStencilSize = CellElementStencilTPFA::MAX_STENCIL_SIZE;

  real64 densWeight[numElems] = { 0.5, 0.5 };

  fsManager.Apply( time_n + dt,
                   domain,
                   "faceManager",
                   viewKeyStruct::boundaryFacePressureString,
                   [&] ( FieldSpecificationBase const * GEOSX_UNUSED_PARAM( bc ),
                         string const & setName,
                         SortedArrayView< localIndex const > const &,
                         Group * const,
                         string const & )
  {
    if( !sets.hasWrapper( setName ) || !fluxApprox->hasBoundaryStencil( setName ))
      return;

    FluxApproximationBase::BoundaryStencil const & stencil = fluxApprox->getBoundaryStencil( setName );
    ArrayOfArraysView< FluxApproximationBase::BoundaryStencil::Entry const, true > const & connections = stencil.getConnections();

    forAll< serialPolicy >( connections.size(), [=] ( localIndex iconn )
    {
      localIndex const stencilSize = connections.sizeOfArray( iconn );

      stackArray1d< globalIndex, maxStencilSize > dofColIndices( stencilSize );

      stackArray1d< real64, numElems > mobility( numElems );
      stackArray1d< real64, numElems > dMobility_dP( numElems );
      stackArray1d< real64, maxStencilSize > dDensMean_dP( stencilSize );
      stackArray1d< real64, maxStencilSize > dFlux_dP( stencilSize );
      stackArray1d< real64, maxStencilSize > localFluxJacobian( stencilSize );

      // clear working arrays
      dDensMean_dP = 0.0;

      // calculate quantities on primary connected points
      real64 densMean = 0.0;
      globalIndex eqnRowIndex = -1;
      localIndex cell_order = -1;

      for( localIndex i = 0; i < numElems; ++i )
      {
        PointDescriptor const & point = connections( iconn, i ).index;

        real64 density = 0, dDens_dP = 0;
        switch( point.tag )
        {
          case PointDescriptor::Tag::CELL:
            {
              localIndex const er  = point.cellIndex.region;
              localIndex const esr = point.cellIndex.subRegion;
              localIndex const ei  = point.cellIndex.index;

              eqnRowIndex = dofNumber[er][esr][ei];

              density  = dens[er][esr][m_fluidIndex][ei][0];
              dDens_dP = dDens_dPres[er][esr][m_fluidIndex][ei][0];

              mobility[i]     = mob[er][esr][ei];
              dMobility_dP[i] = dMob_dPres[er][esr][ei];

              cell_order = i; // mark position of the cell in connection for sign consistency later
              break;
            }
          case PointDescriptor::Tag::FACE:
            {
              density  = densFace[point.faceIndex][0];
              dDens_dP = 0.0;

              mobility[i]     = mobFace[point.faceIndex];
              dMobility_dP[i] = 0.0;
              break;
            }
          default:
            GEOSX_ERROR( "Unsupported point type in stencil" );
        }

        // average density
        densMean += densWeight[i] * density;
        dDensMean_dP[i] = densWeight[i] * dDens_dP;
      }

      //***** calculation of flux *****

      // compute potential difference MPFA-style
      real64 potDif = 0.0;
      dofColIndices = -1;
      for( localIndex i = 0; i < stencilSize; ++i )
      {
        FluxApproximationBase::BoundaryStencil::Entry const & entry = connections( iconn, i );
        PointDescriptor const & point = entry.index;

        real64 pressure = 0.0, gravD = 0.0;
        switch( point.tag )
        {
          case PointDescriptor::Tag::CELL:
            {
              localIndex const er = point.cellIndex.region;
              localIndex const esr = point.cellIndex.subRegion;
              localIndex const ei = point.cellIndex.index;

              dofColIndices[i] = dofNumber[er][esr][ei];
              pressure = pres[er][esr][ei] + dPres[er][esr][ei];
              gravD = gravCoef[er][esr][ei];

              break;
            }
          case PointDescriptor::Tag::FACE:
            {
              localIndex const kf = point.faceIndex;

              pressure = presFace[kf];
              gravD = gravCoefFace[kf];

              break;
            }
          default:
            GEOSX_ERROR( "Unsupported point type in stencil" );
        }

        real64 const gravTerm = densMean * gravD;
        real64 const dGrav_dP = dDensMean_dP[i] * gravD;

        potDif += entry.weight * (pressure + gravTerm);
        dFlux_dP[i] = entry.weight * (1.0 + dGrav_dP);
      }

      // upwinding of fluid properties (make this an option?)
      localIndex const k_up = (potDif >= 0) ? 0 : 1;

      // compute the final flux and derivatives
      real64 const flux = mobility[k_up] * potDif;
      for( localIndex ke = 0; ke < stencilSize; ++ke )
        dFlux_dP[ke] *= mobility[k_up];
      dFlux_dP[k_up] += dMobility_dP[k_up] * potDif;

      //***** end flux terms *****

      // populate local flux vector and derivatives
      integer sign = (cell_order == 0 ? 1 : -1);
      real64 const localFlux =  dt * flux * sign;

      integer counter = 0;
      for( localIndex ke = 0; ke < stencilSize; ++ke )
      {
        // compress arrays, skipping face derivatives
        if( dofColIndices[ke] >= 0 )
        {
          dofColIndices[counter] = dofColIndices[ke];
          localFluxJacobian[counter] = dt * dFlux_dP[ke] * sign;
          ++counter;
        }
      }

      // Add to global residual/jacobian
      matrix->add( eqnRowIndex, dofColIndices.data(), localFluxJacobian.data(), counter );
      rhs->add( eqnRowIndex, localFlux );
    } );
  } );
}

namespace
{
typedef SinglePhaseFVM< SinglePhaseBase > NoProppant;
typedef SinglePhaseFVM< SinglePhaseProppantBase > Proppant;
REGISTER_CATALOG_ENTRY( SolverBase, NoProppant, std::string const &, Group * const )
REGISTER_CATALOG_ENTRY( SolverBase, Proppant, std::string const &, Group * const )
}
} /* namespace geosx */<|MERGE_RESOLUTION|>--- conflicted
+++ resolved
@@ -48,15 +48,10 @@
 
 
 template< typename BASE >
-<<<<<<< HEAD
-void SinglePhaseFVM<BASE>::SetupDofs( DomainPartition const * const GEOSX_UNUSED_PARAM( domain ),
+
+void SinglePhaseFVM<BASE>::SetupDofs( DomainPartition const * const domain,
                                       DofManager & dofManager ) const
 { 
-=======
-void SinglePhaseFVM< BASE >::SetupDofs( DomainPartition const * const domain,
-                                        DofManager & dofManager ) const
-{
->>>>>>> 667f3b51
   dofManager.addField( viewKeyStruct::pressureString,
                        DofManager::Location::Elem,
                        m_targetRegions );
@@ -74,15 +69,9 @@
 
 
 template< typename BASE >
-<<<<<<< HEAD
 real64 SinglePhaseFVM<BASE>::CalculateResidualNorm( DomainPartition const * const domain,
                                                     DofManager const & dofManager,
                                                     ParallelVector const & rhs )
-=======
-real64 SinglePhaseFVM< BASE >::CalculateResidualNorm( DomainPartition const * const domain,
-                                                      DofManager const & dofManager,
-                                                      ParallelVector const & rhs )
->>>>>>> 667f3b51
 {
   MeshLevel const * const mesh = domain->getMeshBody( 0 )->getMeshLevel( 0 );
 
@@ -143,17 +132,10 @@
 
 
 template< typename BASE >
-<<<<<<< HEAD
-void SinglePhaseFVM<BASE>::ApplySystemSolution( DofManager const & dofManager,
-                                                ParallelVector const & solution,
-                                                real64 const scalingFactor,
-                                                DomainPartition * const domain )
-=======
 void SinglePhaseFVM< BASE >::ApplySystemSolution( DofManager const & dofManager,
                                                   ParallelVector const & solution,
                                                   real64 const scalingFactor,
                                                   DomainPartition * const domain )
->>>>>>> 667f3b51
 {
   MeshLevel * mesh = domain->getMeshBody( 0 )->getMeshLevel( 0 );
 
@@ -174,21 +156,12 @@
 }
 
 template< typename BASE >
-<<<<<<< HEAD
 void SinglePhaseFVM<BASE>::AssembleFluxTerms( real64 const GEOSX_UNUSED_PARAM( time_n ),
                                               real64 const dt,
                                               DomainPartition const * const domain,
                                               DofManager const * const dofManager,
                                               ParallelMatrix * const matrix,
                                               ParallelVector * const rhs )
-=======
-void SinglePhaseFVM< BASE >::AssembleFluxTerms( real64 const GEOSX_UNUSED_PARAM( time_n ),
-                                                real64 const dt,
-                                                DomainPartition const * const domain,
-                                                DofManager const * const dofManager,
-                                                ParallelMatrix * const matrix,
-                                                ParallelVector * const rhs )
->>>>>>> 667f3b51
 {
   GEOSX_MARK_FUNCTION;
 
@@ -265,21 +238,12 @@
 
 template< typename BASE >
 void
-<<<<<<< HEAD
 SinglePhaseFVM<BASE>::ApplyBoundaryConditions( real64 const time_n,
                                                real64 const dt,
                                                DomainPartition * const domain,
                                                DofManager const & dofManager,
                                                ParallelMatrix & matrix,
                                                ParallelVector & rhs )
-=======
-SinglePhaseFVM< BASE >::ApplyBoundaryConditions( real64 const time_n,
-                                                 real64 const dt,
-                                                 DomainPartition * const domain,
-                                                 DofManager const & dofManager,
-                                                 ParallelMatrix & matrix,
-                                                 ParallelVector & rhs )
->>>>>>> 667f3b51
 {
   GEOSX_MARK_FUNCTION;
 
@@ -393,21 +357,12 @@
 }
 
 template< typename BASE >
-<<<<<<< HEAD
 void SinglePhaseFVM<BASE>::ApplyFaceDirichletBC_implicit( real64 const time_n,
                                                           real64 const dt,
                                                           DofManager const * const dofManager,
                                                           DomainPartition * const domain,
                                                           ParallelMatrix * const matrix,
                                                           ParallelVector * const rhs )
-=======
-void SinglePhaseFVM< BASE >::ApplyFaceDirichletBC_implicit( real64 const time_n,
-                                                            real64 const dt,
-                                                            DofManager const * const dofManager,
-                                                            DomainPartition * const domain,
-                                                            ParallelMatrix * const matrix,
-                                                            ParallelVector * const rhs )
->>>>>>> 667f3b51
 {
   FieldSpecificationManager & fsManager = FieldSpecificationManager::get();
   MeshLevel * const mesh = domain->getMeshBody( 0 )->getMeshLevel( 0 );
