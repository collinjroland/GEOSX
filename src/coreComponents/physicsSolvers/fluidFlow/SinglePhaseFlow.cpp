/*
 * ------------------------------------------------------------------------------------------------------------
 * SPDX-License-Identifier: LGPL-2.1-only
 *
 * Copyright (c) 2018-2019 Lawrence Livermore National Security LLC
 * Copyright (c) 2018-2019 The Board of Trustees of the Leland Stanford Junior University
 * Copyright (c) 2018-2019 Total, S.A
 * Copyright (c) 2019-     GEOSX Contributors
 * All right reserved
 *
 * See top level LICENSE, COPYRIGHT, CONTRIBUTORS, NOTICE, and ACKNOWLEDGEMENTS files for details.
 * ------------------------------------------------------------------------------------------------------------
 */

/**
 * @file SinglePhaseFlow.cpp
 */

#include "SinglePhaseFlow.hpp"
#include "ProppantTransport.hpp"

#include "mpiCommunications/CommunicationTools.hpp"
#include "mpiCommunications/NeighborCommunicator.hpp"
#include "managers/FieldSpecification/FieldSpecificationManager.hpp"
#include "common/DataTypes.hpp"
#include "common/TimingMacros.hpp"
#include "constitutive/ConstitutiveManager.hpp"
#include "constitutive/fluid/SingleFluidBase.hpp"
#include "constitutive/fluid/SlurryFluidBase.hpp"
#include "finiteVolume/FiniteVolumeManager.hpp"
#include "finiteVolume/FluxApproximationBase.hpp"
#include "managers/DomainPartition.hpp"
#include "managers/NumericalMethodsManager.hpp"
#include "mesh/MeshForLoopInterface.hpp"
#include "physicsSolvers/fluidFlow/SinglePhaseFlowKernels.hpp"

#include "managers/FieldSpecification/FieldSpecificationManager.hpp"

/**
 * @namespace the geosx namespace that encapsulates the majority of the code
 */
namespace geosx
{

using namespace dataRepository;
using namespace constitutive;
using namespace SinglePhaseFlowKernels;

SinglePhaseFlow::SinglePhaseFlow( const std::string& name,
                                  Group * const parent ):
  FlowSolverBase(name, parent)
{
  m_numDofPerCell = 1;
}

void SinglePhaseFlow::RegisterDataOnMesh(Group * const MeshBodies)
{
  FlowSolverBase::RegisterDataOnMesh(MeshBodies);

  for( auto & mesh : MeshBodies->GetSubGroups() )
  {
    MeshLevel * meshLevel = Group::group_cast<MeshBody *>(mesh.second)->getMeshLevel(0);

    ElementRegionManager * const elemManager = meshLevel->getElemManager();

    elemManager->forElementSubRegions<CellElementSubRegion>( [&]( CellElementSubRegion * const subRegion )
    {
      subRegion->registerWrapper< array1d<real64> >( viewKeyStruct::pressureString )->setPlotLevel(PlotLevel::LEVEL_0);
      subRegion->registerWrapper< array1d<real64> >( viewKeyStruct::deltaPressureString );
      subRegion->registerWrapper< array1d<real64> >( viewKeyStruct::deltaVolumeString );
      subRegion->registerWrapper< array1d<real64> >( viewKeyStruct::mobilityString );
      subRegion->registerWrapper< array1d<real64> >( viewKeyStruct::dMobility_dPressureString );
      subRegion->registerWrapper< array1d<real64> >( viewKeyStruct::porosityString )->setPlotLevel(PlotLevel::LEVEL_1);
      subRegion->registerWrapper< array1d<real64> >( viewKeyStruct::porosityOldString );
      subRegion->registerWrapper< array1d<real64> >( viewKeyStruct::densityOldString );

      subRegion->registerWrapper< array1d<R1Tensor> >( viewKeyStruct::transTMultString );
      subRegion->registerWrapper< array1d<real64> >( viewKeyStruct::poroMultString );            

    });

    elemManager->forElementRegions<FaceElementRegion>( [&] ( FaceElementRegion * const region )
    {
      region->forElementSubRegions<FaceElementSubRegion>( [&]( FaceElementSubRegion * const subRegion )
      {
        subRegion->registerWrapper< array1d<real64> >( viewKeyStruct::pressureString )->setPlotLevel(PlotLevel::LEVEL_0);
        subRegion->registerWrapper< array1d<real64> >( viewKeyStruct::deltaPressureString );
        subRegion->registerWrapper< array1d<real64> >( viewKeyStruct::deltaVolumeString );
        subRegion->registerWrapper< array1d<real64> >( viewKeyStruct::mobilityString );
        subRegion->registerWrapper< array1d<real64> >( viewKeyStruct::dMobility_dPressureString );
        subRegion->registerWrapper< array1d<real64> >( viewKeyStruct::porosityString )->
          setDefaultValue(1.0);
        subRegion->registerWrapper< array1d<real64> >( viewKeyStruct::porosityOldString )->
          setDefaultValue(1.0);
        subRegion->registerWrapper< array1d<real64> >( viewKeyStruct::densityOldString );
        subRegion->registerWrapper< array1d<real64> >( viewKeyStruct::aperture0String )->
          setDefaultValue( region->getDefaultAperture() );

        subRegion->registerWrapper< array1d<R1Tensor> >( viewKeyStruct::transTMultString );
        subRegion->registerWrapper< array1d<real64> >( viewKeyStruct::poroMultString );              
        
      });
    });

    // TODO restrict this to boundary sets
    FaceManager * const faceManager = meshLevel->getFaceManager();
    {
      faceManager->registerWrapper<array1d<real64> >( viewKeyStruct::facePressureString );
      faceManager->registerWrapper<array2d<real64> >( viewKeyStruct::faceDensityString )->reference().resizeDimension<1>(1);
      faceManager->registerWrapper<array2d<real64> >( viewKeyStruct::faceViscosityString )->reference().resizeDimension<1>(1);
      faceManager->registerWrapper<array1d<real64> >( viewKeyStruct::faceMobilityString );
    }
  }
}

  
template<>
void SinglePhaseFlow::UpdateFluidProperty<true>(Group * const dataGroup) const
{
  GEOSX_MARK_FUNCTION;

  arrayView1d<real64 const> const & pres = dataGroup->getReference< array1d<real64> >( viewKeyStruct::pressureString );
  arrayView1d<real64 const> const & dPres = dataGroup->getReference< array1d<real64> >( viewKeyStruct::deltaPressureString );

  SlurryFluidBase * const fluid = GetConstitutiveModel<SlurryFluidBase>( dataGroup, m_fluidName );

  arrayView1d<real64 const> const & proppantConcentration = dataGroup->getReference<array1d<real64>>( ProppantTransport::viewKeyStruct::proppantConcentrationString );

  arrayView1d<real64 const> const & dProppantConcentration = dataGroup->getReference<array1d<real64>>( ProppantTransport::viewKeyStruct::deltaProppantConcentrationString );      

  arrayView2d<real64 const> const & componentConcentration = dataGroup->getReference<array2d<real64>>( ProppantTransport::viewKeyStruct::componentConcentrationString );

  arrayView1d<R1Tensor const> const & cellBasedFlux = dataGroup->getReference< array1d<R1Tensor> >( ProppantTransport::viewKeyStruct::cellBasedFluxString );
      
  forall_in_range<RAJA::seq_exec>( 0, dataGroup->size(), GEOSX_LAMBDA ( localIndex const a )
  {                                  
    fluid->PointUpdate( pres[a] + dPres[a], proppantConcentration[a] + dProppantConcentration[a],  componentConcentration[a], cellBasedFlux[a].L2_Norm(), a, 0 );
  });
}


template<>
void SinglePhaseFlow::UpdateFluidProperty<false>(Group * const dataGroup) const
{
  GEOSX_MARK_FUNCTION;

  arrayView1d<real64 const> const & pres = dataGroup->getReference< array1d<real64> >( viewKeyStruct::pressureString );
  arrayView1d<real64 const> const & dPres = dataGroup->getReference< array1d<real64> >( viewKeyStruct::deltaPressureString );

  SingleFluidBase * const fluid = GetConstitutiveModel<SingleFluidBase>( dataGroup, m_fluidName );

  forall_in_range<RAJA::seq_exec>( 0, dataGroup->size(), GEOSX_LAMBDA ( localIndex const a )
  {                                      
    fluid->PointUpdate( pres[a] + dPres[a], a, 0 );
  });

}

void SinglePhaseFlow::UpdateFluidModel(Group * const dataGroup) const
{

  GEOSX_MARK_FUNCTION;

  if(m_flowProppantTransportFlag)
    {
  
      UpdateFluidProperty<true>( dataGroup );

    }
  else
    {

      UpdateFluidProperty<false>( dataGroup );

    }
}


void SinglePhaseFlow::UpdateSolidModel(Group * const dataGroup) const
{
  GEOSX_MARK_FUNCTION;

  ConstitutiveBase * const solid = GetConstitutiveModel<ConstitutiveBase>( dataGroup, m_solidName );

  arrayView1d<real64 const> const & pres  = dataGroup->getReference< array1d<real64> >( viewKeyStruct::pressureString );
  arrayView1d<real64 const> const & dPres = dataGroup->getReference< array1d<real64> >( viewKeyStruct::deltaPressureString );

  forall_in_range( 0, dataGroup->size(), GEOSX_LAMBDA ( localIndex const a )
  {
    solid->StateUpdatePointPressure( pres[a] + dPres[a], a, 0 );
  });
}

template<class FLUIDBASE>  
void SinglePhaseFlow::UpdateMobility( Group * const dataGroup ) const
{
  GEOSX_MARK_FUNCTION;

  // output

  arrayView1d<real64> const & mob =
    dataGroup->getReference< array1d<real64> >( viewKeyStruct::mobilityString );

  arrayView1d<real64> const & dMob_dPres =
    dataGroup->getReference< array1d<real64> >( viewKeyStruct::dMobility_dPressureString );

  FLUIDBASE * const fluid = GetConstitutiveModel<FLUIDBASE>( dataGroup, m_fluidName );      

  arrayView2d<real64 const> const & dens =
    fluid->template getReference< array2d<real64> >( FLUIDBASE::viewKeyStruct::densityString );

  arrayView2d<real64 const> const & dDens_dPres =
    fluid->template getReference< array2d<real64> >( FLUIDBASE::viewKeyStruct::dDens_dPresString );

  arrayView2d<real64 const> const & visc =
    fluid->template getReference< array2d<real64> >( FLUIDBASE::viewKeyStruct::viscosityString );

  arrayView2d<real64 const> const & dVisc_dPres =
    fluid->template getReference< array2d<real64> >( FLUIDBASE::viewKeyStruct::dVisc_dPresString );

  MobilityKernel::Launch( 0, dataGroup->size(),
                          dens,
                          dDens_dPres,
                          visc,
                          dVisc_dPres,
                          mob,
                          dMob_dPres );

}


void SinglePhaseFlow::UpdateState( Group * dataGroup ) const
{
  GEOSX_MARK_FUNCTION;

  UpdateFluidModel( dataGroup );
  UpdateSolidModel( dataGroup );

  if(m_flowProppantTransportFlag)
    UpdateMobility<SlurryFluidBase>( dataGroup );
  else
    UpdateMobility<SingleFluidBase>( dataGroup );    
}

void SinglePhaseFlow::InitializePostInitialConditions_PreSubGroups( Group * const rootGroup )
{
  GEOSX_MARK_FUNCTION;

  FlowSolverBase::InitializePostInitialConditions_PreSubGroups( rootGroup );

  DomainPartition * domain = rootGroup->GetGroup<DomainPartition>(keys::domain);
  MeshLevel * mesh = domain->getMeshBody(0)->getMeshLevel(0);

  //  ConstitutiveManager * const constitutiveManager = domain->getConstitutiveManager();

  //TODO this is a hack until the sets are fixed to include ghosts!!
  std::map<string, string_array > fieldNames;
  fieldNames["elems"].push_back( viewKeyStruct::pressureString );

  array1d<NeighborCommunicator> & comms =
    domain->getReference< array1d<NeighborCommunicator> >( domain->viewKeys.neighbors );

  CommunicationTools::SynchronizeFields( fieldNames, mesh, comms );
  //  ConstitutiveManager * const constitutiveManager = domain->getConstitutiveManager();
  
  ResetViews( domain );

  // Moved the following part from ImplicitStepSetup to here since it only needs to be initialized once
  // They will be updated in ApplySystemSolution and ImplicitStepComplete, respectively

  applyToSubRegions( mesh, [&] ( localIndex er, localIndex esr,
                                 ElementRegionBase * const GEOSX_UNUSED_ARG( region ),
                                 ElementSubRegionBase * const subRegion )
  {

    /*
    real64 const defaultDensity = constitutiveManager->GetConstitutiveRelation( m_fluidIndex )->
                                  getWrapper< array2d<real64> >( SingleFluidBase::viewKeyStruct::densityString )->
                                  getDefaultValue();
    subRegion->getWrapper< array1d<real64> >( viewKeyStruct::densityOldString )->
      setDefaultValue( defaultDensity );
    */

    UpdateState( subRegion );

    arrayView1d<real64 const> const & poroRef = m_porosityRef[er][esr];
    arrayView2d<real64 const> const & dens    = m_density[er][esr][m_fluidIndex];
    arrayView2d<real64 const> const & pvmult  = m_pvMult[er][esr][m_solidIndex];

    arrayView1d<real64> const & poro = m_porosity[er][esr];
    arrayView1d<real64> const & densOld = m_densityOld[er][esr];
    arrayView1d<real64> const & poroOld = m_porosityOld[er][esr];

    if( pvmult.size() == poro.size() )
    {
      forall_in_range<serialPolicy>( 0, subRegion->size(), GEOSX_LAMBDA ( localIndex ei )
      {
        densOld[ei] = dens[ei][0];
        poro[ei] = poroRef[ei] * pvmult[ei][0];
        poroOld[ei] = poro[ei];
      } );
    }
    else
    {
      forall_in_range<serialPolicy>( 0, subRegion->size(), GEOSX_LAMBDA ( localIndex ei )
      {
        densOld[ei] = dens[ei][0];
        poro[ei] = poroRef[ei];
        poroOld[ei] = poro[ei];
      } );
    }
  } );
}

real64 SinglePhaseFlow::SolverStep( real64 const& time_n,
                                    real64 const& dt,
                                    const int cycleNumber,
                                    DomainPartition * domain )
{
  GEOSX_MARK_FUNCTION;

  real64 dt_return;

  if(cycleNumber == 0) {

    FieldSpecificationManager const * boundaryConditionManager = FieldSpecificationManager::get();

    boundaryConditionManager->ApplyInitialConditions( domain );

    MeshLevel * const mesh = domain->getMeshBody( 0 )->getMeshLevel( 0 );

    applyToSubRegions( mesh, [&] ( localIndex er, localIndex esr,
                                   ElementRegionBase * const GEOSX_UNUSED_ARG( region ),
                                   ElementSubRegionBase * const subRegion )
      {

        arrayView1d<R1Tensor> const & transTMultiplier   = m_transTMultiplier[er][esr];
        arrayView1d<real64> const & poroMultiplier   = m_poroMultiplier[er][esr];        

        forall_in_range<serialPolicy>( 0, subRegion->size(), GEOSX_LAMBDA ( localIndex ei )
       {

         transTMultiplier[ei] = 1.0;
         poroMultiplier[ei] = 1.0;         

       } );

      });
    
  }
  
  // setup dof numbers and linear system
  if( !m_coupledWellsFlag )
  {
    SetupSystem( domain, m_dofManager, m_matrix, m_rhs, m_solution );
  }


  

  ImplicitStepSetup( time_n, dt, domain, m_dofManager, m_matrix, m_rhs, m_solution );

  // currently the only method is implicit time integration
  dt_return = this->NonlinearImplicitStep( time_n, dt, cycleNumber, domain, m_dofManager, m_matrix, m_rhs, m_solution );

  // final step for completion of timestep. typically secondary variable updates and cleanup.
  ImplicitStepComplete( time_n, dt_return, domain );

  return dt_return;
}


void SinglePhaseFlow::ImplicitStepSetup( real64 const & GEOSX_UNUSED_ARG( time_n ),
                                         real64 const & GEOSX_UNUSED_ARG( dt ),
                                         DomainPartition * const domain,
                                         DofManager & GEOSX_UNUSED_ARG( dofManager ),
                                         ParallelMatrix & GEOSX_UNUSED_ARG( matrix ),
                                         ParallelVector & GEOSX_UNUSED_ARG( rhs ),
                                         ParallelVector & GEOSX_UNUSED_ARG( solution ) )
{
  ResetViews( domain );

  MeshLevel * const mesh = domain->getMeshBody( 0 )->getMeshLevel( 0 );

  applyToSubRegions( mesh, [&] ( localIndex er, localIndex esr,
                                 ElementRegionBase * const GEOSX_UNUSED_ARG( region ),
                                 ElementSubRegionBase * const subRegion )
  {
    arrayView2d<real64 const> const & dens = m_density[er][esr][m_fluidIndex];
    arrayView1d<real64 const> const & poro = m_porosity[er][esr];

    arrayView1d<real64> const & dPres   = m_deltaPressure[er][esr];
    arrayView1d<real64> const & dVol    = m_deltaVolume[er][esr];
    arrayView1d<real64> const & densOld = m_densityOld[er][esr];
    arrayView1d<real64> const & poroOld = m_porosityOld[er][esr];

    forall_in_range<serialPolicy>( 0, subRegion->size(), GEOSX_LAMBDA ( localIndex ei )
    {

      dPres[ei] = 0.0;
      dVol[ei] = 0.0;

    } );
    
    // This should fix NaN density in newly created fracture elements
    UpdateState( subRegion );

    forall_in_range<serialPolicy>( 0, subRegion->size(), GEOSX_LAMBDA ( localIndex ei )
    {

      densOld[ei] = dens[ei][0];
      poroOld[ei] = poro[ei];

    } );
  } );

  mesh->getElemManager()->
      forElementSubRegionsComplete<FaceElementSubRegion>( m_targetRegions,
                                                          [&] ( localIndex const er,
                                                                localIndex const esr,
                                                                ElementRegionBase *,
                                                                FaceElementSubRegion * subRegion )
  {
    arrayView1d<real64> const & aper0 = subRegion->getReference<array1d<real64>>( viewKeyStruct::aperture0String );
    arrayView1d<real64 const> const & aper = m_elementAperture[er][esr];

    forall_in_range<serialPolicy>( 0, subRegion->size(), GEOSX_LAMBDA ( localIndex ei )
    {
      aper0[ei] = aper[ei];
    } );


    //    UpdateMobility( subRegion );
    UpdateState( subRegion );    
  } );
}

void SinglePhaseFlow::ImplicitStepComplete( real64 const & GEOSX_UNUSED_ARG( time_n ),
                                            real64 const & GEOSX_UNUSED_ARG( dt ),
                                            DomainPartition * const domain )
{
  GEOSX_MARK_FUNCTION;

  MeshLevel * const mesh = domain->getMeshBody( 0 )->getMeshLevel( 0 );

  applyToSubRegions( mesh, [&] ( localIndex er, localIndex esr,
                                 ElementRegionBase * const GEOSX_UNUSED_ARG( region ),
                                 ElementSubRegionBase * const subRegion )
  {
    arrayView1d<real64> const & pres = m_pressure[er][esr];
    arrayView1d<real64> const & vol  = m_volume[er][esr];

    arrayView1d<real64 const> const & dPres = m_deltaPressure[er][esr];
    arrayView1d<real64 const> const & dVol  = m_deltaVolume[er][esr];

    forall_in_range<serialPolicy>( 0, subRegion->size(), GEOSX_LAMBDA ( localIndex ei )
    {
      pres[ei] += dPres[ei];
      vol[ei] += dVol[ei];
    } );
  } );
}

void SinglePhaseFlow::SetupDofs( DomainPartition const * const GEOSX_UNUSED_ARG( domain ),
                                 DofManager & dofManager ) const
{
  dofManager.addField( viewKeyStruct::pressureString,
                       DofManager::Location::Elem,
                       DofManager::Connectivity::Face,
                       m_targetRegions );
}

void SinglePhaseFlow::AssembleSystem( real64 const time_n,
                                      real64 const dt,
                                      DomainPartition * const domain,
                                      DofManager const & dofManager,
                                      ParallelMatrix & matrix,
                                      ParallelVector & rhs )
{
  GEOSX_MARK_FUNCTION;

  matrix.zero();
  rhs.zero();

  matrix.open();
  rhs.open();

  if (m_poroElasticFlag)
  {
    AssembleAccumulationTerms<true>( domain, &dofManager, &matrix, &rhs );
  }
  else
  {
    AssembleAccumulationTerms<false>( domain, &dofManager, &matrix, &rhs );
  }

  AssembleFluxTerms( time_n, dt, domain, &dofManager, &matrix, &rhs );

  if (!m_coupledWellsFlag)
  {
    // these functions will be called by the ReservoirSolver
    // when coupled wells are present
    matrix.close();
    rhs.close();
  }

  // Debug for logLevel >= 2
  GEOSX_LOG_LEVEL_RANK_0( 2, "After SinglePhaseFlow::AssembleSystem" );
  GEOSX_LOG_LEVEL_RANK_0( 2, "\nJacobian:\n" << matrix );
  GEOSX_LOG_LEVEL_RANK_0( 2, "\nResidual:\n" << rhs );

  if( getLogLevel() >= 3 )
  {
    SystemSolverParameters * const solverParams = getSystemSolverParameters();
    integer newtonIter = solverParams->numNewtonIterations();

    string filename_mat = "matrix_" + std::to_string( time_n ) + "_" + std::to_string( newtonIter ) + ".mtx";
    matrix.write( filename_mat, true );

    string filename_rhs = "rhs_" + std::to_string( time_n ) + "_" + std::to_string( newtonIter ) + ".mtx";
    rhs.write( filename_rhs, true );

    GEOSX_LOG_RANK_0( "After SinglePhaseFlow::AssembleSystem" );
    GEOSX_LOG_RANK_0( "Jacobian: written to " << filename_mat );
    GEOSX_LOG_RANK_0( "Residual: written to " << filename_rhs );
  }
}

template< bool ISPORO >
void SinglePhaseFlow::AccumulationLaunch( localIndex const er,
                                          localIndex const esr,
                                          CellElementSubRegion const * const subRegion,
                                          DofManager const * const dofManager,
                                          ParallelMatrix * const matrix,
                                          ParallelVector * const rhs )
{
  string const dofKey = dofManager->getKey( viewKeyStruct::pressureString );
  arrayView1d<globalIndex const> const & dofNumber = subRegion->getReference< array1d<globalIndex> >( dofKey );

  arrayView1d<integer const>     const & elemGhostRank = m_elemGhostRank[er][esr];

  arrayView1d<real64 const> const & densOld       = m_densityOld[er][esr];
  arrayView1d<real64>       const & poro          = m_porosity[er][esr];
  arrayView1d<real64 const> const & poroOld       = m_porosityOld[er][esr];
  arrayView1d<real64 const> const & poroRef       = m_porosityRef[er][esr];
  arrayView1d<real64 const> const & volume        = m_volume[er][esr];
  arrayView1d<real64 const> const & dVol          = m_deltaVolume[er][esr];
  arrayView2d<real64 const> const & dens          = m_density[er][esr][m_fluidIndex];
  arrayView2d<real64 const> const & dDens_dPres   = m_dDens_dPres[er][esr][m_fluidIndex];
  arrayView2d<real64 const> const & pvmult        = m_pvMult[er][esr][m_solidIndex];
  arrayView2d<real64 const> const & dPVMult_dPres = m_dPvMult_dPres[er][esr][m_solidIndex];

  arrayView1d<real64 const> const & dPres              = m_poroElasticFlag ? m_deltaPressure[er][esr]             : poroOld;
  arrayView1d<real64 const> const & oldTotalMeanStress = m_poroElasticFlag ? m_totalMeanStressOld[er][esr]        : poroOld;
  arrayView1d<real64 const> const & totalMeanStress    = m_poroElasticFlag ? m_totalMeanStress[er][esr]           : poroOld;
  arrayView1d<real64 const> const & bulkModulus        = m_poroElasticFlag ? m_bulkModulus[er][esr][m_solidIndex] : poroOld;
  real64 const & biotCoefficient                       = m_poroElasticFlag ? m_biotCoefficient[er][esr][m_solidIndex] : 0;

  forall_in_range<serialPolicy>( 0, subRegion->size(), GEOSX_LAMBDA ( localIndex ei )
  {
    if (elemGhostRank[ei] < 0)
    {
      real64 localAccum, localAccumJacobian;
      globalIndex const elemDOF = dofNumber[ei];

      AccumulationKernel<CellElementSubRegion>::template Compute<ISPORO>( dPres[ei],
                                           dens[ei][0],
                                           densOld[ei],
                                           dDens_dPres[ei][0],
                                           volume[ei],
                                           dVol[ei],
                                           poroRef[ei],
                                           poroOld[ei],
                                           pvmult[ei][0],
-                                          dPVMult_dPres[ei][0],
                                           biotCoefficient,
                                           bulkModulus[ei],
                                           totalMeanStress[ei],
                                           oldTotalMeanStress[ei],
                                           poro[ei],
                                           localAccum,
                                           localAccumJacobian );

        // add contribution to global residual and jacobian
      matrix->add( elemDOF, elemDOF, localAccumJacobian );
      rhs->add( elemDOF, localAccum );
    }
  } );

}

template< bool ISPORO >
void SinglePhaseFlow::AccumulationLaunch( localIndex const er,
                                          localIndex const esr,
                                          FaceElementSubRegion const * const subRegion,
                                          DofManager const * const dofManager,
                                          ParallelMatrix * const matrix,
                                          ParallelVector * const rhs )
{
  string const dofKey = dofManager->getKey( viewKeyStruct::pressureString );
  arrayView1d<globalIndex const> const & dofNumber = subRegion->getReference< array1d<globalIndex> >( dofKey );

  arrayView1d<integer const>     const & elemGhostRank = m_elemGhostRank[er][esr];

  arrayView1d<real64 const> const & densOld       = m_densityOld[er][esr];
  arrayView1d<real64 const> const & volume        = m_volume[er][esr];
  arrayView1d<real64 const> const & dVol          = m_deltaVolume[er][esr];
  arrayView2d<real64 const> const & dens          = m_density[er][esr][m_fluidIndex];
  arrayView2d<real64 const> const & dDens_dPres   = m_dDens_dPres[er][esr][m_fluidIndex];

  arrayView1d<real64 const> const & poroMultiplier        = m_poroMultiplier[er][esr];
  
  forall_in_range<serialPolicy>( 0, subRegion->size(), GEOSX_LAMBDA ( localIndex ei )
  {
    if (elemGhostRank[ei] < 0)
    {
      real64 localAccum, localAccumJacobian;
      globalIndex const elemDOF = dofNumber[ei];

      real64 effectiveVolume = volume[ei] * poroMultiplier[ei];
      
      AccumulationKernel<FaceElementSubRegion>::template Compute<ISPORO>( dens[ei][0],
                                                                          densOld[ei],
                                                                          dDens_dPres[ei][0],
                                                                          effectiveVolume,
                                                                          dVol[ei],
                                                                          localAccum,
                                                                          localAccumJacobian );

      // add contribution to global residual and jacobian
      matrix->add( elemDOF, elemDOF, localAccumJacobian );
      rhs->add( elemDOF, localAccum );
    }
  } );
}

template< bool ISPORO >
void SinglePhaseFlow::AssembleAccumulationTerms( DomainPartition const * const domain,
                                                 DofManager const * const dofManager,
                                                 ParallelMatrix * const matrix,
                                                 ParallelVector * const rhs )
{
  GEOSX_MARK_FUNCTION;

  MeshLevel const * const mesh = domain->getMeshBody( 0 )->getMeshLevel( 0 );


  ElementRegionManager const * const elemManager = mesh->getElemManager();

  elemManager->forElementSubRegionsComplete<CellElementSubRegion,
                                            FaceElementSubRegion>( this->m_targetRegions,
                                                                   [&] ( localIndex er,
                                                                         localIndex esr,
                                                                         ElementRegionBase const * const GEOSX_UNUSED_ARG( region ),
                                                                         auto const * const subRegion )
  {
    AccumulationLaunch<ISPORO>( er, esr, subRegion, dofManager, matrix, rhs );
  } );
}


void SinglePhaseFlow::AssembleFluxTerms( real64 const GEOSX_UNUSED_ARG( time_n ),
                                         real64 const dt,
                                         DomainPartition const * const domain,
                                         DofManager const * const dofManager,
                                         ParallelMatrix * const matrix,
                                         ParallelVector * const rhs )
{
  GEOSX_MARK_FUNCTION;

  MeshLevel const * const mesh = domain->getMeshBody( 0 )->getMeshLevel( 0 );
  ElementRegionManager const * const elemManager=  mesh->getElemManager();

  NumericalMethodsManager const * numericalMethodManager =
    domain->getParent()->GetGroup<NumericalMethodsManager>( keys::numericalMethodsManager );

  FiniteVolumeManager const * fvManager =
    numericalMethodManager->GetGroup<FiniteVolumeManager>( keys::finiteVolumeManager );

  FluxApproximationBase const * fluxApprox = fvManager->getFluxApproximation( m_discretizationName );

  string const dofKey = dofManager->getKey( viewKeyStruct::pressureString );

  ElementRegionManager::ElementViewAccessor< arrayView1d<globalIndex> > dofNumberAccessor =
    elemManager->ConstructViewAccessor< array1d<globalIndex>, arrayView1d<globalIndex> >( dofKey );

  FluxKernel::ElementView< arrayView1d<globalIndex const> > const & dofNumber = dofNumberAccessor.toViewConst();

  FluxKernel::ElementView < arrayView1d<real64 const> > const & dPres       = m_deltaPressure.toViewConst();
  FluxKernel::ElementView < arrayView1d<real64 const> > const & pres        = m_pressure.toViewConst();
  FluxKernel::ElementView < arrayView1d<real64 const> > const & gravDepth   = m_gravDepth.toViewConst();
  FluxKernel::MaterialView< arrayView2d<real64 const> > const & dens        = m_density.toViewConst();
  FluxKernel::MaterialView< arrayView2d<real64 const> > const & dDens_dPres = m_dDens_dPres.toViewConst();
  FluxKernel::ElementView < arrayView1d<real64 const> > const & mob         = m_mobility.toViewConst();
  FluxKernel::ElementView < arrayView1d<real64 const> > const & dMob_dPres  = m_dMobility_dPres.toViewConst();

  FluxKernel::ElementView < arrayView1d<real64 const> > const & aperture0  = m_elementAperture0.toViewConst();
  FluxKernel::ElementView < arrayView1d<real64 const> > const & aperture  = m_elementAperture.toViewConst();

  FluxKernel::ElementView < arrayView1d<R1Tensor const> > const & transTMultiplier  = m_transTMultiplier.toViewConst();
  
  integer const gravityFlag = m_gravityFlag;
  localIndex const fluidIndex = m_fluidIndex;

  R1Tensor const gravityVector = getGravityVector();

  fluxApprox->forCellStencils( [&]( auto const & stencil )
  {

//    typedef TYPEOFREF( stencil ) STENCIL_TYPE;

    FluxKernel::Launch( stencil,
                        dt,
                        fluidIndex,
                        gravityFlag,
                        dofNumber,
                        pres,
                        dPres,
                        gravDepth,
                        dens,
                        dDens_dPres,
                        mob,
                        dMob_dPres,
                        aperture0,
                        aperture,
                        transTMultiplier,
                        gravityVector,
                        matrix,
                        rhs );
  });

}

void
SinglePhaseFlow::ApplyBoundaryConditions( real64 const time_n,
                                          real64 const dt,
                                          DomainPartition * const domain,
                                          DofManager const & dofManager,
                                          ParallelMatrix & matrix,
                                          ParallelVector & rhs )
{
  GEOSX_MARK_FUNCTION;

  matrix.open();
  rhs.open();

  FieldSpecificationManager & fsManager = FieldSpecificationManager::get();
  string const dofKey = dofManager.getKey( viewKeyStruct::pressureString );

  // call the BoundaryConditionManager::ApplyField function that will check to see
<<<<<<< HEAD
=======
  // if the boundary condition should be applied to this subregion
  fsManager.Apply( time_n + dt, domain, "ElementRegions", "FLUX",
                   [&]( FieldSpecificationBase const * const fs,
                        string const &,
                        set<localIndex> const & lset,
                        Group * subRegion,
                        string const & ) -> void
  {
    arrayView1d<globalIndex const> const &
    dofNumber = subRegion->getReference< array1d<globalIndex> >( dofKey );

    arrayView1d< integer const > const &
    ghostRank = subRegion->getReference<array1d<integer> >( ObjectManagerBase::viewKeyStruct::ghostRankString);

    set< localIndex > localSet;
    for( localIndex const a : lset )
    {
      if( ghostRank[a] < 0 )
      {
        localSet.insert(a);
      }
    }

    fs->ApplyBoundaryConditionToSystem<FieldSpecificationAdd, LAInterface>( localSet,
                                                                            true,
                                                                            time_n + dt,
                                                                            dt,
                                                                            subRegion,
                                                                            dofNumber,
                                                                            1,
                                                                            matrix,
                                                                            rhs,
                                                                            [&]( localIndex const GEOSX_UNUSED_ARG( a ) ) -> real64
    {
      return 0;
    } );

  } );

>>>>>>> 223f6fda

  fsManager.Apply( time_n + dt, domain, "ElementRegions", viewKeyStruct::pressureString,
                   [&]( FieldSpecificationBase const * const fs,
                        string const &,
                        set<localIndex> const & lset,
                        Group * subRegion,
                        string const & ) -> void
  {
    arrayView1d<globalIndex const> const &
    dofNumber = subRegion->getReference< array1d<globalIndex> >( dofKey );

    //for now assume all the non-flux boundary conditions are Dirichlet type BC.

    arrayView1d<real64 const> const &
    pres = subRegion->getReference<array1d<real64> >( viewKeyStruct::pressureString );

    arrayView1d<real64 const> const &
    dPres = subRegion->getReference<array1d<real64> >( viewKeyStruct::deltaPressureString );

    // call the application of the boundary condition to alter the matrix and rhs

    if(fs->GetFluxFlag())
      {

        arrayView1d< integer const > const &
          ghostRank = subRegion->getReference<array1d<integer> >( ObjectManagerBase::viewKeyStruct::ghostRankString);

        set< localIndex > localSet;
        for( localIndex const a : lset )
          {
            if( ghostRank[a] < 0 )
              {
                localSet.insert(a);
              }
          }
        
        fs->ApplyBoundaryConditionToSystem<FieldSpecificationAdd, LAInterface>( localSet,
                                                                                true,
                                                                                time_n + dt,
                                                                                dt,
                                                                                subRegion,
                                                                                dofNumber,
                                                                                1,
                                                                                matrix,
                                                                                rhs,
                                                                                [&]( localIndex const GEOSX_UNUSED_ARG( a ), localIndex const GEOSX_UNUSED_ARG( c ) ) -> real64
                                                                                {
                                                                                  return 0;
                                                                                } );

      }
    else
      {
        
        fs->ApplyBoundaryConditionToSystem<FieldSpecificationEqual, LAInterface>( lset,
                                                                                  false,
                                                                                  time_n + dt,
                                                                                  subRegion,
                                                                                  dofNumber,
                                                                                  1,
                                                                                  matrix,
                                                                                  rhs,
                                                                                  [&]( localIndex const a, localIndex const GEOSX_UNUSED_ARG( c ) ) -> real64
                                                                                  {
                                                                                    return pres[a] + dPres[a];
                                                                                  });
      }
        
  });

  ApplyFaceDirichletBC_implicit( time_n, dt, &dofManager, domain, &matrix, &rhs );

  matrix.close();
  rhs.close();

  // Debug for logLevel >= 2
  GEOSX_LOG_LEVEL_RANK_0( 2, "After SinglePhaseFlow::ApplyBoundaryConditions" );
  GEOSX_LOG_LEVEL_RANK_0( 2, "\nJacobian:\n" << matrix );
  GEOSX_LOG_LEVEL_RANK_0( 2, "\nResidual:\n" << rhs );

  if( getLogLevel() >= 3 )
  {
    SystemSolverParameters * const solverParams = getSystemSolverParameters();
    integer newtonIter = solverParams->numNewtonIterations();

    string filename_mat = "matrix_bc_" + std::to_string( time_n ) + "_" + std::to_string( newtonIter ) + ".mtx";
    matrix.write( filename_mat, true );

    string filename_rhs = "rhs_bc_" + std::to_string( time_n ) + "_" + std::to_string( newtonIter ) + ".mtx";
    rhs.write( filename_rhs, true );

    GEOSX_LOG_RANK_0( "After SinglePhaseFlow::ApplyBoundaryConditions" );
    GEOSX_LOG_RANK_0( "Jacobian: written to " << filename_mat );
    GEOSX_LOG_RANK_0( "Residual: written to " << filename_rhs );
  }
}

void SinglePhaseFlow::ApplyFaceDirichletBC_implicit( real64 const time_n,
                                                     real64 const dt,
                                                     DofManager const * const dofManager,
                                                     DomainPartition * const domain,
                                                     ParallelMatrix * const matrix,
                                                     ParallelVector * const rhs )
{
  FieldSpecificationManager & fsManager = FieldSpecificationManager::get();
  MeshLevel * const mesh = domain->getMeshBody( 0 )->getMeshLevel( 0 );
  ElementRegionManager * const elemManager = mesh->getElemManager();
  FaceManager * const faceManager = mesh->getFaceManager();

  arrayView2d<localIndex> const & elemRegionList     = faceManager->elementRegionList();
  arrayView2d<localIndex> const & elemSubRegionList  = faceManager->elementSubRegionList();

  ConstitutiveManager * const constitutiveManager =
    domain->GetGroup<ConstitutiveManager>(keys::ConstitutiveManager);

  NumericalMethodsManager * const numericalMethodManager =
    domain->getParent()->GetGroup<NumericalMethodsManager>(keys::numericalMethodsManager);

  FiniteVolumeManager * const fvManager = numericalMethodManager->GetGroup<FiniteVolumeManager>(keys::finiteVolumeManager);

  FluxApproximationBase const * const fluxApprox = fvManager->getFluxApproximation( m_discretizationName );

  // make a list of region indices to be included
  set<localIndex> regionFilter;
  for (string const & regionName : m_targetRegions)
  {
    regionFilter.insert( elemManager->GetRegions().getIndex( regionName ) );
  }

  string const dofKey = dofManager->getKey( viewKeyStruct::pressureString );

  ElementRegionManager::ElementViewAccessor< arrayView1d<globalIndex> > dofNumberAccessor =
    elemManager->ConstructViewAccessor< array1d<globalIndex>, arrayView1d<globalIndex> >( dofKey );

  FluxKernel::ElementView< arrayView1d<globalIndex const> > const & dofNumber = dofNumberAccessor.toViewConst();

  ElementRegionManager::ElementViewAccessor< arrayView1d<real64> >  const & pres        = m_pressure;
  ElementRegionManager::ElementViewAccessor< arrayView1d<real64> >  const & dPres       = m_deltaPressure;
  ElementRegionManager::ElementViewAccessor< arrayView1d<real64> >  const & gravDepth   = m_gravDepth;
  ElementRegionManager::MaterialViewAccessor< arrayView2d<real64> > const & dens        = m_density;
  ElementRegionManager::MaterialViewAccessor< arrayView2d<real64> > const & dDens_dPres = m_dDens_dPres;
  ElementRegionManager::ElementViewAccessor< arrayView1d<real64> >  const & mob         = m_mobility;
  ElementRegionManager::ElementViewAccessor< arrayView1d<real64> >  const & dMob_dPres  = m_dMobility_dPres;

  ElementRegionManager::ConstitutiveRelationAccessor<ConstitutiveBase> constitutiveRelations =
    elemManager->ConstructFullConstitutiveAccessor<ConstitutiveBase>(constitutiveManager);

  // use ArrayView to make capture by value easy in lambdas
  arrayView1d<real64 const> const & presFace      = faceManager->getReference< array1d<real64> >( viewKeyStruct::facePressureString );
  arrayView2d<real64>       const & densFace      = faceManager->getReference< array2d<real64> >( viewKeyStruct::faceDensityString );
  arrayView2d<real64>       const & viscFace      = faceManager->getReference< array2d<real64> >( viewKeyStruct::faceViscosityString );
  arrayView1d<real64>       const & mobFace       = faceManager->getReference< array1d<real64> >( viewKeyStruct::faceMobilityString );
  arrayView1d<real64 const> const & gravDepthFace = faceManager->getReference< array1d<real64> >( viewKeyStruct::gravityDepthString );

  dataRepository::Group const * sets = faceManager->sets();

  // first, evaluate BC to get primary field values (pressure)
//  fsManager->ApplyField(faceManager, viewKeyStruct::facePressure, time + dt);
  fsManager.Apply( time_n + dt,
                   domain,
                   "faceManager",
                   viewKeyStruct::facePressureString,
                   [&] ( FieldSpecificationBase const * const fs,
                         string const &,
                         set<localIndex> const & targetSet,
                         Group * const targetGroup,
                         string const fieldName )
  {
    fs->ApplyFieldValue<FieldSpecificationEqual>(targetSet,time_n + dt, targetGroup, fieldName);
  });


  // call constitutive models to get dependent quantities needed for flux (density, viscosity)
  fsManager.Apply( time_n + dt,
                   domain,
                   "faceManager",
                   viewKeyStruct::facePressureString,
                   [&] ( FieldSpecificationBase const * GEOSX_UNUSED_ARG( bc ),
                         string const &,
                         set<localIndex> const & targetSet,
                         Group * const,
                         string const & )
  {
    for (auto kf : targetSet)
    {
      // since we don't have models on faces yet, we take them from an adjacent cell
      integer ke;
      for (ke = 0; ke < 2; ++ke)
      {
        if (elemRegionList[kf][ke] >= 0 && regionFilter.contains(elemRegionList[kf][ke]))
        {
          break;
        }
      }
      GEOSX_ERROR_IF( ke > 1, "Face not adjacent to target regions: " << kf );
      localIndex const er  = elemRegionList[kf][ke];
      localIndex const esr = elemSubRegionList[kf][ke];

      real64 dummy; // don't need derivatives on faces

      SingleFluidBase * fluid = constitutiveRelations[er][esr][m_fluidIndex]->group_cast<SingleFluidBase *>();
      fluid->Compute( presFace[kf], densFace[kf][0], dummy, viscFace[kf][0], dummy );
    }

    MobilityKernel::Launch( targetSet, densFace, viscFace, mobFace );
  });

  // *** assembly loop ***

  constexpr localIndex numElems = CellElementStencilTPFA::NUM_POINT_IN_FLUX;
  constexpr localIndex maxStencilSize = CellElementStencilTPFA::MAX_STENCIL_SIZE;

  real64 densWeight[numElems] = { 0.5, 0.5 };

  fsManager.Apply( time_n + dt,
                   domain,
                   "faceManager",
                   viewKeyStruct::facePressureString,
                   [&] ( FieldSpecificationBase const * GEOSX_UNUSED_ARG( bc ),
                         string const & setName,
                         set<localIndex> const &,
                         Group * const,
                         string const & )
  {
    if ( !sets->hasWrapper( setName ) || !fluxApprox->hasBoundaryStencil( setName))
      return;

    FluxApproximationBase::BoundaryStencil const & stencil = fluxApprox->getBoundaryStencil(setName);
    ArrayOfArraysView<FluxApproximationBase::BoundaryStencil::Entry const, true> const & connections = stencil.getConnections();

    forall_in_range<serialPolicy>( 0, connections.size(), GEOSX_LAMBDA ( localIndex iconn )
    {
      localIndex const stencilSize = connections.sizeOfArray(iconn);

      stackArray1d<globalIndex, maxStencilSize> dofColIndices( stencilSize );

      stackArray1d<real64, numElems> mobility( numElems );
      stackArray1d<real64, numElems> dMobility_dP( numElems );
      stackArray1d<real64, maxStencilSize> dDensMean_dP( stencilSize );
      stackArray1d<real64, maxStencilSize> dFlux_dP( stencilSize );
      stackArray1d<real64, maxStencilSize> localFluxJacobian( stencilSize );

      // clear working arrays
      dDensMean_dP = 0.0;

      // calculate quantities on primary connected points
      real64 densMean = 0.0;
      globalIndex eqnRowIndex = -1;
      localIndex cell_order = -1;

      for (localIndex i = 0; i < numElems; ++i)
      {
        PointDescriptor const & point = connections(iconn, i).index;

        real64 density = 0, dDens_dP = 0;
        switch (point.tag)
        {
          case PointDescriptor::Tag::CELL:
          {
            localIndex const er  = point.cellIndex.region;
            localIndex const esr = point.cellIndex.subRegion;
            localIndex const ei  = point.cellIndex.index;

            eqnRowIndex = dofNumber[er][esr][ei];

            density  = dens[er][esr][m_fluidIndex][ei][0];
            dDens_dP = dDens_dPres[er][esr][m_fluidIndex][ei][0];

            mobility[i]     = mob[er][esr][ei];
            dMobility_dP[i] = dMob_dPres[er][esr][ei];

            cell_order = i; // mark position of the cell in connection for sign consistency later
            break;
          }
          case PointDescriptor::Tag::FACE:
          {
            density  = densFace[point.faceIndex][0];
            dDens_dP = 0.0;

            mobility[i]     = mobFace[point.faceIndex];
            dMobility_dP[i] = 0.0;
            break;
          }
          default:
            GEOSX_ERROR("Unsupported point type in stencil");
        }

        // average density
        densMean += densWeight[i] * density;
        dDensMean_dP[i] = densWeight[i] * dDens_dP;
      }

      //***** calculation of flux *****

      // compute potential difference MPFA-style
      real64 potDif = 0.0;
      dofColIndices = -1;
      for (localIndex i = 0; i < stencilSize; ++i)
      {
        FluxApproximationBase::BoundaryStencil::Entry const & entry = connections(iconn, i);
        PointDescriptor const & point = entry.index;

        real64 pressure = 0.0, gravD = 0.0;
        switch (point.tag)
        {
          case PointDescriptor::Tag::CELL:
          {
            localIndex const er = point.cellIndex.region;
            localIndex const esr = point.cellIndex.subRegion;
            localIndex const ei = point.cellIndex.index;

            dofColIndices[i] = dofNumber[er][esr][ei];
            pressure = pres[er][esr][ei] + dPres[er][esr][ei];
            gravD = gravDepth[er][esr][ei];

            break;
          }
          case PointDescriptor::Tag::FACE:
          {
            localIndex const kf = point.faceIndex;

            pressure = presFace[kf];
            gravD = gravDepthFace[kf];

            break;
          }
          default:
          GEOSX_ERROR("Unsupported point type in stencil");
        }

        real64 const gravTerm = m_gravityFlag ? densMean * gravD : 0.0;
        real64 const dGrav_dP = m_gravityFlag ? dDensMean_dP[i] * gravD : 0.0;

        potDif += entry.weight * (pressure + gravTerm);
        dFlux_dP[i] = entry.weight * (1.0 + dGrav_dP);
      }

      // upwinding of fluid properties (make this an option?)
      localIndex const k_up = (potDif >= 0) ? 0 : 1;

      // compute the final flux and derivatives
      real64 const flux = mobility[k_up] * potDif;
      for (localIndex ke = 0; ke < stencilSize; ++ke)
        dFlux_dP[ke] *= mobility[k_up];
      dFlux_dP[k_up] += dMobility_dP[k_up] * potDif;

      //***** end flux terms *****

      // populate local flux vector and derivatives
      integer sign = (cell_order == 0 ? 1 : -1);
      real64 const localFlux =  dt * flux * sign;

      integer counter = 0;
      for (localIndex ke = 0; ke < stencilSize; ++ke)
      {
        // compress arrays, skipping face derivatives
        if (dofColIndices[ke] >= 0)
        {
          dofColIndices[counter] = dofColIndices[ke];
          localFluxJacobian[counter] = dt * dFlux_dP[ke] * sign;
          ++counter;
        }
      }

      // Add to global residual/jacobian
      matrix->add( eqnRowIndex, dofColIndices.data(), localFluxJacobian.data(), counter );
      rhs->add( eqnRowIndex, localFlux );
    } );
  } );
}

real64 SinglePhaseFlow::CalculateResidualNorm( DomainPartition const * const domain,
                                               DofManager const & dofManager,
                                               ParallelVector const & rhs )
{
  MeshLevel const * const mesh = domain->getMeshBody(0)->getMeshLevel(0);

  // get a view into local residual vector
  real64 const * localResidual = rhs.extractLocalVector();

  string const dofKey = dofManager.getKey( viewKeyStruct::pressureString );

  // compute the norm of local residual scaled by cell pore volume
  real64 localResidualNorm[3] = { 0.0, 0.0, 0.0 };
  applyToSubRegions( mesh, [&] ( localIndex const er, localIndex const esr,
                                 ElementRegionBase const * const GEOSX_UNUSED_ARG( region ),
                                 ElementSubRegionBase const * const subRegion )
  {
    arrayView1d<globalIndex const> const & dofNumber = subRegion->getReference< array1d<globalIndex> >( dofKey );

    arrayView1d<integer const> const & elemGhostRank = m_elemGhostRank[er][esr];
    arrayView1d<real64 const> const & refPoro        = m_porosityRef[er][esr];
    arrayView1d<real64 const> const & volume         = m_volume[er][esr];
    arrayView1d<real64 const> const & densOld        = m_densityOld[er][esr];

    localIndex const subRegionSize = subRegion->size();
    for ( localIndex a = 0; a < subRegionSize; ++a )
    {
      if (elemGhostRank[a] < 0)
      {
        localIndex const lid = rhs.getLocalRowID( dofNumber[a] );
        real64 const val = localResidual[lid];
        localResidualNorm[0] += val * val;
        localResidualNorm[1] += refPoro[a] * densOld[a] * volume[a];
        localResidualNorm[2] += 1;
      }
    }
  });

//  std::cout << "        The fluid  residual on this rank is  " << localResidualNorm[0] << "  normalized with  "
//               << localResidualNorm[1] + m_fluxEstimate << std::endl;

  // compute global residual norm
  real64 globalResidualNorm[3] = {0,0,0};
  MpiWrapper::allReduce( localResidualNorm,
                         globalResidualNorm,
                         3,
                         MPI_SUM,
                         MPI_COMM_GEOSX);

  // MPI_Barrier(MPI_COMM_GEOSX);
  // GEOS_LOG_RANK_0("      Global fluid residual " << globalResidualNorm[0] << " scaled by  " <<   ( globalResidualNorm[1] + m_fluxEstimate ) / (globalResidualNorm[2]+1) );
  return sqrt(globalResidualNorm[0]) / ( ( globalResidualNorm[1] + m_fluxEstimate ) / (globalResidualNorm[2]+1) );
}

void SinglePhaseFlow::ApplySystemSolution( DofManager const & dofManager,
                                           ParallelVector const & solution,
                                           real64 const scalingFactor,
                                           DomainPartition * const domain )
{
  MeshLevel * mesh = domain->getMeshBody(0)->getMeshLevel(0);

  applyToSubRegions( mesh, [&] ( localIndex const GEOSX_UNUSED_ARG( er ),
                                 localIndex const GEOSX_UNUSED_ARG( esr ),
                                 ElementRegionBase * const GEOSX_UNUSED_ARG( region ),
                                 ElementSubRegionBase * const subRegion )
  {
    dofManager.addVectorToField( solution,
                                 viewKeyStruct::pressureString,
                                 scalingFactor,
                                 subRegion,
                                 viewKeyStruct::deltaPressureString );
  } );

  std::map<string, string_array> fieldNames;
  fieldNames["elems"].push_back( viewKeyStruct::deltaPressureString );

  array1d<NeighborCommunicator> & comms =
    domain->getReference< array1d<NeighborCommunicator> >( domain->viewKeys.neighbors );

  CommunicationTools::SynchronizeFields( fieldNames, mesh, comms );

  applyToSubRegions( mesh, [&] ( ElementSubRegionBase * subRegion )
  {
    UpdateState( subRegion );
  } );

}

void SinglePhaseFlow::SolveSystem( DofManager const & dofManager,
                                   ParallelMatrix & matrix,
                                   ParallelVector & rhs,
                                   ParallelVector & solution )
{
  GEOSX_MARK_FUNCTION;

  rhs.scale( -1.0 );
  solution.zero();

  SolverBase::SolveSystem( dofManager, matrix, rhs, solution );
  
  // Debug for logLevel >= 2
  GEOSX_LOG_LEVEL_RANK_0( 2, "After SinglePhaseFlow::SolveSystem" );
  GEOSX_LOG_LEVEL_RANK_0( 2, "\nSolution:\n" << solution );
}

void SinglePhaseFlow::ResetStateToBeginningOfStep( DomainPartition * const domain )
{
  MeshLevel * mesh = domain->getMeshBody(0)->getMeshLevel(0);

  applyToSubRegions( mesh, [&] ( localIndex er, localIndex esr,
                                 ElementRegionBase * const GEOSX_UNUSED_ARG( region ),
                                 ElementSubRegionBase * const subRegion )
  {
    arrayView1d<real64> const & dPres = m_deltaPressure[er][esr];

    forall_in_range<serialPolicy>( 0, subRegion->size(), GEOSX_LAMBDA ( localIndex ei )
    {
      dPres[ei] = 0.0;
    } );

    UpdateState( subRegion );
  } );
}

void SinglePhaseFlow::ResetViews( DomainPartition * const domain )
{
  FlowSolverBase::ResetViews( domain );

  MeshLevel * const mesh = domain->getMeshBody( 0 )->getMeshLevel( 0 );
  ElementRegionManager * const elemManager = mesh->getElemManager();
  ConstitutiveManager * const constitutiveManager = domain->getConstitutiveManager();

  m_pressure =
    elemManager->ConstructViewAccessor< array1d<real64>, arrayView1d<real64> >( viewKeyStruct::pressureString );
  m_deltaPressure =
    elemManager->ConstructViewAccessor< array1d<real64>, arrayView1d<real64> >( viewKeyStruct::deltaPressureString );
  m_deltaVolume =
    elemManager->ConstructViewAccessor< array1d<real64>, arrayView1d<real64> >( viewKeyStruct::deltaVolumeString );

  m_mobility =
    elemManager->ConstructViewAccessor< array1d<real64>, arrayView1d<real64> >( viewKeyStruct::mobilityString );
  m_dMobility_dPres =
    elemManager->ConstructViewAccessor< array1d<real64>, arrayView1d<real64> >( viewKeyStruct::dMobility_dPressureString );

  m_porosityOld =
    elemManager->ConstructViewAccessor< array1d<real64>, arrayView1d<real64> >( viewKeyStruct::porosityOldString );
  m_densityOld =
    elemManager->ConstructViewAccessor< array1d<real64>, arrayView1d<real64> >( viewKeyStruct::densityOldString );

  m_pvMult =
    elemManager->ConstructFullMaterialViewAccessor<array2d<real64>, arrayView2d<real64> >( ConstitutiveBase::viewKeyStruct::poreVolumeMultiplierString,
                                                                                           constitutiveManager );
  m_dPvMult_dPres =
    elemManager->ConstructFullMaterialViewAccessor<array2d<real64>, arrayView2d<real64> >( ConstitutiveBase::viewKeyStruct::dPVMult_dPresString,
                                                                                           constitutiveManager );
  m_porosity =
    elemManager->ConstructViewAccessor< array1d<real64>, arrayView1d<real64> >( viewKeyStruct::porosityString );

  if(m_flowProppantTransportFlag)
    {
  
      m_density =
        elemManager->ConstructFullMaterialViewAccessor<array2d<real64>, arrayView2d<real64> >( SlurryFluidBase::viewKeyStruct::densityString,
                                                                                               constitutiveManager );
      m_dDens_dPres =
        elemManager->ConstructFullMaterialViewAccessor<array2d<real64>, arrayView2d<real64> >( SlurryFluidBase::viewKeyStruct::dDens_dPresString,
                                                                                               constitutiveManager );
      m_viscosity =
        elemManager->ConstructFullMaterialViewAccessor<array2d<real64>, arrayView2d<real64> >( SlurryFluidBase::viewKeyStruct::viscosityString,
                                                                                               constitutiveManager );
      m_dVisc_dPres =
        elemManager->ConstructFullMaterialViewAccessor<array2d<real64>, arrayView2d<real64> >( SlurryFluidBase::viewKeyStruct::dVisc_dPresString,
                                                                                               constitutiveManager );

      m_poroMultiplier =
      elemManager->ConstructViewAccessor< array1d<real64>, arrayView1d<real64> >( ProppantTransport::viewKeyStruct::poroMultiplierString );

      m_transTMultiplier =
      elemManager->ConstructViewAccessor< array1d<R1Tensor>, arrayView1d<R1Tensor> >( ProppantTransport::viewKeyStruct::transTMultiplierString );


    }
  else
    {

      m_density =
        elemManager->ConstructFullMaterialViewAccessor<array2d<real64>, arrayView2d<real64> >( SingleFluidBase::viewKeyStruct::densityString,
                                                                                               constitutiveManager );
      m_dDens_dPres =
        elemManager->ConstructFullMaterialViewAccessor<array2d<real64>, arrayView2d<real64> >( SingleFluidBase::viewKeyStruct::dDens_dPresString,
                                                                                               constitutiveManager );
      m_viscosity =
        elemManager->ConstructFullMaterialViewAccessor<array2d<real64>, arrayView2d<real64> >( SingleFluidBase::viewKeyStruct::viscosityString,
                                                                                               constitutiveManager );
      m_dVisc_dPres =
        elemManager->ConstructFullMaterialViewAccessor<array2d<real64>, arrayView2d<real64> >( SingleFluidBase::viewKeyStruct::dVisc_dPresString,
                                                                                           constitutiveManager );

      m_poroMultiplier =
      elemManager->ConstructViewAccessor< array1d<real64>, arrayView1d<real64> >( viewKeyStruct::poroMultString );

      
      m_transTMultiplier =
      elemManager->ConstructViewAccessor< array1d<R1Tensor>, arrayView1d<R1Tensor> >( viewKeyStruct::transTMultString );

      
    }

      
  if (m_poroElasticFlag)
  {
    // TODO where are these strings defined?
    m_totalMeanStressOld = elemManager->ConstructViewAccessor< array1d<real64>, arrayView1d<real64> >( "oldTotalMeanStress" );
    m_totalMeanStress    = elemManager->ConstructViewAccessor< array1d<real64>, arrayView1d<real64> >( "totalMeanStress" );

    m_bulkModulus = elemManager->ConstructFullMaterialViewAccessor<array1d<real64>, arrayView1d<real64> >( "BulkModulus",
                                                                                                       constitutiveManager );
    m_biotCoefficient = elemManager->ConstructFullMaterialViewAccessor<real64>( "BiotCoefficient",
                                                                            constitutiveManager );
  }
}


REGISTER_CATALOG_ENTRY( SolverBase, SinglePhaseFlow, std::string const &, Group * const )
} /* namespace geosx */<|MERGE_RESOLUTION|>--- conflicted
+++ resolved
@@ -323,9 +323,9 @@
 
   if(cycleNumber == 0) {
 
-    FieldSpecificationManager const * boundaryConditionManager = FieldSpecificationManager::get();
-
-    boundaryConditionManager->ApplyInitialConditions( domain );
+    FieldSpecificationManager const & boundaryConditionManager = FieldSpecificationManager::get();
+
+    boundaryConditionManager.ApplyInitialConditions( domain );
 
     MeshLevel * const mesh = domain->getMeshBody( 0 )->getMeshLevel( 0 );
 
@@ -748,48 +748,6 @@
   string const dofKey = dofManager.getKey( viewKeyStruct::pressureString );
 
   // call the BoundaryConditionManager::ApplyField function that will check to see
-<<<<<<< HEAD
-=======
-  // if the boundary condition should be applied to this subregion
-  fsManager.Apply( time_n + dt, domain, "ElementRegions", "FLUX",
-                   [&]( FieldSpecificationBase const * const fs,
-                        string const &,
-                        set<localIndex> const & lset,
-                        Group * subRegion,
-                        string const & ) -> void
-  {
-    arrayView1d<globalIndex const> const &
-    dofNumber = subRegion->getReference< array1d<globalIndex> >( dofKey );
-
-    arrayView1d< integer const > const &
-    ghostRank = subRegion->getReference<array1d<integer> >( ObjectManagerBase::viewKeyStruct::ghostRankString);
-
-    set< localIndex > localSet;
-    for( localIndex const a : lset )
-    {
-      if( ghostRank[a] < 0 )
-      {
-        localSet.insert(a);
-      }
-    }
-
-    fs->ApplyBoundaryConditionToSystem<FieldSpecificationAdd, LAInterface>( localSet,
-                                                                            true,
-                                                                            time_n + dt,
-                                                                            dt,
-                                                                            subRegion,
-                                                                            dofNumber,
-                                                                            1,
-                                                                            matrix,
-                                                                            rhs,
-                                                                            [&]( localIndex const GEOSX_UNUSED_ARG( a ) ) -> real64
-    {
-      return 0;
-    } );
-
-  } );
-
->>>>>>> 223f6fda
 
   fsManager.Apply( time_n + dt, domain, "ElementRegions", viewKeyStruct::pressureString,
                    [&]( FieldSpecificationBase const * const fs,
@@ -812,52 +770,51 @@
     // call the application of the boundary condition to alter the matrix and rhs
 
     if(fs->GetFluxFlag())
+    {
+
+      arrayView1d< integer const > const &
+      ghostRank = subRegion->getReference<array1d<integer> >( ObjectManagerBase::viewKeyStruct::ghostRankString);
+
+      set< localIndex > localSet;
+      for( localIndex const a : lset )
       {
-
-        arrayView1d< integer const > const &
-          ghostRank = subRegion->getReference<array1d<integer> >( ObjectManagerBase::viewKeyStruct::ghostRankString);
-
-        set< localIndex > localSet;
-        for( localIndex const a : lset )
-          {
-            if( ghostRank[a] < 0 )
-              {
-                localSet.insert(a);
-              }
-          }
+        if( ghostRank[a] < 0 )
+        {
+          localSet.insert(a);
+        }
+      }
         
-        fs->ApplyBoundaryConditionToSystem<FieldSpecificationAdd, LAInterface>( localSet,
-                                                                                true,
+      fs->ApplyBoundaryConditionToSystem<FieldSpecificationAdd, LAInterface>( localSet,
+                                                                              true,
+                                                                              time_n + dt,
+                                                                              dt,
+                                                                              subRegion,
+                                                                              dofNumber,
+                                                                              1,
+                                                                              matrix,
+                                                                              rhs,
+                                                                              [&]( localIndex const GEOSX_UNUSED_ARG( a ),
+                                                                                   localIndex const GEOSX_UNUSED_ARG( c ) ) -> real64
+      {
+        return 0;
+      } );
+    }
+    else
+    {
+      fs->ApplyBoundaryConditionToSystem<FieldSpecificationEqual, LAInterface>( lset,
+                                                                                false,
                                                                                 time_n + dt,
-                                                                                dt,
                                                                                 subRegion,
                                                                                 dofNumber,
                                                                                 1,
                                                                                 matrix,
                                                                                 rhs,
-                                                                                [&]( localIndex const GEOSX_UNUSED_ARG( a ), localIndex const GEOSX_UNUSED_ARG( c ) ) -> real64
-                                                                                {
-                                                                                  return 0;
-                                                                                } );
-
-      }
-    else
+                                                                                [&]( localIndex const a,
+                                                                                     localIndex const GEOSX_UNUSED_ARG( c ) ) -> real64
       {
-        
-        fs->ApplyBoundaryConditionToSystem<FieldSpecificationEqual, LAInterface>( lset,
-                                                                                  false,
-                                                                                  time_n + dt,
-                                                                                  subRegion,
-                                                                                  dofNumber,
-                                                                                  1,
-                                                                                  matrix,
-                                                                                  rhs,
-                                                                                  [&]( localIndex const a, localIndex const GEOSX_UNUSED_ARG( c ) ) -> real64
-                                                                                  {
-                                                                                    return pres[a] + dPres[a];
-                                                                                  });
-      }
-        
+        return pres[a] + dPres[a];
+      });
+    }
   });
 
   ApplyFaceDirichletBC_implicit( time_n, dt, &dofManager, domain, &matrix, &rhs );
@@ -1211,7 +1168,7 @@
                          MPI_COMM_GEOSX);
 
   // MPI_Barrier(MPI_COMM_GEOSX);
-  // GEOS_LOG_RANK_0("      Global fluid residual " << globalResidualNorm[0] << " scaled by  " <<   ( globalResidualNorm[1] + m_fluxEstimate ) / (globalResidualNorm[2]+1) );
+  // GEOSX_LOG_RANK_0("      Global fluid residual " << globalResidualNorm[0] << " scaled by  " <<   ( globalResidualNorm[1] + m_fluxEstimate ) / (globalResidualNorm[2]+1) );
   return sqrt(globalResidualNorm[0]) / ( ( globalResidualNorm[1] + m_fluxEstimate ) / (globalResidualNorm[2]+1) );
 }
 
