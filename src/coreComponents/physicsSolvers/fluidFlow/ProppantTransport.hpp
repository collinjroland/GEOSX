--- conflicted
+++ resolved
@@ -196,10 +196,6 @@
     static constexpr auto componentConcentrationString      = "componentConcentration";
     static constexpr auto deltaComponentConcentrationString      = "deltaComponentConcentration";
     static constexpr auto bcComponentConcentrationString      = "bcComponentConcentration";
-<<<<<<< HEAD
-=======
-    static constexpr auto updatedComponentConcentrationString      = "updatedComponentConcentration";
->>>>>>> b1224b9d
 
     // these are used to store last converged time step values
 
@@ -207,11 +203,7 @@
 
     static constexpr auto updateProppantPackingString  = "updateProppantPacking";
     static constexpr auto cellBasedFluxString  = "cellBasedFlux";
-<<<<<<< HEAD
-
-=======
-    static constexpr auto isInterfaceElementString   = "isInterfaceElement";
->>>>>>> b1224b9d
+
     static constexpr auto isProppantBoundaryString   = "isProppantBoundary";
     static constexpr auto isProppantMobileString   = "isProppantMobile";
 
@@ -261,27 +253,6 @@
    * @brief Function to update fluid properties
    * @param domain the domain
    */
-<<<<<<< HEAD
-  void UpdateFluidDensityAndViscosity( Group * const dataGroup );
-
-  /**
-   * @brief Function to update fluid component density 
-   * @param domain the domain
-   */
-  void UpdateComponentDensity( Group * const dataGroup );
-
-  /**
-   * @brief Function to update proppant transport and settling properties 
-   * @param domain the domain
-   */
-  void UpdateProppantModel( Group * const dataGroup );
-
-  /**
-   * @brief Function to update proppant mobility 
-   * @param domain the domain
-   */
-  void UpdateProppantMobility( Group * const dataGroup );
-=======
   void UpdateFluidModel( Group & dataGroup, localIndex const targetIndex );
 
   void UpdateComponentDensity( Group & dataGroup, localIndex const targetIndex );
@@ -289,7 +260,6 @@
   void UpdateProppantModel( Group & dataGroup, localIndex const targetIndex );
 
   void UpdateProppantMobility( Group & dataGroup );
->>>>>>> b1224b9d
 
   /**
    * @brief Function to update proppant pack volume fraction
@@ -304,15 +274,11 @@
   void UpdateCellBasedFlux( real64 const time_n,
                             DomainPartition * const domain );
 
-<<<<<<< HEAD
   /**
    * @brief Function to update fluid and proppant properties
    * @param domain the domain
    */
-  void UpdateState( Group * dataGroup );
-=======
   void UpdateState( Group & dataGroup, localIndex const targetIndex );
->>>>>>> b1224b9d
 
   /// views into primary variable fields
 
