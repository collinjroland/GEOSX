/*
 * ------------------------------------------------------------------------------------------------------------
 * SPDX-License-Identifier: LGPL-2.1-only
 *
 * Copyright (c) 2018-2019 Lawrence Livermore National Security LLC
 * Copyright (c) 2018-2019 The Board of Trustees of the Leland Stanford Junior University
 * Copyright (c) 2018-2019 Total, S.A
 * Copyright (c) 2019-     GEOSX Contributors
 * All right reserved
 *
 * See top level LICENSE, COPYRIGHT, CONTRIBUTORS, NOTICE, and ACKNOWLEDGEMENTS files for details.
 * ------------------------------------------------------------------------------------------------------------
 */

/**
 * @file WellSolverBase.cpp
 */

#include "WellSolverBase.hpp"

#include "managers/DomainPartition.hpp"
#include "wells/WellControls.hpp"
#include "wells/WellElementRegion.hpp"
#include "wells/WellElementSubRegion.hpp"
#include "wells/PerforationData.hpp"

namespace geosx
{

using namespace dataRepository;
using namespace constitutive;
  
WellSolverBase::WellSolverBase( std::string const & name,
                                Group * const parent )
  : SolverBase( name, parent ),
    m_flowSolverName(""),
    m_fluidName(),
    m_resFluidIndex(),
    m_numDofPerWellElement(0),
    m_numDofPerResElement(0)
{
  this->registerWrapper( viewKeyStruct::fluidNameString,  &m_fluidName,  false )->
    setInputFlag(InputFlags::REQUIRED)->
    setDescription("Name of fluid constitutive object to use for this solver.");

  this->registerWrapper( viewKeyStruct::resFluidIndexString, &m_resFluidIndex, false );

}

Group * WellSolverBase::CreateChild( string const & childKey, string const & childName )
{
  Group * rval = nullptr;

  if( childKey == keys::wellControls )
  {
    rval = RegisterGroup<WellControls>( childName );
  }
  else
  {
    SolverBase::CreateChild( childKey, childName );
  }
  return rval;
}

void WellSolverBase::ExpandObjectCatalogs()
{
  CreateChild( keys::wellControls, keys::wellControls );
}


WellSolverBase::~WellSolverBase() = default;

void WellSolverBase::RegisterDataOnMesh( Group * const meshBodies )
{
  SolverBase::RegisterDataOnMesh( meshBodies );

  MeshLevel * const meshLevel = meshBodies->GetGroup<MeshBody>(0)->getMeshLevel(0);
  ElementRegionManager * const elemManager = meshLevel->getElemManager();

  // loop over the wells
  elemManager->forElementSubRegions<WellElementSubRegion>( [&]( WellElementSubRegion * const subRegion )
  {
    subRegion->registerWrapper<array1d<real64>>( viewKeyStruct::gravityCoefString );

    PerforationData * const perforationData = subRegion->GetPerforationData();
    perforationData->registerWrapper<array1d<real64>>( viewKeyStruct::gravityCoefString );
  });
}

void WellSolverBase::ImplicitStepSetup( real64 const & time_n,
                                        real64 const & GEOSX_UNUSED_PARAM( dt ),
                                        DomainPartition * const domain,
                                        DofManager & GEOSX_UNUSED_PARAM( dofManager ),
                                        ParallelMatrix & GEOSX_UNUSED_PARAM( matrix ),
                                        ParallelVector & GEOSX_UNUSED_PARAM( rhs ),
                                        ParallelVector & GEOSX_UNUSED_PARAM( solution ) )
{
  // bind the stored reservoir views to the current domain
  ResetViews( domain );

  // Initialize the primary and secondary variables for the first time step
  if (time_n <= 0.0)
  {
    InitializeWells( domain );
  }

  // set deltas to zero and recompute dependent quantities
  ResetStateToBeginningOfStep( domain );
}

void WellSolverBase::AssembleSystem( real64 const time,
                                     real64 const dt,
                                     DomainPartition * const domain,
                                     DofManager const & dofManager,
                                     ParallelMatrix & matrix,
                                     ParallelVector & rhs )
{ 

  // first deal with the well control and switch if necessary
  CheckWellControlSwitch( domain );

  // then assemble the mass balance equations
  AssembleFluxTerms( time, dt, domain, &dofManager, &matrix, &rhs );
  AssemblePerforationTerms( time, dt, domain, &dofManager, &matrix, &rhs );

  // then assemble the volume balance equations
  AssembleVolumeBalanceTerms( time, dt, domain, &dofManager, &matrix, &rhs );

  // then assemble the pressure relations between well elements
  FormPressureRelations( domain, &dofManager, &matrix, &rhs );

  // finally assemble the well control equation
  FormControlEquation( domain, &dofManager, &matrix, &rhs );

  // Log messages for logLevel >= 2
  GEOSX_LOG_LEVEL_RANK_0(2, "After WellSolverBase::AssembleSystem" );
  GEOSX_LOG_LEVEL_RANK_0(2, "\nJacobian:\n" << matrix );
  GEOSX_LOG_LEVEL_RANK_0(2, "\nResidual:\n" << rhs );
}

void WellSolverBase::UpdateStateAll( DomainPartition * const domain )
{

  MeshLevel * const meshLevel = domain->getMeshBodies()->GetGroup<MeshBody>(0)->getMeshLevel(0);
  ElementRegionManager * const elemManager = meshLevel->getElemManager();

  elemManager->forElementSubRegions<WellElementSubRegion>( [&]( WellElementSubRegion * const subRegion )
  {
    UpdateState( subRegion );
  });

}
 
void WellSolverBase::InitializePreSubGroups(Group * const rootGroup)
{
  SolverBase::InitializePreSubGroups(rootGroup);

  DomainPartition * domain = rootGroup->GetGroup<DomainPartition>(keys::domain);
  ConstitutiveManager * const cm = domain->getConstitutiveManager();

  ConstitutiveBase const * fluid  = cm->GetConstitutiveRelation<ConstitutiveBase>( m_fluidName );
  GEOSX_ERROR_IF( fluid == nullptr, "Fluid model " + m_fluidName + " not found" );
  
  m_resFluidIndex = fluid->getIndexInParent();

<<<<<<< HEAD
  m_resFluidIndex = fluid->getIndexInParent();

=======
>>>>>>> 48a51b14
  FlowSolverBase const * const flowSolver = getParent()->GetGroup<FlowSolverBase>( GetFlowSolverName() );
  m_numDofPerResElement = flowSolver->numDofPerCell();
}
  
void WellSolverBase::InitializePostInitialConditions_PreSubGroups(Group * const rootGroup)
{
  SolverBase::InitializePostInitialConditions_PreSubGroups(rootGroup);

  DomainPartition * const domain = rootGroup->GetGroup<DomainPartition>(keys::domain);

  // make sure that nextWellElementIndex is up-to-date (will be used in well initialization and assembly)
  MeshLevel * const mesh = domain->getMeshBody( 0 )->getMeshLevel( 0 );
  ElementRegionManager * const elemManager = mesh->getElemManager();

  elemManager->forElementSubRegions<WellElementSubRegion>([&]( WellElementSubRegion * const subRegion )
  {
    subRegion->ReconstructLocalConnectivity();
  });

  // bind the stored reservoir views to the current domain
  ResetViews( domain );
  
  // Precompute solver-specific constant data (e.g. gravity-coefficient)
  PrecomputeData(domain);
}

void WellSolverBase::PrecomputeData(DomainPartition * const domain)
{
  R1Tensor const gravVector = gravityVector();
  
  MeshLevel * const meshLevel = domain->getMeshBodies()->GetGroup<MeshBody>(0)->getMeshLevel(0);
  ElementRegionManager * const elemManager = meshLevel->getElemManager();

  // loop over the wells
  elemManager->forElementSubRegions<WellElementSubRegion>([&]( WellElementSubRegion * const subRegion )
  {
    WellControls * const wellControls = GetWellControls( subRegion );

    PerforationData const * const perforationData = subRegion->GetPerforationData();

    arrayView1d<R1Tensor const> const & wellElemLocation = 
      subRegion->getReference<array1d<R1Tensor>>( ElementSubRegionBase::viewKeyStruct::elementCenterString );

    arrayView1d<real64> const & wellElemGravCoef = 
      subRegion->getReference<array1d<real64>>( viewKeyStruct::gravityCoefString );

    arrayView1d<R1Tensor const> const & perfLocation = 
      perforationData->getReference<array1d<R1Tensor>>( PerforationData::viewKeyStruct::locationString );

    arrayView1d<real64> const & perfGravCoef = 
      perforationData->getReference<array1d<real64>>( viewKeyStruct::gravityCoefString );

    for (localIndex iwelem = 0; iwelem < subRegion->size(); ++iwelem)
    {
      // precompute the depth of the well elements
      wellElemGravCoef[iwelem] = Dot( wellElemLocation[iwelem], gravVector );

    }

    forall_in_range( 0, perforationData->size(), GEOSX_LAMBDA ( localIndex const iperf )
    {
      // precompute the depth of the perforations
      perfGravCoef[iperf] = Dot( perfLocation[iperf], gravVector );
    });


    // set the first well element of the well    
    if (subRegion->IsLocallyOwned())
    {
 
      localIndex const iwelemControl = subRegion->GetTopWellElementIndex();

      GEOSX_ERROR_IF( iwelemControl < 0, 
                     "Invalid well definition: well " << subRegion->getName() 
                  << " has no well head");
  
      // save the index of reference well element (used to enforce constraints) 
      wellControls->SetReferenceWellElementIndex( iwelemControl );
    }
  });
}

void WellSolverBase::ResetViews( DomainPartition * const domain )
{
  MeshLevel * const mesh = domain->getMeshBody( 0 )->getMeshLevel( 0 );
  ElementRegionManager * const elemManager = mesh->getElemManager();

  m_resGravCoef =
    elemManager->ConstructViewAccessor<array1d<real64>, arrayView1d<real64>>( FlowSolverBase::viewKeyStruct::gravityCoefString );
}
  
WellControls * WellSolverBase::GetWellControls( WellElementSubRegion const * const subRegion )
{
  string const & name = subRegion->GetWellControlsName();

  WellControls * wellControls = this->GetGroup<WellControls>( name );
  GEOSX_ERROR_IF( wellControls == nullptr, "Well constraint " + name + " not found" ); 

  return wellControls;
}

WellControls const * WellSolverBase::GetWellControls( WellElementSubRegion const * const subRegion ) const
{
  string const & name = subRegion->GetWellControlsName();

  WellControls const * wellControls = this->GetGroup<WellControls>( name );
  GEOSX_ERROR_IF( wellControls == nullptr, "Well constraint " + name + " not found" ); 

  return wellControls;
}

  
} // namespace geosx<|MERGE_RESOLUTION|>--- conflicted
+++ resolved
@@ -163,11 +163,6 @@
   
   m_resFluidIndex = fluid->getIndexInParent();
 
-<<<<<<< HEAD
-  m_resFluidIndex = fluid->getIndexInParent();
-
-=======
->>>>>>> 48a51b14
   FlowSolverBase const * const flowSolver = getParent()->GetGroup<FlowSolverBase>( GetFlowSolverName() );
   m_numDofPerResElement = flowSolver->numDofPerCell();
 }
