--- conflicted
+++ resolved
@@ -60,7 +60,6 @@
                                                      ParallelMatrix & GEOSX_UNUSED_PARAM( matrix ),
                                                      ParallelVector & GEOSX_UNUSED_PARAM( rhs ),
                                                      ParallelVector & GEOSX_UNUSED_PARAM( solution ) )
-<<<<<<< HEAD
 {
   m_flowSolver->SetupSystem( domain,
                              m_flowSolver->getDofManager(),
@@ -109,36 +108,18 @@
 {
 
 }
-=======
-{}
-
-void FlowProppantTransportSolver::ImplicitStepComplete( real64 const & GEOSX_UNUSED_PARAM( time_n ),
-                                                        real64 const & GEOSX_UNUSED_PARAM( dt ),
-                                                        DomainPartition * const GEOSX_UNUSED_PARAM( domain ) )
-{}
-
-void FlowProppantTransportSolver::PostProcessInput()
-{}
-
-void FlowProppantTransportSolver::InitializePostInitialConditions_PreSubGroups( Group * const GEOSX_UNUSED_PARAM( problemManager ))
-{}
->>>>>>> 667f3b51
 
 FlowProppantTransportSolver::~FlowProppantTransportSolver()
 {
   // TODO Auto-generated destructor stub
 }
 
-<<<<<<< HEAD
+
 void FlowProppantTransportSolver::ResetStateToBeginningOfStep( DomainPartition * const domain )
 {
   m_proppantSolver->ResetStateToBeginningOfStep( domain );
   m_flowSolver->ResetStateToBeginningOfStep( domain );  
 }
-=======
-void FlowProppantTransportSolver::ResetStateToBeginningOfStep( DomainPartition * const GEOSX_UNUSED_PARAM( domain ) )
-{}
->>>>>>> 667f3b51
 
 real64 FlowProppantTransportSolver::SolverStep( real64 const & time_n,
                                                 real64 const & dt,
@@ -149,60 +130,14 @@
   real64 dtReturn = dt;
   real64 dtReturnTemporary;
 
-<<<<<<< HEAD
   m_proppantSolver->ResizeFractureFields(time_n, dt, domain);
   
   if(cycleNumber == 0)
   {
-=======
-  ProppantTransport &
-  proppantSolver = *(this->getParent()->GetGroup( m_proppantSolverName )->group_cast< ProppantTransport * >());
-
-  SinglePhaseFVM< SinglePhaseProppantBase > &
-  flowSolver = *(this->getParent()->GetGroup( m_flowSolverName )->group_cast< SinglePhaseFVM< SinglePhaseProppantBase > * >());
-
-  proppantSolver.ResizeFractureFields( time_n, dt, domain );
-
-  if( cycleNumber == 0 )
-  {
-
->>>>>>> 667f3b51
     FieldSpecificationManager const & boundaryConditionManager = FieldSpecificationManager::get();
     boundaryConditionManager.ApplyInitialConditions( domain );
   }
 
-<<<<<<< HEAD
-=======
-  flowSolver.SetupSystem( domain,
-                          flowSolver.getDofManager(),
-                          flowSolver.getSystemMatrix(),
-                          flowSolver.getSystemRhs(),
-                          flowSolver.getSystemSolution() );
-
-
-  flowSolver.ImplicitStepSetup( time_n, dt, domain,
-                                flowSolver.getDofManager(),
-                                flowSolver.getSystemMatrix(),
-                                flowSolver.getSystemRhs(),
-                                flowSolver.getSystemSolution() );
-
-  proppantSolver.SetupSystem( domain,
-                              proppantSolver.getDofManager(),
-                              proppantSolver.getSystemMatrix(),
-                              proppantSolver.getSystemRhs(),
-                              proppantSolver.getSystemSolution() );
-
-
-  proppantSolver.ImplicitStepSetup( time_n, dt, domain,
-                                    proppantSolver.getDofManager(),
-                                    proppantSolver.getSystemMatrix(),
-                                    proppantSolver.getSystemRhs(),
-                                    proppantSolver.getSystemSolution() );
-
-
-  proppantSolver.PreStepUpdate( time_n, dt, cycleNumber, domain );
-
->>>>>>> 667f3b51
   this->ImplicitStepSetup( time_n, dt, domain, m_dofManager, m_matrix, m_rhs, m_solution );
   m_proppantSolver->PreStepUpdate(time_n, dt, cycleNumber, domain);
   
@@ -234,17 +169,10 @@
       dtReturn = dtReturnTemporary;
       continue;
     }
-<<<<<<< HEAD
   
     NonlinearSolverParameters const & fluidNonLinearParams = m_flowSolver->getNonlinearSolverParameters();
     if( fluidNonLinearParams.m_numNewtonIterations <= this->m_nonlinearSolverParameters.m_minIterNewton && iter > 0 &&
         getLogLevel() >= 1)
-=======
-
-    NonlinearSolverParameters const & fluidNonLinearParams = flowSolver.getNonlinearSolverParameters();
-    if( fluidNonLinearParams.m_numNewtonIterations<=this->m_nonlinearSolverParameters.m_minIterNewton && iter > 0 &&
-        getLogLevel() >= 1 )
->>>>>>> 667f3b51
     {
       GEOSX_LOG_RANK_0( "***** The iterative coupling has converged in " << iter  << " iterations! *****\n" );
       break;
@@ -254,7 +182,6 @@
     {
       GEOSX_LOG_RANK_0( "\tIteration: " << iter+1  << ", Proppant Solver: " );
     }
-<<<<<<< HEAD
     
     dtReturnTemporary = m_proppantSolver->NonlinearImplicitStep( time_n,
                                                                  dtReturn,
@@ -264,17 +191,6 @@
                                                                  m_proppantSolver->getSystemMatrix(),
                                                                  m_proppantSolver->getSystemRhs(),
                                                                  m_proppantSolver->getSystemSolution() );
-=======
-
-    dtReturnTemporary = proppantSolver.NonlinearImplicitStep( time_n,
-                                                              dtReturn,
-                                                              cycleNumber,
-                                                              domain,
-                                                              proppantSolver.getDofManager(),
-                                                              proppantSolver.getSystemMatrix(),
-                                                              proppantSolver.getSystemRhs(),
-                                                              proppantSolver.getSystemSolution() );
->>>>>>> 667f3b51
 
     if( dtReturnTemporary < dtReturn )
     {
@@ -286,14 +202,6 @@
     ++iter;
   }
 
-<<<<<<< HEAD
-=======
-
-  flowSolver.ImplicitStepComplete( time_n, dt, domain );
-  proppantSolver.ImplicitStepComplete( time_n, dt, domain );
-
-  proppantSolver.PostStepUpdate( time_n, dtReturn, cycleNumber, domain );
->>>>>>> 667f3b51
   this->ImplicitStepComplete( time_n, dt, domain );
   m_proppantSolver->PostStepUpdate(time_n, dtReturn, cycleNumber, domain);
 
