--- conflicted
+++ resolved
@@ -372,14 +372,7 @@
     // get residual norm
     residualNorm = CalculateResidualNorm( domain, dofManager, rhs );
 
-<<<<<<< HEAD
-    if( m_verboseLevel >= 1 )
-    {
-      GEOS_LOG_RANK_0( "Line search: " << lineSearchIteration << ", R = " << residualNorm << ", " << lastResidual );
-    }
-=======
     GEOS_LOG_LEVEL_RANK_0( 1, "Line search: " << lineSearchIteration << ", R = " << residualNorm );
->>>>>>> 4034f043
 
     // if the residual norm is less than the last residual, we can proceed to the
     // solution step
@@ -422,8 +415,6 @@
 
   bool const doLineSearch = solverParams->doLineSearch() > 0;
 
-  integer const minNumberNewtonIterations = solverParams->minNumNewtonIterations();  
-
   integer & dtAttempt = solverParams->numdtAttempts();
 
   // a flag to denote whether we have converged
@@ -461,12 +452,8 @@
 
       // if the residual norm is less than the Newton tolerance we denote that we have
       // converged and break from the Newton loop immediately.
-<<<<<<< HEAD
-
-      if ( residualNorm < newtonTol && newtonIter >= minNumberNewtonIterations)        
-=======
+
       if( residualNorm < newtonTol && newtonIter >= minNewtonIter)
->>>>>>> 4034f043
       {
         isConverged = 1;
         break;
