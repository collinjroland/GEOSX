--- conflicted
+++ resolved
@@ -233,37 +233,23 @@
 void SolverBase::SetNextDt( real64 const & currentDt,
                             real64 & nextDt )
 {
-<<<<<<< HEAD
-  integer & newtonIter = solverParams->numNewtonIterations();
-  int iterCutLimit = std::ceil(solverParams->dtCutIterLimit());
-  int iterIncLimit = std::ceil(solverParams->dtIncIterLimit());
-=======
   integer & newtonIter = m_nonlinearSolverParameters.m_numNewtonIterations;
   int const iterCutLimit = m_nonlinearSolverParameters.dtCutIterLimit();
   int const iterIncLimit = m_nonlinearSolverParameters.dtIncIterLimit();
->>>>>>> 88417429
 
   if (newtonIter <  iterIncLimit )
   {
     // Easy convergence, let's double the time-step.
     nextDt = 2*currentDt;
     GEOSX_LOG_LEVEL_RANK_0( 1, getName() << ": Newton solver converged in less than " << iterIncLimit << " iterations, time-step required will be doubled.");
-<<<<<<< HEAD
   }
   else if (newtonIter >  iterCutLimit)
-=======
-  }else if (newtonIter >  iterCutLimit)
->>>>>>> 88417429
   {
     // Tough convergence let us make the time-step smaller!
     nextDt = currentDt/2;
     GEOSX_LOG_LEVEL_RANK_0(1, getName() << ": Newton solver converged in more than " << iterCutLimit << " iterations, time-step required will be halved.");
-<<<<<<< HEAD
   }
   else
-=======
-  }else
->>>>>>> 88417429
   {
     nextDt = currentDt;
   }
@@ -311,16 +297,8 @@
                              real64 const scaleFactor,
                              real64 & lastResidual )
 {
-<<<<<<< HEAD
-  //GEOSX_LOG_LEVEL_RANK_0(1, "    Beginning line search with last residual = " << std::scientific << lastResidual );
-  SystemSolverParameters * const solverParams = getSystemSolverParameters();
-
-  integer const maxNumberLineSearchCuts = solverParams->maxLineSearchCuts();
-  real64 const lineSearchCutFactor = solverParams->lineSearchCutFactor();
-=======
   integer const maxNumberLineSearchCuts = m_nonlinearSolverParameters.m_lineSearchMaxCuts;
   real64 const lineSearchCutFactor = m_nonlinearSolverParameters.m_lineSearchCutFactor;
->>>>>>> 88417429
 
   // flag to determine if we should solve the system and apply the solution. If the line
   // search fails we just bail.
@@ -336,8 +314,6 @@
   // main loop for the line search.
   for( integer lineSearchIteration = 0; lineSearchIteration < maxNumberLineSearchCuts; ++lineSearchIteration )
   {
-    m_nlSolverOutputLog.clear();
-
     // cut the scale factor by half. This means that the scale factors will
     // have values of -0.5, -0.25, -0.125, ...
     localScaleFactor *= lineSearchCutFactor;
@@ -345,7 +321,7 @@
 
     if( !CheckSystemSolution( domain, dofManager, solution, localScaleFactor ) )
     {
-      GEOSX_LOG_LEVEL_RANK_0( 1, "---- Line search " << lineSearchIteration << ", solution check failed" );
+      GEOSX_LOG_LEVEL_RANK_0( 1, "        Line search " << lineSearchIteration << ", solution check failed" );
       continue;
     }
 
@@ -360,7 +336,7 @@
     if( getLogLevel() >= 1 && logger::internal::rank==0 )
     {
       char output[100];
-      sprintf(output, "             Line search @ %0.3f: ",cumulativeScale);
+      sprintf(output, "        Line search @ %0.3f:      ",cumulativeScale);
       std::cout<<output;
     }
 
@@ -474,16 +450,6 @@
       {
         isConverged = 1;
 
-        /*
-        if( getLogLevel() >= 1 )
-        {
-          char output[100] = {0};
-          sprintf( output, " Attempt: %2d, NewtonIter: %2d, R = %4.2e ; ", dtAttempt, newtonIter, residualNorm );
-          GEOSX_LOG_LEVEL_RANK_0( 1, output << m_nlSolverOutputLog );
-          m_nlSolverOutputLog.clear();
-        }
-        */
-
         break;
       }
 
@@ -497,30 +463,24 @@
 
         if( !lineSearchSuccess )
         {
-<<<<<<< HEAD
-          GEOSX_LOG_LEVEL_RANK_0 ( 1, "---- The Line search failed!" );
-          break;
-=======
-
           if( m_nonlinearSolverParameters.m_lineSearchAction==1 )
           {
-            GEOSX_LOG_LEVEL_RANK_0( 1, "Line search failed to produce reduced residual. Accepting iteration.");
+            GEOSX_LOG_LEVEL_RANK_0( 1, "        Line search failed to produce reduced residual. Accepting iteration.");
           }
           else if( m_nonlinearSolverParameters.m_lineSearchAction==2 )
           {
             // if line search failed, then break out of the main Newton loop. Timestep will be cut.
-            GEOSX_LOG_LEVEL_RANK_0( 1, "Line search failed to produce reduced residual. Exiting Newton Loop.");
+            GEOSX_LOG_LEVEL_RANK_0( 1, "        Line search failed to produce reduced residual. Exiting Newton Loop.");
             break;
           }
->>>>>>> 88417429
         }
       }
 
       // if using adaptive Krylov tolerance scheme, update tolerance.
       // TODO: need to combine overlapping usage on LinearSolverParameters and SystemSolverParamters
-      if(solverParams->useAdaptiveKrylovTol())
+      if( m_systemSolverParameters.useAdaptiveKrylovTol())
       {
-        solverParams->m_krylovTol = LinearSolverParameters::eisenstatWalker(residualNorm,lastResidual);
+        m_systemSolverParameters.m_krylovTol = LinearSolverParameters::eisenstatWalker(residualNorm,lastResidual);
       }
 
       // call the default linear solver on the system
@@ -533,7 +493,7 @@
       if( !CheckSystemSolution( domain, dofManager, solution, scaleFactor ) )
       {
         // TODO try chopping (similar to line search)
-        GEOSX_LOG_RANK_0( "  Solution check failed. Newton loop terminated." );
+        GEOSX_LOG_RANK_0( "    Solution check failed. Newton loop terminated." );
         break;
       }
 
