--- conflicted
+++ resolved
@@ -68,15 +68,9 @@
 //  if (m_compressibility <= 0)
 //  {
 //    string const message = std::to_string( numConstantsSpecified ) + " Elastic Constants Specified. Must specify 2 constants!";
-<<<<<<< HEAD
-//    GEOS_ERROR( message );
+//    GEOSX_ERROR( message );
 //  }
 //  m_poreVolumeRelation.SetCoefficients( m_referencePressure, 1.0, m_compressibility );
-=======
-//    GEOSX_ERROR( message );
-  }
-  m_poreVolumeRelation.SetCoefficients( m_referencePressure, 1.0, m_compressibility );
->>>>>>> 223f6fda
 
 }
 
