--- conflicted
+++ resolved
@@ -5,45 +5,26 @@
      ConstitutiveManager.hpp
      ConstitutiveBase.hpp
      ExponentialRelation.hpp
-<<<<<<< HEAD
-     Fluid/SingleFluidBase.hpp
-     Fluid/MultiFluidBase.hpp
-     Fluid/CompressibleSinglePhaseFluid.hpp
-     Fluid/SlurryFluidBase.hpp
-     Fluid/ProppantSlurryFluid.hpp
-     Fluid/ParticleFluidBase.hpp
-     Fluid/ParticleFluid.hpp          
-     Solid/LinearElasticAnisotropic.hpp
-     Solid/LinearElasticIsotropic.hpp
-     Solid/PoroElastic.hpp
-     Solid/PoreVolumeCompressibleSolid.hpp
-     Solid/SolidBase.hpp
-     RelPerm/RelativePermeabilityBase.hpp
-     RelPerm/BrooksCoreyRelativePermeability.hpp
-     RelPerm/BrooksCoreyBakerRelativePermeability.hpp
-     RelPerm/VanGenuchtenBakerRelativePermeability.hpp
-     CapillaryPressure/CapillaryPressureBase.hpp
-     CapillaryPressure/BrooksCoreyCapillaryPressure.hpp
-     CapillaryPressure/VanGenuchtenCapillaryPressure.hpp
-     contactRelations/ContactRelationBase.hpp
-=======
-     capillaryPressure/CapillaryPressureBase.hpp
-     capillaryPressure/BrooksCoreyCapillaryPressure.hpp
-     capillaryPressure/VanGenuchtenCapillaryPressure.hpp
-     contact/ContactRelationBase.hpp
      fluid/SingleFluidBase.hpp
      fluid/MultiFluidBase.hpp
      fluid/CompressibleSinglePhaseFluid.hpp
-     relativePermeability/RelativePermeabilityBase.hpp
-     relativePermeability/BrooksCoreyRelativePermeability.hpp
-     relativePermeability/BrooksCoreyBakerRelativePermeability.hpp
-     relativePermeability/VanGenuchtenBakerRelativePermeability.hpp
+     fluid/SlurryFluidBase.hpp
+     fluid/ProppantSlurryFluid.hpp
+     fluid/ParticleFluidBase.hpp
+     fluid/ParticleFluid.hpp          
      solid/LinearElasticAnisotropic.hpp
      solid/LinearElasticIsotropic.hpp
      solid/PoroElastic.hpp
      solid/PoreVolumeCompressibleSolid.hpp
      solid/SolidBase.hpp
->>>>>>> 957e6f49
+     relativePermeability/RelativePermeabilityBase.hpp
+     relativePermeability/BrooksCoreyRelativePermeability.hpp
+     relativePermeability/BrooksCoreyBakerRelativePermeability.hpp
+     relativePermeability/VanGenuchtenBakerRelativePermeability.hpp
+     capillaryPressure/CapillaryPressureBase.hpp
+     capillaryPressure/BrooksCoreyCapillaryPressure.hpp
+     capillaryPressure/VanGenuchtenCapillaryPressure.hpp
+     contact/ContactRelationBase.hpp
    )
 #
 # Specify all sources
@@ -51,45 +32,26 @@
 set( constitutive_sources
      ConstitutiveManager.cpp
      ConstitutiveBase.cpp
-<<<<<<< HEAD
-     Fluid/SingleFluidBase.cpp
-     Fluid/MultiFluidBase.cpp
-     Fluid/CompressibleSinglePhaseFluid.cpp
-     Fluid/SlurryFluidBase.cpp
-     Fluid/ProppantSlurryFluid.cpp
-     Fluid/ParticleFluidBase.cpp
-     Fluid/ParticleFluid.cpp               
-     Solid/LinearElasticAnisotropic.cpp
-     Solid/LinearElasticIsotropic.cpp
-     Solid/PoroElastic.cpp
-     Solid/PoreVolumeCompressibleSolid.cpp
-     Solid/SolidBase.cpp
-     RelPerm/RelativePermeabilityBase.cpp
-     RelPerm/BrooksCoreyRelativePermeability.cpp
-     RelPerm/BrooksCoreyBakerRelativePermeability.cpp
-     RelPerm/VanGenuchtenBakerRelativePermeability.cpp
-     CapillaryPressure/CapillaryPressureBase.cpp
-     CapillaryPressure/BrooksCoreyCapillaryPressure.cpp
-     CapillaryPressure/VanGenuchtenCapillaryPressure.cpp
-     contactRelations/ContactRelationBase.cpp
-=======
-     capillaryPressure/CapillaryPressureBase.cpp
-     capillaryPressure/BrooksCoreyCapillaryPressure.cpp
-     capillaryPressure/VanGenuchtenCapillaryPressure.cpp
-     contact/ContactRelationBase.cpp
      fluid/SingleFluidBase.cpp
      fluid/MultiFluidBase.cpp
      fluid/CompressibleSinglePhaseFluid.cpp
-     relativePermeability/RelativePermeabilityBase.cpp
-     relativePermeability/BrooksCoreyRelativePermeability.cpp
-     relativePermeability/BrooksCoreyBakerRelativePermeability.cpp
-     relativePermeability/VanGenuchtenBakerRelativePermeability.cpp
+     fluid/SlurryFluidBase.cpp
+     fluid/ProppantSlurryFluid.cpp
+     fluid/ParticleFluidBase.cpp
+     fluid/ParticleFluid.cpp               
      solid/LinearElasticAnisotropic.cpp
      solid/LinearElasticIsotropic.cpp
      solid/PoroElastic.cpp
      solid/PoreVolumeCompressibleSolid.cpp
      solid/SolidBase.cpp
->>>>>>> 957e6f49
+     relativePermeability/RelativePermeabilityBase.cpp
+     relativePermeability/BrooksCoreyRelativePermeability.cpp
+     relativePermeability/BrooksCoreyBakerRelativePermeability.cpp
+     relativePermeability/VanGenuchtenBakerRelativePermeability.cpp
+     capillaryPressure/CapillaryPressureBase.cpp
+     capillaryPressure/BrooksCoreyCapillaryPressure.cpp
+     capillaryPressure/VanGenuchtenCapillaryPressure.cpp
+     contact/ContactRelationBase.cpp
    )
 
 if( BUILD_OBJ_LIBS)
