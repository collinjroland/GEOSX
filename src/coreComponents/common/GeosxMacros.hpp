/*
 *~~~~~~~~~~~~~~~~~~~~~~~~~~~~~~~~~~~~~~~~~~~~~~~~~~~~~~~~~~~~~~~~~~~~~~~~~~~
 * Copyright (c) 2019, Lawrence Livermore National Security, LLC.
 *
 * Produced at the Lawrence Livermore National Laboratory
 *
 * LLNL-CODE-746361
 *
 * All rights reserved. See COPYRIGHT for details.
 *
 * This file is part of the GEOSX Simulation Framework.
 *
 * GEOSX is a free software; you can redistribute it and/or modify it under
 * the terms of the GNU Lesser General Public License (as published by the
 * Free Software Foundation) version 2.1 dated February 1999.
 *~~~~~~~~~~~~~~~~~~~~~~~~~~~~~~~~~~~~~~~~~~~~~~~~~~~~~~~~~~~~~~~~~~~~~~~~~~~
 */

/**
 * @file GeosxMacros.hpp
 * This file contains various macro definitions
 */

#include "common/GeosxConfig.hpp"

#ifndef COMMON_GEOSXMACROS_HPP_
#define COMMON_GEOSXMACROS_HPP_

#define GEOSX_LAMBDA [=]

#if defined(__CUDACC__)
  #define GEOSX_HOST __host__
  #define GEOSX_DEVICE __device__
  #define GEOSX_HOST_DEVICE __host__ __device__

<<<<<<< HEAD
#define FORCE_INLINE __forceinline__

#define GEOSX_HOST __host__
#define GEOSX_DEVICE __device__
#define GEOSX_HOST_DEVICE __host__ __device__

#define GEOSX_DEVICE_LAMBDA [=] __device__

#define GEOSX_FORCE_INLINE __forceinline__

=======
  #define GEOSX_DEVICE_LAMBDA [=] __device__

  #define GEOSX_FORCE_INLINE __forceinline__
>>>>>>> 99e735e7
#else
  #define GEOSX_HOST
  #define GEOSX_DEVICE
  #define GEOSX_HOST_DEVICE

<<<<<<< HEAD
#define FORCE_INLINE inline

#define GEOSX_HOST
#define GEOSX_DEVICE
#define GEOSX_HOST_DEVICE

#define GEOSX_DEVICE_LAMBDA [=]

#define GEOSX_FORCE_INLINE
=======
  #define GEOSX_DEVICE_LAMBDA [=]

  #define GEOSX_FORCE_INLINE inline
>>>>>>> 99e735e7
#endif

#endif // COMMON_GEOSXMACROS_HPP_<|MERGE_RESOLUTION|>--- conflicted
+++ resolved
@@ -33,42 +33,17 @@
   #define GEOSX_DEVICE __device__
   #define GEOSX_HOST_DEVICE __host__ __device__
 
-<<<<<<< HEAD
-#define FORCE_INLINE __forceinline__
-
-#define GEOSX_HOST __host__
-#define GEOSX_DEVICE __device__
-#define GEOSX_HOST_DEVICE __host__ __device__
-
-#define GEOSX_DEVICE_LAMBDA [=] __device__
-
-#define GEOSX_FORCE_INLINE __forceinline__
-
-=======
   #define GEOSX_DEVICE_LAMBDA [=] __device__
 
   #define GEOSX_FORCE_INLINE __forceinline__
->>>>>>> 99e735e7
 #else
   #define GEOSX_HOST
   #define GEOSX_DEVICE
   #define GEOSX_HOST_DEVICE
 
-<<<<<<< HEAD
-#define FORCE_INLINE inline
-
-#define GEOSX_HOST
-#define GEOSX_DEVICE
-#define GEOSX_HOST_DEVICE
-
-#define GEOSX_DEVICE_LAMBDA [=]
-
-#define GEOSX_FORCE_INLINE
-=======
   #define GEOSX_DEVICE_LAMBDA [=]
 
   #define GEOSX_FORCE_INLINE inline
->>>>>>> 99e735e7
 #endif
 
 #endif // COMMON_GEOSXMACROS_HPP_