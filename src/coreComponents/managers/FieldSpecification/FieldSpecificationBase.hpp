--- conflicted
+++ resolved
@@ -36,430 +36,6 @@
 {
 class Function;
 
-<<<<<<< HEAD
-/**
- * @struct FieldSpecificationEqual
- * this struct a collection of static functions which adhere to an assumed interface for overwriting
- * a value for a field.
- */
-struct FieldSpecificationEqual
-{
-  /**
-   * @brief Pointwise application of a value to a field
-   * @tparam T The type of the array1d field variable specified in @p field.
-   * @param[in] field The array1d field variable to apply @p value to.
-   * @param[in] index The index in field to apply @p value to.
-   * @param[in] component not used.
-   * @param[in] value The value to apply to @p field.
-   *
-   * This function performs field[index] = value.
-   */
-  template< typename T >
-  GEOSX_HOST_DEVICE
-  static inline typename std::enable_if< !traits::is_tensorT<T>, void>::type
-  SpecifyFieldValue( arrayView1d<T> const & field,
-                     localIndex const index,
-                     int const component,
-                     real64 const value )
-  {
-    field[index] = static_cast<T>(value);
-  }
-
-  /**
-   * @brief Pointwise application of value to a field variable.
-   * @tparam T The type of the array1d field variable specified in @p field.
-   * @param[in] field The array1d field variable to apply @p value to.
-   * @param[in] index The index in field to apply @p value to.
-   * @param[in] component The component of @p field to apply @p value to. If @p T is a scalar type,
-   *                      this will not be used.
-   * @param[in] value The value to apply to @p field.
-   *
-   * This function performs field[index][component] = value.
-   */
-  template< typename T >
-  GEOSX_HOST_DEVICE
-  static inline typename std::enable_if< traits::is_tensorT<T>, void>::type
-  SpecifyFieldValue( arrayView1d<T> const & field,
-                     localIndex const index,
-                     int const component,
-                     real64 const value )
-  {
-    field[index].Data()[component] = value;
-  }
-
-
-  /**
-   * @brief Pointwise application of a value to a field variable.
-   * @tparam T The type of the array2d field variable specified in @p field.
-   * @param[in] field The array2d field variable to apply @p value to.
-   * @param[in] index The index in field to apply @p value to.
-   * @param[in] component The index along second dimension of 2d array.
-   * @param[in] value The value to apply to @p field.
-   *
-   * This function performs field[index][component] = value.
-   */
-  template< typename T >
-  GEOSX_HOST_DEVICE
-  static inline typename std::enable_if< !traits::is_tensorT<T>, void>::type
-  SpecifyFieldValue( arrayView2d<T> const & field,
-                     localIndex const index,
-                     int const component,
-                     real64 const value )
-  {
-    if( component >= 0 )
-    {
-      field[index][component] = static_cast<T>(value);
-    }
-    else
-    {
-      for( localIndex a=0 ; a<field.size( 1 ) ; ++a )
-      {
-        field[index][a] = static_cast<T>(value);
-      }
-    }
-  }
-
-  /**
-   * @brief Pointwise application of a value to a field variable.
-   * @tparam T The type of the array2d field variable specified in @p field.
-   * @param[in] field The array2d field variable to apply @p value to.
-   * @param[in] index The index in field to apply @p value to.
-   * @param[in] component The component of @p field to apply @p value to. If @p T is a scalar type,
-   *                      this will not be used.
-   * @param[in] value The value to apply to @p field.
-   *
-   * This function performs field[index][component] = value for all values of field[index].
-   */
-  template< typename T >
-  GEOSX_HOST_DEVICE
-  static inline typename std::enable_if< traits::is_tensorT<T>, void>::type
-  SpecifyFieldValue( arrayView2d<T> const & field,
-                     localIndex const index,
-                     int const component,
-                     real64 const value )
-  {
-    if( component >= 0)
-    {
-      for( localIndex a=0 ; a<field.size( 1 ) ; ++a )
-      {
-        field[index][a].Data()[component] = value;
-      }
-    }
-    else
-    {
-      for( localIndex a=0 ; a<field.size( 1 ) ; ++a )
-      {
-        field[index][a] = value;
-      }
-    }
-  }
-
-  /**
-   * @brief Pointwise application of a value to a field variable.
-   * @tparam T The type of the array2d field variable specified in @p field.
-   * @param[in] field The array2d field variable to apply @p value to.
-   * @param[in] index The index in field to apply @p value to.
-   * @param[in] component not used.
-   * @param[in] value The value to apply to @p field.
-   *
-   * This function performs field[index] = value for all values of field[index].
-   */
-  template< typename T >
-  GEOSX_HOST_DEVICE
-  static inline typename std::enable_if< !traits::is_tensorT<T>, void>::type
-  SpecifyFieldValue( arrayView3d<T> const & field,
-                     localIndex const index,
-                     int const component,
-                     real64 const value )
-  {
-    for( localIndex a=0 ; a<field.size( 1 ) ; ++a )
-    {
-      for( localIndex b=0; b<field.size( 2 ) ; ++b )
-      {
-        field[index][a][b] = static_cast<T>(value);
-      }
-    }
-  }
-
-  /**
-   * @brief Pointwise application of a value to a field variable.
-   * @tparam T The type of the array2d field variable specified in @p field.
-   * @param[in] field The array2d field variable to apply @p value to.
-   * @param[in] index The index in field to apply @p value to.
-   * @param[in] component The component of @p field to apply @p value to. If @p T is a scalar type,
-   *                      this will not be used.
-   * @param[in] value The value to apply to @p field.
-   *
-   * This function performs field[index][component] = value for all values of field[index].
-   */
-  template< typename T >
-  GEOSX_HOST_DEVICE
-  static inline typename std::enable_if< traits::is_tensorT<T>, void>::type
-  SpecifyFieldValue( arrayView3d<T> const & field,
-                     localIndex const index,
-                     int const component,
-                     real64 const value )
-  {
-    for( localIndex a=0 ; a<field.size( 1 ) ; ++a )
-    {
-      for( localIndex b=0; b<field.size( 2 ) ; ++b )
-      {
-        field[index][a][b][component] = value;
-      }
-    }
-  }
-
-  /**
-   * @brief Function to apply a Dirichlet like boundary condition to a single dof in a system of
-   *        equations.
-   * @param[in] dof The degree of freedom that is to be set.
-   * @param[inout] matrix A ParallelMatrix object: the system matrix.
-   * @param[out] rhs The rhs contribution resulting from the application of the BC.
-   * @param[in] bcValue The target value of the Boundary Condition
-   * @param[in] fieldValue The current value of the variable to be set.
-   *
-   * This function clears the matrix row for the specified \p dof, sets the diagonal to some
-   * appropriately scaled value, and sets \p rhs to the negative product of the scaled value
-   * of the diagonal and the difference between \p bcValue and \p fieldValue.
-   *
-   * @note This function assumes the user is doing a Newton-type nonlinear solve and will
-   * negate the rhs vector upon assembly. Thus, it sets the value to negative of the desired
-   * update for the field. For a linear problem, this may lead to unexpected results.
-   */
-  template<typename LAI>
-  static inline void SpecifyFieldValue( globalIndex const dof,
-                                        typename LAI::ParallelMatrix & matrix,
-                                        real64 & rhs,
-                                        real64 const & bcValue,
-                                        real64 const fieldValue )
-  {
-    if( matrix.getLocalRowID( dof ) >= 0 )
-    {
-      real64 const diag = matrix.getDiagValue( dof );
-      matrix.clearRow( dof, diag );
-      rhs = -diag * ( bcValue - fieldValue );
-    }
-    else
-    {
-      rhs = 0.0;
-    }
-  }
-
-  /**
-   * @brief Function to add some values of a vector.
-   * @param rhs A ParallelVector object.
-   * @param num The number of values in \p rhs to replace
-   * @param dof A pointer to the global DOF to be replaced
-   * @param values A pointer to the values corresponding to \p dof that will be added to \p rhs.
-   */
-  template<typename LAI>
-  static inline void PrescribeRhsValues( typename LAI::ParallelVector & rhs,
-                                         localIndex const num,
-                                         globalIndex * const dof,
-                                         real64 * const values )
-  {
-    rhs.set( dof, values, num );
-  }
-};
-
-/**
- * @struct FieldSpecificationAdd
- * this struct a collection of static functions which adhere to an assumed interface for adding
- * a value for a field.
- */
-struct FieldSpecificationAdd
-{
-  /**
-   * @brief Pointwise application of a value to a field variable.
-   * @tparam T The type of the array1d field variable specified in @p field.
-   * @param[in] field The array1d field variable to apply @p value to.
-   * @param[in] index The index in field to apply @p value to.
-   * @param[in] component not used.
-   * @param[in] value The value to apply to @p field.
-   *
-   * This function performs field[index] += value.
-   */
-  template< typename T >
-  GEOSX_HOST_DEVICE
-  static inline typename std::enable_if< !traits::is_tensorT<T>, void>::type
-  SpecifyFieldValue( arrayView1d<T> const & field,
-                     localIndex const index,
-                     int const component,
-                     real64 const value )
-  {
-    field[index] += static_cast<T>(value);
-  }
-
-  /**
-   * @brief Pointwise application of a value to a field variable.
-   * @tparam T The type of the array1d field variable specified in @p field.
-   * @param[in] field The array1d field variable to apply @p value to.
-   * @param[in] index The index in field to apply @p value to.
-   * @param[in] component The component of @p field to apply @p value to. If @p T is a scalar type,
-   *                      this will not be used.
-   * @param[in] value The value to apply to @p field.
-   *
-   * This function performs field[index][component] += value.
-   */
-  template< typename T >
-  GEOSX_HOST_DEVICE
-  static inline typename std::enable_if< traits::is_tensorT<T>, void>::type
-  SpecifyFieldValue( arrayView1d<T> const & field,
-                     localIndex const index,
-                     int const component,
-                     real64 const value )
-  {
-    field[index].Data()[component] += value;
-  }
-
-  /**
-   * @brief Pointwise application of a value to a field variable.
-   * @tparam T The type of the array2d field variable specified in @p field.
-   * @param[in] field The array2d field variable to apply @p value to.
-   * @param[in] index The index in field to apply @p value to.
-   * @param[in] component not used.
-   * @param[in] value The value to apply to @p field.
-   *
-   * This function performs field[index] += value for all values of field[index].
-   */
-  template< typename T >
-  GEOSX_HOST_DEVICE
-  static inline typename std::enable_if< !traits::is_tensorT<T>, void>::type
-  SpecifyFieldValue( arrayView2d<T> const & field,
-                     localIndex const index,
-                     int const component,
-                     real64 const value )
-  {
-    for( localIndex a=0 ; a<field.size( 1 ) ; ++a )
-    {
-      field[index][a] += static_cast<T>(value);
-    }
-  }
-
-  /**
-   * @brief Pointwise application of a value to a field variable.
-   * @tparam T The type of the array2d field variable specified in @p field.
-   * @param[in] field The array2d field variable to apply @p value to.
-   * @param[in] index The index in field to apply @p value to.
-   * @param[in] component The component of @p field to apply @p value to. If @p T is a scalar type,
-   *                      this will not be used.
-   * @param[in] value The value to apply to @p field.
-   *
-   * This function performs field[index][component] += value for all values of field[index].
-   */
-  template< typename T >
-  GEOSX_HOST_DEVICE
-  static inline typename std::enable_if< traits::is_tensorT<T>, void>::type
-  SpecifyFieldValue( arrayView2d<T> const & field,
-                     localIndex const index,
-                     int const component,
-                     real64 const value )
-  {
-    for( localIndex a=0 ; a<field.size( 1 ) ; ++a )
-    {
-      field[index][a].Data()[component] += value;
-    }
-  }
-
-  /**
-   * @brief Pointwise application of a value to a field variable.
-   * @tparam T The type of the array2d field variable specified in @p field.
-   * @param[in] field The array2d field variable to apply @p value to.
-   * @param[in] index The index in field to apply @p value to.
-   * @param[in] component not used.
-   * @param[in] value The value to apply to @p field.
-   *
-   * This function performs field[index] += value for all values of field[index].
-   */
-  template< typename T >
-  GEOSX_HOST_DEVICE
-  static inline typename std::enable_if< !traits::is_tensorT<T>, void>::type
-  SpecifyFieldValue( arrayView3d<T> const & field,
-                     localIndex const index,
-                     int const component,
-                     real64 const value )
-  {
-    for( localIndex a=0 ; a<field.size( 1 ) ; ++a )
-    {
-      for( localIndex b=0 ; b<field.size( 2 ) ; ++b )
-      {
-        field[index][a][b] += static_cast<T>(value);
-      }
-    }
-  }
-
-  /**
-   * @brief Pointwise application of a value to a field variable.
-   * @tparam T The type of the array2d field variable specified in @p field.
-   * @param[in] field The array2d field variable to apply @p value to.
-   * @param[in] index The index in field to apply @p value to.
-   * @param[in] component The component of @p field to apply @p value to. If @p T is a scalar type,
-   *                      this will not be used.
-   * @param[in] value The value to apply to @p field.
-   *
-   * This function performs field[index][component] += value for all values of field[index].
-   */
-  template< typename T >
-  GEOSX_HOST_DEVICE
-  static inline typename std::enable_if< traits::is_tensorT<T>, void>::type
-  SpecifyFieldValue( arrayView3d<T> const & field,
-                     localIndex const index,
-                     int const component,
-                     real64 const value )
-  {
-    for( localIndex a=0 ; a<field.size( 1 ) ; ++a )
-    {
-      for( localIndex b=0 ; b<field.size( 2 ) ; ++b )
-      {
-        field[index][a][b].Data()[component] += value;
-      }
-    }
-  }
-
-
-
-  /**
-   * @brief Function to apply a value to a vector field for a single dof.
-   * @param[in] dof The degree of freedom that is to be modified.
-   * @param[in] matrix A ParalleMatrix object: the system matrix.
-   * @param[out] rhs The rhs contribution to be modified
-   * @param[in] bcValue The value to add to rhs
-   * @param[in] fieldValue unused.
-   *
-   */
-  template<typename LAI>
-  static inline void SpecifyFieldValue( globalIndex const dof,
-                                        typename LAI::ParallelMatrix & matrix,
-                                        real64 & rhs,
-                                        real64 const & bcValue,
-                                        real64 const fieldValue )
-  {
-    if( true )//node_is_ghost[*nd] < 0 )
-    {
-      rhs += bcValue;
-    }
-  }
-
-  /**
-   * @brief Function to add some values of a vector.
-   * @param rhs A ParallelVector object.
-   * @param num The number of values in \p rhs to replace
-   * @param dof A pointer to the global DOF to be replaced
-   * @param values A pointer to the values corresponding to \p dof that will be added to \p rhs.
-   */
-  template<typename LAI>
-  static inline void PrescribeRhsValues( typename LAI::ParallelVector & rhs,
-                                         localIndex const num,
-                                         globalIndex * const dof,
-                                         real64 * const values )
-  {
-    rhs.add( dof, values, num );
-  }
-
-};
-
-=======
->>>>>>> e02f9751
 
 /**
  * @class FieldSpecificationBase
