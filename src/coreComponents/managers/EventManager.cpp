/*
 *~~~~~~~~~~~~~~~~~~~~~~~~~~~~~~~~~~~~~~~~~~~~~~~~~~~~~~~~~~~~~~~~~~~~~~~~~~~
 * Copyright (c) 2018, Lawrence Livermore National Security, LLC.
 *
 * Produced at the Lawrence Livermore National Laboratory
 *
 * LLNL-CODE-746361
 *
 * All rights reserved. See COPYRIGHT for details.
 *
 * This file is part of the GEOSX Simulation Framework.
 *
 * GEOSX is a free software; you can redistribute it and/or modify it under
 * the terms of the GNU Lesser General Public License (as published by the
 * Free Software Foundation) version 2.1 dated February 1999.
 *~~~~~~~~~~~~~~~~~~~~~~~~~~~~~~~~~~~~~~~~~~~~~~~~~~~~~~~~~~~~~~~~~~~~~~~~~~~
 */

/**
 * @file EventManager.cpp
 */

#include "EventManager.hpp"
#include "managers/Events/EventBase.hpp"
#include "common/TimingMacros.hpp"

#include "DocumentationNode.hpp"

namespace geosx
{

using namespace dataRepository;
using namespace cxx_utilities;


EventManager::EventManager( std::string const & name,
                            ManagedGroup * const parent ):
  ManagedGroup( name, parent)
{}


EventManager::~EventManager()
{}


void EventManager::FillDocumentationNode()
{
  cxx_utilities::DocumentationNode * const docNode = this->getDocumentationNode();

  // Set the name to SolverApplications for now
  docNode->setName("Events");
  docNode->setSchemaType("Node");
  docNode->setShortDescription("Contains the set of solver applications");

  docNode->AllocateChildNode( viewKeys.time.Key(),
                              viewKeys.time.Key(),
                              -1,
                              "real64",
                              "real64",
                              "simulation time",
                              "simulation time",
                              "0.0",
                              "",
                              0,
                              1,
                              0 );

  docNode->AllocateChildNode( viewKeys.dt.Key(),
                              viewKeys.dt.Key(),
                              -1,
                              "real64",
                              "real64",
                              "simulation dt",
                              "simulation dt",
                              "0.0",
                              "",
                              0,
                              1,
                              0 );

  docNode->AllocateChildNode( viewKeys.cycle.Key(),
                              viewKeys.cycle.Key(),
                              -1,
                              "integer",
                              "integer",
                              "simulation cycle",
                              "simulation cycle",
                              "0",
                              "",
                              0,
                              1,
                              0 );

  docNode->AllocateChildNode( viewKeys.maxTime.Key(),
                              viewKeys.maxTime.Key(),
                              -1,
                              "real64",
                              "real64",
                              "simulation maxTime",
                              "simulation maxTime",
                              "-1",
                              "",
                              0,
                              1,
                              0,
                              RestartFlags::WRITE );

  docNode->AllocateChildNode( viewKeys.maxCycle.Key(),
                              viewKeys.maxCycle.Key(),
                              -1,
                              "integer",
                              "integer",
                              "simulation maxCycle",
                              "simulation maxCycle",
                              "-1",
                              "",
                              0,
                              1,
                              0,
                              RestartFlags::WRITE );

  docNode->AllocateChildNode( viewKeys.verbosity.Key(),
                              viewKeys.verbosity.Key(),
                              -1,
                              "integer",
                              "integer",
                              "event manager verbosity",
                              "event manager verbosity",
                              "0",
                              "",
                              0,
                              1,
                              0,
                              RestartFlags::WRITE );
}


void EventManager::ReadXML_PostProcess()
{
  real64 & maxTime = this->getReference<real64>(viewKeys.maxTime);
  integer & maxCycle = this->getReference<integer>(viewKeys.maxCycle);

  // If maxTime, maxCycle are default, set them to their max values
  if (maxTime < 0)
  {
    maxTime = std::numeric_limits<real64>::max();
  }
  if (maxCycle < 0)
  {
    maxCycle = std::numeric_limits<integer>::max();
  }
}


void EventManager::CreateChild( string const & childKey, string const & childName )
{
  std::cout << "Adding Event: " << childKey << ", " << childName << std::endl;
  std::unique_ptr<EventBase> event = EventBase::CatalogInterface::Factory( childKey, childName, this );
  this->RegisterGroup<EventBase>( childName, std::move(event) );
}


void EventManager::Run(dataRepository::ManagedGroup * domain)
{
  real64& time = *(this->getData<real64>(viewKeys.time));
  real64& dt = *(this->getData<real64>(viewKeys.dt));
  integer& cycle = *(this->getData<integer>(viewKeys.cycle));
  real64 const maxTime = this->getReference<real64>(viewKeys.maxTime);
  integer const maxCycle = this->getReference<integer>(viewKeys.maxCycle);
  integer const verbosity = this->getReference<integer>(viewKeys.verbosity);
  integer exitFlag = 0;

  // Setup MPI communication
  integer rank = 0;
  integer comm_size = 1;
  #if USE_MPI
    MPI_Comm_rank(MPI_COMM_WORLD, &rank);
    MPI_Comm_size(MPI_COMM_WORLD, &comm_size);
  #endif
  real64 send_buffer[2];
  array1d<real64> receive_buffer(2 * comm_size);

  // Setup event targets
  this->forSubGroups<EventBase>([]( EventBase * subEvent ) -> void
  {
    subEvent->GetTargetReferences();
  });

  // Run problem
  while((time < maxTime) && (cycle < maxCycle) && (exitFlag == 0))
  {
    real64 nextDt = std::numeric_limits<real64>::max();
<<<<<<< HEAD
    std::cout << "\nTime: " << time << "s, dt:" << dt << "s, Cycle: " << cycle << std::endl;

=======
    if (rank == 0)
    {
      std::cout << "Time: " << time << "s, dt:" << dt << "s, Cycle: " << cycle << std::endl;
    }
    
>>>>>>> a33cacf4
    this->forSubGroups<EventBase>([&]( EventBase * subEvent ) -> void
    {
      // Calculate the event and sub-event forecasts
      // Note: because events can be nested, the mpi reduce for event
      // forecasts need to happen in EventBase.
      subEvent->CheckEvents(time, dt, cycle, domain);
      integer eventForecast = subEvent->GetForecast();

      // Execute, signal events
      if (eventForecast == 1)
      {
        subEvent->SignalToPrepareForExecution(time, dt, cycle, domain);
      }

      if (eventForecast <= 0)
      {
        subEvent->Execute(time, dt, cycle, domain);
      }

      // Estimate the time-step for the next cycle
      if (eventForecast <= 1)
      {
        real64 requestedDt = subEvent->GetTimestepRequest(time + dt);
        nextDt = std::min(requestedDt, nextDt);
      }

      // Check the exit flag
      exitFlag += subEvent->GetExitFlag();
    
      // Debug information
      if ((verbosity > 0) && (rank == 0))
      {
        std::cout << "     Event: " << subEvent->getName() << ", f=" << eventForecast << std::endl;
      }      
    });

    time += dt;
    ++cycle;
    dt = nextDt;
    dt = (time + dt > maxTime) ? (maxTime - time) : dt;

    #if USE_MPI
      send_buffer[0] = dt;
      send_buffer[1] = static_cast<real64>(exitFlag);
      MPI_Gather(send_buffer, 2, MPI_DOUBLE, receive_buffer.data(), 2, MPI_DOUBLE, 0, MPI_COMM_WORLD);

      if (rank == 0)
      {
        for (integer ii=0; ii<comm_size; ii++)
        {
          send_buffer[0] = std::min(send_buffer[0], receive_buffer[2*ii]);
          send_buffer[1] += receive_buffer[2*ii + 1]; 
        }
      }

      MPI_Bcast(send_buffer, 2, MPI_DOUBLE, 0, MPI_COMM_WORLD);
      dt = send_buffer[0];
      if (send_buffer[1] > 0.5)
      {
        exitFlag = 1;
      }
    #endif
  }


  // Cleanup
  if (rank == 0)
  {
    std::cout << "Cleaning up events" << std::endl;
  }
  
  this->forSubGroups<EventBase>([&]( EventBase * subEvent ) -> void
  {
    subEvent->Cleanup(time, cycle, domain);     
  });

}

} /* namespace geosx */<|MERGE_RESOLUTION|>--- conflicted
+++ resolved
@@ -190,16 +190,11 @@
   while((time < maxTime) && (cycle < maxCycle) && (exitFlag == 0))
   {
     real64 nextDt = std::numeric_limits<real64>::max();
-<<<<<<< HEAD
-    std::cout << "\nTime: " << time << "s, dt:" << dt << "s, Cycle: " << cycle << std::endl;
-
-=======
     if (rank == 0)
     {
       std::cout << "Time: " << time << "s, dt:" << dt << "s, Cycle: " << cycle << std::endl;
     }
     
->>>>>>> a33cacf4
     this->forSubGroups<EventBase>([&]( EventBase * subEvent ) -> void
     {
       // Calculate the event and sub-event forecasts
