/*
 *~~~~~~~~~~~~~~~~~~~~~~~~~~~~~~~~~~~~~~~~~~~~~~~~~~~~~~~~~~~~~~~~~~~~~~~~~~~
 * Copyright (c) 2019, Lawrence Livermore National Security, LLC.
 *
 * Produced at the Lawrence Livermore National Laboratory
 *
 * LLNL-CODE-746361
 *
 * All rights reserved. See COPYRIGHT for details.
 *
 * This file is part of the GEOSX Simulation Framework.
 *
 * GEOSX is a free software; you can redistribute it and/or modify it under
 * the terms of the GNU Lesser General Public License (as published by the
 * Free Software Foundation) version 2.1 dated February 1999.
 *~~~~~~~~~~~~~~~~~~~~~~~~~~~~~~~~~~~~~~~~~~~~~~~~~~~~~~~~~~~~~~~~~~~~~~~~~~~
 */

 /**
  * @file PeriodicEvent.cpp
  */

#include "PeriodicEvent.hpp"
#include "managers/Functions/NewFunctionManager.hpp"

namespace geosx
{

using namespace dataRepository;


PeriodicEvent::PeriodicEvent( const std::string& name,
                              ManagedGroup * const parent ):
  EventBase(name,parent),
  m_functionTarget(nullptr),
  m_timeFrequency(),
  m_cycleFrequency(),
  m_targetExactTimestep(),
  m_functionName(),
  m_functionInputObject(),
  m_functionInputSetname(),
  m_functionStatOption(),
  m_eventThreshold()
{
  RegisterViewWrapper(viewKeyStruct::timeFrequencyString, &m_timeFrequency, false )->
    setApplyDefaultValue(-1.0)->
    setInputFlag(InputFlags::OPTIONAL)->
    setDescription("event frequency (time)");

  RegisterViewWrapper(viewKeyStruct::cycleFrequencyString, &m_cycleFrequency, false )->
    setApplyDefaultValue(1)->
    setInputFlag(InputFlags::OPTIONAL)->
    setDescription("event frequency (cycle, Default)");

  RegisterViewWrapper(viewKeyStruct::targetExactTimestepString, &m_targetExactTimestep, false )->
    setApplyDefaultValue(-1)->
    setInputFlag(InputFlags::OPTIONAL)->
    setDescription("allows timesteps to be truncated to match time frequency perfectly");

  RegisterViewWrapper(viewKeyStruct::functionNameString, &m_functionName, false )->
    setInputFlag(InputFlags::OPTIONAL)->
    setDescription("Name of the symbolic math function");

  RegisterViewWrapper(viewKeyStruct::functionInputObjectString, &m_functionInputObject, false )->
    setInputFlag(InputFlags::OPTIONAL)->
    setDescription("Path of the function input object (directory format)");

  RegisterViewWrapper(viewKeyStruct::functionInputSetnameString, &m_functionInputSetname, false )->
    setInputFlag(InputFlags::OPTIONAL)->
    setDescription("Setname of the input object (if empty, default to everything)");

  RegisterViewWrapper(viewKeyStruct::functionStatOptionString, &m_functionStatOption, false )->
    setInputFlag(InputFlags::OPTIONAL)->
    setDescription("Selection of the min/avg/max for functions that target vectors");

  RegisterViewWrapper(viewKeyStruct::eventThresholdString, &m_eventThreshold, false )->
    setApplyDefaultValue(10000000000.0)->
    setInputFlag(InputFlags::OPTIONAL)->
    setDescription("event threshold");

}


PeriodicEvent::~PeriodicEvent()
{}






void PeriodicEvent::EstimateEventTiming(real64 const time,
                                        real64 const dt, 
                                        integer const cycle,
                                        ManagedGroup * domain)
{
  real64 const timeFrequency = this->getReference<real64>(periodicEventViewKeys.timeFrequency);
  integer const cycleFrequency = this->getReference<integer>(periodicEventViewKeys.cycleFrequency);
  real64 const lastTime = this->getReference<real64>(EventBase::viewKeys.lastTime);
  integer const lastCycle = this->getReference<integer>(EventBase::viewKeys.lastCycle);
  string const functionName = this->getReference<string>(periodicEventViewKeys.functionName);
  
  // Check event status
  if (cycle == 0)
  {
    SetForecast(0);
  } 
  else if (timeFrequency >= 0.0)
  {
    if (dt <= 0)
    {
      SetForecast(std::numeric_limits<integer>::max());
    } 
    else
    {
      real64 forecast = (timeFrequency - (time - lastTime)) / dt;
      SetForecast(static_cast<integer>(std::min(forecast, 1e9)));
    }
  }
  else
  {
    SetForecast(cycleFrequency - (cycle - lastCycle));
  }

  if ((this->GetForecast() <= 0) && (functionName.empty() == 0))
  {
    CheckOptionalFunctionThreshold(time, dt, cycle, domain);
  }
}


void PeriodicEvent::CheckOptionalFunctionThreshold(real64 const time,
                                                   real64 const dt, 
                                                   integer const cycle,
                                                   ManagedGroup * domain)
{
  string const functionName = this->getReference<string>(periodicEventViewKeys.functionName);
  string const functionInputObject = this->getReference<string>(periodicEventViewKeys.functionInputObject);
  string const functionInputSetname = this->getReference<string>(periodicEventViewKeys.functionInputSetname);
  integer const functionStatOption = this->getReference<integer>(periodicEventViewKeys.functionStatOption);
  real64 const eventThreshold = this->getReference<real64>(periodicEventViewKeys.eventThreshold);

  // Grab the function
  NewFunctionManager * functionManager = NewFunctionManager::Instance();
  FunctionBase * function = functionManager->GetGroup<FunctionBase>(functionName);

  real64 result = 0.0;
  if (functionInputObject.empty())
  {
    // This is a time-only function
    result = function->Evaluate(&time);
  }
  else
  {
    // Link the target object
    if (m_functionTarget == nullptr)
    {
      m_functionTarget = this->GetGroupByPath(functionInputObject);
    }

    // Get the set
    set<localIndex> mySet;
    if (functionInputSetname.empty())
    {
      for(localIndex ii=0; ii<m_functionTarget->size(); ++ii)
      {
        mySet.insert(ii);
      }
    }
    else
    {
      dataRepository::ManagedGroup const * sets = m_functionTarget->GetGroup(periodicEventViewKeys.functionSetNames);
      mySet = sets->getReference< set<localIndex> >(functionInputSetname);
    }

    // Find the function (min, average, max)
    real64_array stats = function->EvaluateStats(m_functionTarget, time, mySet);
    result = stats[functionStatOption];

    // Because the function applied to an object may differ by rank, synchronize
    // (Note: this shouldn't occur very often, since it is only called if the base forecast <= 0)
<<<<<<< HEAD
    #ifdef GEOSX_USE_MPI
=======
#ifdef GEOSX_USE_MPI
>>>>>>> dd86f923
      real64 result_global;
      MPI_Allreduce(&result, &result_global, 1, MPI_DOUBLE, MPI_MAX, MPI_COMM_WORLD);
      result = result_global;
#endif
  }
  
  // Forcast event
  if (result > eventThreshold)
  {
    SetForecast(0);
  }
  else
  {
    SetForecast(std::numeric_limits<integer>::max());
  }
}


real64 PeriodicEvent::GetTimestepRequest(real64 const time)
{
  real64 const lastTime = this->getReference<real64>(EventBase::viewKeys.lastTime);
  real64 const timeFrequency = this->getReference<real64>(periodicEventViewKeys.timeFrequency);
  integer const targetExactTimestep = this->getReference<integer>(periodicEventViewKeys.targetExactTimestep);
  
  real64 requestedDt = EventBase::GetTimestepRequest(time);

  if ((timeFrequency > 0) && (targetExactTimestep > 0))
  {
    real64 nextTargetTime = lastTime + timeFrequency;
    real64 maxDt = nextTargetTime - time;

    // If the event is executing next cycle, then maxDt is the timeFrequency
    maxDt = (time >= nextTargetTime) ? timeFrequency : maxDt;
    requestedDt = (maxDt < requestedDt) ? maxDt : requestedDt;
  }

  return requestedDt;
}



REGISTER_CATALOG_ENTRY( EventBase, PeriodicEvent, std::string const &, ManagedGroup * const )
} /* namespace geosx */<|MERGE_RESOLUTION|>--- conflicted
+++ resolved
@@ -179,11 +179,7 @@
 
     // Because the function applied to an object may differ by rank, synchronize
     // (Note: this shouldn't occur very often, since it is only called if the base forecast <= 0)
-<<<<<<< HEAD
-    #ifdef GEOSX_USE_MPI
-=======
 #ifdef GEOSX_USE_MPI
->>>>>>> dd86f923
       real64 result_global;
       MPI_Allreduce(&result, &result_global, 1, MPI_DOUBLE, MPI_MAX, MPI_COMM_WORLD);
       result = result_global;
