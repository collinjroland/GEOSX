/*
 * ------------------------------------------------------------------------------------------------------------
 * SPDX-License-Identifier: LGPL-2.1-only
 *
 * Copyright (c) 2018-2019 Lawrence Livermore National Security LLC
 * Copyright (c) 2018-2019 The Board of Trustees of the Leland Stanford Junior University
 * Copyright (c) 2018-2019 Total, S.A
 * Copyright (c) 2019-     GEOSX Contributors
 * All right reserved
 *
 * See top level LICENSE, COPYRIGHT, CONTRIBUTORS, NOTICE, and ACKNOWLEDGEMENTS files for details.
 * ------------------------------------------------------------------------------------------------------------
 */

/**
 * @file HaltEvent.hpp
 */


#ifndef GEOSX_MANAGERS_EVENTS_HALTEVENT_HPP_
#define GEOSX_MANAGERS_EVENTS_HALTEVENT_HPP_

#include "managers/Events/EventBase.hpp"

namespace geosx
{

/**
 * @class HaltEvent
 * An event type that is designed to look at the external clock.
 * This is useful for managing wall time limitations.
 */
class HaltEvent : public EventBase
{
public:
  /// Constructor
  HaltEvent( const std::string & name,
             Group * const parent );

  /// Destructor
  virtual ~HaltEvent() override;

  // Catalog name interface
  static string CatalogName() { return "HaltEvent"; }

  /**
   * This event is designed to look at the external clock. Currently,
   * if the event is triggered it will set a flag, which will
   * instruct the code to exit.  This is useful for managing walltime
   */
<<<<<<< HEAD
  virtual void EstimateEventTiming(real64 const time,
                                   real64 const dt, 
                                   integer const cycle,
                                   DomainPartition * domain) override;
=======
  virtual void EstimateEventTiming( real64 const time,
                                    real64 const dt,
                                    integer const cycle,
                                    dataRepository::Group * domain ) override;
>>>>>>> 6b8717ce

  /// Timing values
  real64 m_externalStartTime;
  real64 m_externalLastTime;
  real64 m_externalDt;
  real64 m_maxRuntime;

  struct viewKeyStruct
  {
    static constexpr auto maxRuntimeString = "maxRuntime";

    dataRepository::ViewKey maxRuntime = { "maxRuntime" };
  } haltEventViewKeys;

};

} /* namespace geosx */

#endif /* GEOSX_MANAGERS_EVENTS_HALTEVENT_HPP_ */<|MERGE_RESOLUTION|>--- conflicted
+++ resolved
@@ -48,17 +48,10 @@
    * if the event is triggered it will set a flag, which will
    * instruct the code to exit.  This is useful for managing walltime
    */
-<<<<<<< HEAD
-  virtual void EstimateEventTiming(real64 const time,
-                                   real64 const dt, 
-                                   integer const cycle,
-                                   DomainPartition * domain) override;
-=======
   virtual void EstimateEventTiming( real64 const time,
                                     real64 const dt,
                                     integer const cycle,
-                                    dataRepository::Group * domain ) override;
->>>>>>> 6b8717ce
+                                    DomainPartition * domain ) override;
 
   /// Timing values
   real64 m_externalStartTime;
