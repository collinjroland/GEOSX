--- conflicted
+++ resolved
@@ -2422,12 +2422,7 @@
     }
     else
     {
-<<<<<<< HEAD
       vartype = DB_UCDVAR;
-//      GEOS_ERROR("unhandled case in SiloFile::WriteDataField B\n");
-=======
-      GEOSX_ERROR("unhandled case in SiloFile::WriteDataField B\n");
->>>>>>> 4d0772f9
     }
 
 
@@ -2766,12 +2761,8 @@
     }
     else
     {
-<<<<<<< HEAD
       vartype = DB_UCDVAR;
 //      GEOS_ERROR("unhandled case in SiloFile::WriteDataField B\n");
-=======
-      GEOSX_ERROR("unhandled case in SiloFile::WriteDataField B\n");
->>>>>>> 4d0772f9
     }
 
     WriteMultiXXXX(vartype, DBPutMultivar, centering, fieldName.c_str(), cycleNumber, multiRoot,
