<?xml version="1.0"?>
<xsd:schema xmlns:xsd="http://www.w3.org/2001/XMLSchema">
	<xsd:annotation>
		<xsd:documentation xml:lang="en">GEOSX Input Schema</xsd:documentation>
	</xsd:annotation>
	<xsd:simpleType name="Path">
		<xsd:restriction base="xsd:string">
			<xsd:pattern value="[^,\{\}]*" />
		</xsd:restriction>
	</xsd:simpleType>
	<xsd:simpleType name="string">
		<xsd:restriction base="xsd:string">
			<xsd:pattern value="[^,\{\}]*" />
		</xsd:restriction>
	</xsd:simpleType>
	<xsd:simpleType name="real32_array3d">
		<xsd:restriction base="xsd:string">
			<xsd:pattern value="\{(\{(\{([+-]?[\d]*([\d]\.?|\.[\d])[\d]*([eE][-+]?[\d]+|\s*),\s*)*[+-]?[\d]*([\d]\.?|\.[\d])[\d]*([eE][-+]?[\d]+|\s*)\},\s*)*\{([+-]?[\d]*([\d]\.?|\.[\d])[\d]*([eE][-+]?[\d]+|\s*),\s*)*[+-]?[\d]*([\d]\.?|\.[\d])[\d]*([eE][-+]?[\d]+|\s*)\}\},\s*)*\{(\{([+-]?[\d]*([\d]\.?|\.[\d])[\d]*([eE][-+]?[\d]+|\s*),\s*)*[+-]?[\d]*([\d]\.?|\.[\d])[\d]*([eE][-+]?[\d]+|\s*)\},\s*)*\{([+-]?[\d]*([\d]\.?|\.[\d])[\d]*([eE][-+]?[\d]+|\s*),\s*)*[+-]?[\d]*([\d]\.?|\.[\d])[\d]*([eE][-+]?[\d]+|\s*)\}\}\}" />
		</xsd:restriction>
	</xsd:simpleType>
	<xsd:simpleType name="globalIndex_array3d">
		<xsd:restriction base="xsd:string">
			<xsd:pattern value="\{(\{(\{([+-]?[\d]+,\s*)*[+-]?[\d]+\},\s*)*\{([+-]?[\d]+,\s*)*[+-]?[\d]+\}\},\s*)*\{(\{([+-]?[\d]+,\s*)*[+-]?[\d]+\},\s*)*\{([+-]?[\d]+,\s*)*[+-]?[\d]+\}\}\}" />
		</xsd:restriction>
	</xsd:simpleType>
	<xsd:simpleType name="real64_array3d">
		<xsd:restriction base="xsd:string">
			<xsd:pattern value="\{(\{(\{([+-]?[\d]*([\d]\.?|\.[\d])[\d]*([eE][-+]?[\d]+|\s*),\s*)*[+-]?[\d]*([\d]\.?|\.[\d])[\d]*([eE][-+]?[\d]+|\s*)\},\s*)*\{([+-]?[\d]*([\d]\.?|\.[\d])[\d]*([eE][-+]?[\d]+|\s*),\s*)*[+-]?[\d]*([\d]\.?|\.[\d])[\d]*([eE][-+]?[\d]+|\s*)\}\},\s*)*\{(\{([+-]?[\d]*([\d]\.?|\.[\d])[\d]*([eE][-+]?[\d]+|\s*),\s*)*[+-]?[\d]*([\d]\.?|\.[\d])[\d]*([eE][-+]?[\d]+|\s*)\},\s*)*\{([+-]?[\d]*([\d]\.?|\.[\d])[\d]*([eE][-+]?[\d]+|\s*),\s*)*[+-]?[\d]*([\d]\.?|\.[\d])[\d]*([eE][-+]?[\d]+|\s*)\}\}\}" />
		</xsd:restriction>
	</xsd:simpleType>
	<xsd:simpleType name="r2_array2d">
		<xsd:restriction base="xsd:string">
			<xsd:pattern value="\{(\{(([+-]?[\d]*([\d]\.?|\.[\d])[\d]*([eE][-+]?[\d]+|\s*),\s*){8}[+-]?[\d]*([\d]\.?|\.[\d])[\d]*([eE][-+]?[\d]+|\s*),\s*)*([+-]?[\d]*([\d]\.?|\.[\d])[\d]*([eE][-+]?[\d]+|\s*),\s*){8}[+-]?[\d]*([\d]\.?|\.[\d])[\d]*([eE][-+]?[\d]+|\s*)\},\s*)*\{(([+-]?[\d]*([\d]\.?|\.[\d])[\d]*([eE][-+]?[\d]+|\s*),\s*){8}[+-]?[\d]*([\d]\.?|\.[\d])[\d]*([eE][-+]?[\d]+|\s*),\s*)*([+-]?[\d]*([\d]\.?|\.[\d])[\d]*([eE][-+]?[\d]+|\s*),\s*){8}[+-]?[\d]*([\d]\.?|\.[\d])[\d]*([eE][-+]?[\d]+|\s*)\}\}" />
		</xsd:restriction>
	</xsd:simpleType>
	<xsd:simpleType name="mapPair_array">
		<xsd:restriction base="xsd:string">
			<xsd:pattern value="\{([^,\{\}]*,\s*)*[^,\{\}]*\}" />
		</xsd:restriction>
	</xsd:simpleType>
	<xsd:simpleType name="integer_array3d">
		<xsd:restriction base="xsd:string">
			<xsd:pattern value="\{(\{(\{([+-]?[\d]+,\s*)*[+-]?[\d]+\},\s*)*\{([+-]?[\d]+,\s*)*[+-]?[\d]+\}\},\s*)*\{(\{([+-]?[\d]+,\s*)*[+-]?[\d]+\},\s*)*\{([+-]?[\d]+,\s*)*[+-]?[\d]+\}\}\}" />
		</xsd:restriction>
	</xsd:simpleType>
	<xsd:simpleType name="r1_array2d">
		<xsd:restriction base="xsd:string">
			<xsd:pattern value="\{(\{(([+-]?[\d]*([\d]\.?|\.[\d])[\d]*([eE][-+]?[\d]+|\s*),\s*){2}[+-]?[\d]*([\d]\.?|\.[\d])[\d]*([eE][-+]?[\d]+|\s*),\s*)*([+-]?[\d]*([\d]\.?|\.[\d])[\d]*([eE][-+]?[\d]+|\s*),\s*){2}[+-]?[\d]*([\d]\.?|\.[\d])[\d]*([eE][-+]?[\d]+|\s*)\},\s*)*\{(([+-]?[\d]*([\d]\.?|\.[\d])[\d]*([eE][-+]?[\d]+|\s*),\s*){2}[+-]?[\d]*([\d]\.?|\.[\d])[\d]*([eE][-+]?[\d]+|\s*),\s*)*([+-]?[\d]*([\d]\.?|\.[\d])[\d]*([eE][-+]?[\d]+|\s*),\s*){2}[+-]?[\d]*([\d]\.?|\.[\d])[\d]*([eE][-+]?[\d]+|\s*)\}\}" />
		</xsd:restriction>
	</xsd:simpleType>
	<xsd:simpleType name="string_array">
		<xsd:restriction base="xsd:string">
			<xsd:pattern value="\{([^,\{\}]*,\s*)*[^,\{\}]*\}" />
		</xsd:restriction>
	</xsd:simpleType>
	<xsd:simpleType name="localIndex_array3d">
		<xsd:restriction base="xsd:string">
			<xsd:pattern value="\{(\{(\{([+-]?[\d]+,\s*)*[+-]?[\d]+\},\s*)*\{([+-]?[\d]+,\s*)*[+-]?[\d]+\}\},\s*)*\{(\{([+-]?[\d]+,\s*)*[+-]?[\d]+\},\s*)*\{([+-]?[\d]+,\s*)*[+-]?[\d]+\}\}\}" />
		</xsd:restriction>
	</xsd:simpleType>
	<xsd:simpleType name="real64_array2d">
		<xsd:restriction base="xsd:string">
			<xsd:pattern value="\{(\{([+-]?[\d]*([\d]\.?|\.[\d])[\d]*([eE][-+]?[\d]+|\s*),\s*)*[+-]?[\d]*([\d]\.?|\.[\d])[\d]*([eE][-+]?[\d]+|\s*)\},\s*)*\{([+-]?[\d]*([\d]\.?|\.[\d])[\d]*([eE][-+]?[\d]+|\s*),\s*)*[+-]?[\d]*([\d]\.?|\.[\d])[\d]*([eE][-+]?[\d]+|\s*)\}\}" />
		</xsd:restriction>
	</xsd:simpleType>
	<xsd:simpleType name="mapPair">
		<xsd:restriction base="xsd:string">
			<xsd:pattern value="[^,\{\}]*" />
		</xsd:restriction>
	</xsd:simpleType>
	<xsd:simpleType name="real32_array2d">
		<xsd:restriction base="xsd:string">
			<xsd:pattern value="\{(\{([+-]?[\d]*([\d]\.?|\.[\d])[\d]*([eE][-+]?[\d]+|\s*),\s*)*[+-]?[\d]*([\d]\.?|\.[\d])[\d]*([eE][-+]?[\d]+|\s*)\},\s*)*\{([+-]?[\d]*([\d]\.?|\.[\d])[\d]*([eE][-+]?[\d]+|\s*),\s*)*[+-]?[\d]*([\d]\.?|\.[\d])[\d]*([eE][-+]?[\d]+|\s*)\}\}" />
		</xsd:restriction>
	</xsd:simpleType>
	<xsd:simpleType name="r2Sym_array2d">
		<xsd:restriction base="xsd:string">
			<xsd:pattern value="\{(\{(([+-]?[\d]*([\d]\.?|\.[\d])[\d]*([eE][-+]?[\d]+|\s*),\s*){5}[+-]?[\d]*([\d]\.?|\.[\d])[\d]*([eE][-+]?[\d]+|\s*),\s*)*([+-]?[\d]*([\d]\.?|\.[\d])[\d]*([eE][-+]?[\d]+|\s*),\s*){5}[+-]?[\d]*([\d]\.?|\.[\d])[\d]*([eE][-+]?[\d]+|\s*)\},\s*)*\{(([+-]?[\d]*([\d]\.?|\.[\d])[\d]*([eE][-+]?[\d]+|\s*),\s*){5}[+-]?[\d]*([\d]\.?|\.[\d])[\d]*([eE][-+]?[\d]+|\s*),\s*)*([+-]?[\d]*([\d]\.?|\.[\d])[\d]*([eE][-+]?[\d]+|\s*),\s*){5}[+-]?[\d]*([\d]\.?|\.[\d])[\d]*([eE][-+]?[\d]+|\s*)\}\}" />
		</xsd:restriction>
	</xsd:simpleType>
	<xsd:simpleType name="globalIndex_array2d">
		<xsd:restriction base="xsd:string">
			<xsd:pattern value="\{(\{([+-]?[\d]+,\s*)*[+-]?[\d]+\},\s*)*\{([+-]?[\d]+,\s*)*[+-]?[\d]+\}\}" />
		</xsd:restriction>
	</xsd:simpleType>
	<xsd:simpleType name="localIndex_array2d">
		<xsd:restriction base="xsd:string">
			<xsd:pattern value="\{(\{([+-]?[\d]+,\s*)*[+-]?[\d]+\},\s*)*\{([+-]?[\d]+,\s*)*[+-]?[\d]+\}\}" />
		</xsd:restriction>
	</xsd:simpleType>
	<xsd:simpleType name="integer_array2d">
		<xsd:restriction base="xsd:string">
			<xsd:pattern value="\{(\{([+-]?[\d]+,\s*)*[+-]?[\d]+\},\s*)*\{([+-]?[\d]+,\s*)*[+-]?[\d]+\}\}" />
		</xsd:restriction>
	</xsd:simpleType>
	<xsd:simpleType name="r2Sym_array">
		<xsd:restriction base="xsd:string">
			<xsd:pattern value="\{(([+-]?[\d]*([\d]\.?|\.[\d])[\d]*([eE][-+]?[\d]+|\s*),\s*){5}[+-]?[\d]*([\d]\.?|\.[\d])[\d]*([eE][-+]?[\d]+|\s*),\s*)*([+-]?[\d]*([\d]\.?|\.[\d])[\d]*([eE][-+]?[\d]+|\s*),\s*){5}[+-]?[\d]*([\d]\.?|\.[\d])[\d]*([eE][-+]?[\d]+|\s*)\}" />
		</xsd:restriction>
	</xsd:simpleType>
	<xsd:simpleType name="r1_array">
		<xsd:restriction base="xsd:string">
			<xsd:pattern value="\{(([+-]?[\d]*([\d]\.?|\.[\d])[\d]*([eE][-+]?[\d]+|\s*),\s*){2}[+-]?[\d]*([\d]\.?|\.[\d])[\d]*([eE][-+]?[\d]+|\s*),\s*)*([+-]?[\d]*([\d]\.?|\.[\d])[\d]*([eE][-+]?[\d]+|\s*),\s*){2}[+-]?[\d]*([\d]\.?|\.[\d])[\d]*([eE][-+]?[\d]+|\s*)\}" />
		</xsd:restriction>
	</xsd:simpleType>
	<xsd:simpleType name="real32_array">
		<xsd:restriction base="xsd:string">
			<xsd:pattern value="\{([+-]?[\d]*([\d]\.?|\.[\d])[\d]*([eE][-+]?[\d]+|\s*),\s*)*[+-]?[\d]*([\d]\.?|\.[\d])[\d]*([eE][-+]?[\d]+|\s*)\}" />
		</xsd:restriction>
	</xsd:simpleType>
	<xsd:simpleType name="r2_array">
		<xsd:restriction base="xsd:string">
			<xsd:pattern value="\{(([+-]?[\d]*([\d]\.?|\.[\d])[\d]*([eE][-+]?[\d]+|\s*),\s*){8}[+-]?[\d]*([\d]\.?|\.[\d])[\d]*([eE][-+]?[\d]+|\s*),\s*)*([+-]?[\d]*([\d]\.?|\.[\d])[\d]*([eE][-+]?[\d]+|\s*),\s*){8}[+-]?[\d]*([\d]\.?|\.[\d])[\d]*([eE][-+]?[\d]+|\s*)\}" />
		</xsd:restriction>
	</xsd:simpleType>
	<xsd:simpleType name="globalIndex_array">
		<xsd:restriction base="xsd:string">
			<xsd:pattern value="\{([+-]?[\d]+,\s*)*[+-]?[\d]+\}" />
		</xsd:restriction>
	</xsd:simpleType>
	<xsd:simpleType name="real64_array">
		<xsd:restriction base="xsd:string">
			<xsd:pattern value="\{([+-]?[\d]*([\d]\.?|\.[\d])[\d]*([eE][-+]?[\d]+|\s*),\s*)*[+-]?[\d]*([\d]\.?|\.[\d])[\d]*([eE][-+]?[\d]+|\s*)\}" />
		</xsd:restriction>
	</xsd:simpleType>
	<xsd:simpleType name="localIndex_array">
		<xsd:restriction base="xsd:string">
			<xsd:pattern value="\{([+-]?[\d]+,\s*)*[+-]?[\d]+\}" />
		</xsd:restriction>
	</xsd:simpleType>
	<xsd:simpleType name="integer_array">
		<xsd:restriction base="xsd:string">
			<xsd:pattern value="\{([+-]?[\d]+,\s*)*[+-]?[\d]+\}" />
		</xsd:restriction>
	</xsd:simpleType>
	<xsd:simpleType name="R2SymTensor">
		<xsd:restriction base="xsd:string">
			<xsd:pattern value="([+-]?[\d]*([\d]\.?|\.[\d])[\d]*([eE][-+]?[\d]+|\s*),\s*){5}[+-]?[\d]*([\d]\.?|\.[\d])[\d]*([eE][-+]?[\d]+|\s*)" />
		</xsd:restriction>
	</xsd:simpleType>
	<xsd:simpleType name="R2Tensor">
		<xsd:restriction base="xsd:string">
			<xsd:pattern value="([+-]?[\d]*([\d]\.?|\.[\d])[\d]*([eE][-+]?[\d]+|\s*),\s*){8}[+-]?[\d]*([\d]\.?|\.[\d])[\d]*([eE][-+]?[\d]+|\s*)" />
		</xsd:restriction>
	</xsd:simpleType>
	<xsd:simpleType name="real64">
		<xsd:restriction base="xsd:string">
			<xsd:pattern value="[+-]?[\d]*([\d]\.?|\.[\d])[\d]*([eE][-+]?[\d]+|\s*)" />
		</xsd:restriction>
	</xsd:simpleType>
	<xsd:simpleType name="R1Tensor">
		<xsd:restriction base="xsd:string">
			<xsd:pattern value="([+-]?[\d]*([\d]\.?|\.[\d])[\d]*([eE][-+]?[\d]+|\s*),\s*){2}[+-]?[\d]*([\d]\.?|\.[\d])[\d]*([eE][-+]?[\d]+|\s*)" />
		</xsd:restriction>
	</xsd:simpleType>
	<xsd:simpleType name="globalIndex">
		<xsd:restriction base="xsd:string">
			<xsd:pattern value="[+-]?[\d]+" />
		</xsd:restriction>
	</xsd:simpleType>
	<xsd:simpleType name="path_array">
		<xsd:restriction base="xsd:string">
			<xsd:pattern value="\{([^,\{\}]*,\s*)*[^,\{\}]*\}" />
		</xsd:restriction>
	</xsd:simpleType>
	<xsd:simpleType name="localIndex">
		<xsd:restriction base="xsd:string">
			<xsd:pattern value="[+-]?[\d]+" />
		</xsd:restriction>
	</xsd:simpleType>
	<xsd:simpleType name="real32">
		<xsd:restriction base="xsd:string">
			<xsd:pattern value="[+-]?[\d]*([\d]\.?|\.[\d])[\d]*([eE][-+]?[\d]+|\s*)" />
		</xsd:restriction>
	</xsd:simpleType>
	<xsd:simpleType name="integer">
		<xsd:restriction base="xsd:string">
			<xsd:pattern value="[+-]?[\d]+" />
		</xsd:restriction>
	</xsd:simpleType>
	<xsd:element name="Problem" type="ProblemType" />
	<xsd:complexType name="ProblemType">
		<xsd:choice minOccurs="0" maxOccurs="unbounded">
			<xsd:element name="Events" type="EventsType" minOccurs="1" maxOccurs="1" />
			<xsd:element name="FieldSpecifications" type="FieldSpecificationsType" maxOccurs="1" />
			<xsd:element name="Functions" type="FunctionsType" maxOccurs="1" />
			<xsd:element name="Geometry" type="GeometryType" maxOccurs="1" />
			<xsd:element name="Mesh" type="MeshType" minOccurs="1" maxOccurs="1" />
			<xsd:element name="NumericalMethods" type="NumericalMethodsType" maxOccurs="1" />
			<xsd:element name="Outputs" type="OutputsType" minOccurs="1" maxOccurs="1" />
			<xsd:element name="Solvers" type="SolversType" minOccurs="1" maxOccurs="1" />
			<xsd:element name="Constitutive" type="ConstitutiveType" maxOccurs="1" />
			<xsd:element name="ElementRegions" type="ElementRegionsType" maxOccurs="1" />
			<xsd:element name="Included" type="IncludedType" maxOccurs="1" />
			<xsd:element name="Parameters" type="ParametersType" maxOccurs="1" />
		</xsd:choice>
	</xsd:complexType>
	<xsd:complexType name="EventsType">
		<xsd:choice minOccurs="0" maxOccurs="unbounded">
			<xsd:element name="HaltEvent" type="HaltEventType" />
			<xsd:element name="PeriodicEvent" type="PeriodicEventType" />
			<xsd:element name="SoloEvent" type="SoloEventType" />
		</xsd:choice>
		<!--logLevel => Log level-->
		<xsd:attribute name="logLevel" type="integer" default="0" />
		<!--maxCycle => Maximum simulation cycle for the global event loop.-->
		<xsd:attribute name="maxCycle" type="integer" default="2147483647" />
		<!--maxTime => Maximum simulation time for the global event loop.-->
		<xsd:attribute name="maxTime" type="real64" default="1.79769e+308" />
	</xsd:complexType>
	<xsd:complexType name="HaltEventType">
		<xsd:choice minOccurs="0" maxOccurs="unbounded">
			<xsd:element name="HaltEvent" type="HaltEventType" />
			<xsd:element name="PeriodicEvent" type="PeriodicEventType" />
			<xsd:element name="SoloEvent" type="SoloEventType" />
		</xsd:choice>
		<!--beginTime => Start time of this event.-->
		<xsd:attribute name="beginTime" type="real64" default="0" />
		<!--endTime => End time of this event.-->
		<xsd:attribute name="endTime" type="real64" default="1e+100" />
		<!--forceDt => While active, this event will request this timestep value (ignoring any children/targets requests).-->
		<xsd:attribute name="forceDt" type="real64" default="-1" />
		<!--logLevel => Log level-->
		<xsd:attribute name="logLevel" type="integer" default="0" />
		<!--maxEventDt => While active, this event will request a timestep <= this value (depending upon any child/target requests).-->
		<xsd:attribute name="maxEventDt" type="real64" default="-1" />
		<!--maxRuntime => The maximum allowable runtime for the job.-->
		<xsd:attribute name="maxRuntime" type="real64" use="required" />
		<!--target => Name of the object to be executed when the event criteria are met.-->
		<xsd:attribute name="target" type="string" default="" />
		<!--targetExactStartStop => If this option is set, the event will reduce its timestep requests to match any specified beginTime/endTimes exactly.-->
		<xsd:attribute name="targetExactStartStop" type="integer" default="1" />
		<!--name => A name is required for any non-unique nodes-->
		<xsd:attribute name="name" type="string" use="required" />
	</xsd:complexType>
	<xsd:complexType name="PeriodicEventType">
		<xsd:choice minOccurs="0" maxOccurs="unbounded">
			<xsd:element name="HaltEvent" type="HaltEventType" />
			<xsd:element name="PeriodicEvent" type="PeriodicEventType" />
			<xsd:element name="SoloEvent" type="SoloEventType" />
		</xsd:choice>
		<!--beginTime => Start time of this event.-->
		<xsd:attribute name="beginTime" type="real64" default="0" />
		<!--cycleFrequency => Event application frequency (cycle, default)-->
		<xsd:attribute name="cycleFrequency" type="integer" default="1" />
		<!--endTime => End time of this event.-->
		<xsd:attribute name="endTime" type="real64" default="1e+100" />
		<!--forceDt => While active, this event will request this timestep value (ignoring any children/targets requests).-->
		<xsd:attribute name="forceDt" type="real64" default="-1" />
		<!--function => Name of an optional function to evaluate when the time/cycle criteria are met.If the result is greater than the specified eventThreshold, the function will continue to execute.-->
		<xsd:attribute name="function" type="string" default="" />
		<!--logLevel => Log level-->
		<xsd:attribute name="logLevel" type="integer" default="0" />
		<!--maxEventDt => While active, this event will request a timestep <= this value (depending upon any child/target requests).-->
		<xsd:attribute name="maxEventDt" type="real64" default="-1" />
		<!--object => If the optional function requires an object as an input, specify its path here.-->
		<xsd:attribute name="object" type="string" default="" />
		<!--set => If the optional function is applied to an object, specify the setname to evaluate (default = everything).-->
		<xsd:attribute name="set" type="string" default="" />
		<!--stat => If the optional function is applied to an object, specify the statistic to compare to the eventThreshold.The current options include: min, avg, and max.-->
		<xsd:attribute name="stat" type="integer" default="0" />
		<!--target => Name of the object to be executed when the event criteria are met.-->
		<xsd:attribute name="target" type="string" default="" />
		<!--targetExactStartStop => If this option is set, the event will reduce its timestep requests to match any specified beginTime/endTimes exactly.-->
		<xsd:attribute name="targetExactStartStop" type="integer" default="1" />
		<!--targetExactTimestep => If this option is set, the event will reduce its timestep requests to match the specified timeFrequency perfectly: dt_request = min(dt_request, t_last + time_frequency - time)).-->
		<xsd:attribute name="targetExactTimestep" type="integer" default="1" />
		<!--threshold => If the optional function is used, the event will execute if the value returned by the function exceeds this threshold.-->
		<xsd:attribute name="threshold" type="real64" default="0" />
		<!--timeFrequency => Event application frequency (time).  Note: if this value is specified, it will override any cycle-based behavior.-->
		<xsd:attribute name="timeFrequency" type="real64" default="-1" />
		<!--name => A name is required for any non-unique nodes-->
		<xsd:attribute name="name" type="string" use="required" />
	</xsd:complexType>
	<xsd:complexType name="SoloEventType">
		<xsd:choice minOccurs="0" maxOccurs="unbounded">
			<xsd:element name="HaltEvent" type="HaltEventType" />
			<xsd:element name="PeriodicEvent" type="PeriodicEventType" />
			<xsd:element name="SoloEvent" type="SoloEventType" />
		</xsd:choice>
		<!--beginTime => Start time of this event.-->
		<xsd:attribute name="beginTime" type="real64" default="0" />
		<!--endTime => End time of this event.-->
		<xsd:attribute name="endTime" type="real64" default="1e+100" />
		<!--forceDt => While active, this event will request this timestep value (ignoring any children/targets requests).-->
		<xsd:attribute name="forceDt" type="real64" default="-1" />
		<!--logLevel => Log level-->
		<xsd:attribute name="logLevel" type="integer" default="0" />
		<!--maxEventDt => While active, this event will request a timestep <= this value (depending upon any child/target requests).-->
		<xsd:attribute name="maxEventDt" type="real64" default="-1" />
		<!--target => Name of the object to be executed when the event criteria are met.-->
		<xsd:attribute name="target" type="string" default="" />
		<!--targetCycle => Targeted cycle to execute the event.-->
		<xsd:attribute name="targetCycle" type="integer" default="-1" />
		<!--targetExactStartStop => If this option is set, the event will reduce its timestep requests to match any specified beginTime/endTimes exactly.-->
		<xsd:attribute name="targetExactStartStop" type="integer" default="1" />
		<!--targetExactTimestep => If this option is set, the event will reduce its timestep requests to match the specified execution time exactly: dt_request = min(dt_request, t_target - time)).-->
		<xsd:attribute name="targetExactTimestep" type="integer" default="1" />
		<!--targetTime => Targeted time to execute the event.-->
		<xsd:attribute name="targetTime" type="real64" default="-1" />
		<!--name => A name is required for any non-unique nodes-->
		<xsd:attribute name="name" type="string" use="required" />
	</xsd:complexType>
	<xsd:complexType name="FieldSpecificationsType">
		<xsd:choice minOccurs="0" maxOccurs="unbounded">
			<xsd:element name="Dirichlet" type="DirichletType" />
			<xsd:element name="FieldSpecification" type="FieldSpecificationType" />
			<xsd:element name="SourceFlux" type="SourceFluxType" />
		</xsd:choice>
	</xsd:complexType>
	<xsd:complexType name="DirichletType">
		<!--bcApplicationTableName => Name of table that specifies the on/off application of the bc.-->
		<xsd:attribute name="bcApplicationTableName" type="string" default="" />
		<!--beginTime => time at which BC will start being applied.-->
		<xsd:attribute name="beginTime" type="real64" default="-1e+99" />
		<!--component => Component of field (if tensor) to apply boundary condition to-->
		<xsd:attribute name="component" type="integer" default="0" />
		<!--direction => Direction to apply boundary condition to-->
		<xsd:attribute name="direction" type="R1Tensor" default="0 0 0" />
		<!--endTime => time at which bc will stop being applied-->
		<xsd:attribute name="endTime" type="real64" default="1e+99" />
		<!--fieldName => Name of field that boundary condition is applied to.-->
		<xsd:attribute name="fieldName" type="string" default="" />
		<!--functionName => Name of function that specifies variation of the BC-->
		<xsd:attribute name="functionName" type="string" default="" />
		<!--initialCondition => BC is applied as an initial condition.-->
		<xsd:attribute name="initialCondition" type="integer" default="0" />
		<!--objectPath => Path to the target field-->
		<xsd:attribute name="objectPath" type="string" default="" />
		<!--scale => Scale factor for value of BC.-->
		<xsd:attribute name="scale" type="real64" default="0" />
		<!--setNames => Name of sets that boundary condition is applied to.-->
		<xsd:attribute name="setNames" type="string_array" use="required" />
		<!--name => A name is required for any non-unique nodes-->
		<xsd:attribute name="name" type="string" use="required" />
	</xsd:complexType>
	<xsd:complexType name="FieldSpecificationType">
		<!--bcApplicationTableName => Name of table that specifies the on/off application of the bc.-->
		<xsd:attribute name="bcApplicationTableName" type="string" default="" />
		<!--beginTime => time at which BC will start being applied.-->
		<xsd:attribute name="beginTime" type="real64" default="-1e+99" />
		<!--component => Component of field (if tensor) to apply boundary condition to-->
		<xsd:attribute name="component" type="integer" default="0" />
		<!--direction => Direction to apply boundary condition to-->
		<xsd:attribute name="direction" type="R1Tensor" default="0 0 0" />
		<!--endTime => time at which bc will stop being applied-->
		<xsd:attribute name="endTime" type="real64" default="1e+99" />
		<!--fieldName => Name of field that boundary condition is applied to.-->
		<xsd:attribute name="fieldName" type="string" default="" />
		<!--functionName => Name of function that specifies variation of the BC-->
		<xsd:attribute name="functionName" type="string" default="" />
		<!--initialCondition => BC is applied as an initial condition.-->
		<xsd:attribute name="initialCondition" type="integer" default="0" />
		<!--objectPath => Path to the target field-->
		<xsd:attribute name="objectPath" type="string" default="" />
		<!--scale => Scale factor for value of BC.-->
		<xsd:attribute name="scale" type="real64" default="0" />
		<!--setNames => Name of sets that boundary condition is applied to.-->
		<xsd:attribute name="setNames" type="string_array" use="required" />
		<!--name => A name is required for any non-unique nodes-->
		<xsd:attribute name="name" type="string" use="required" />
	</xsd:complexType>
	<xsd:complexType name="SourceFluxType">
		<!--bcApplicationTableName => Name of table that specifies the on/off application of the bc.-->
		<xsd:attribute name="bcApplicationTableName" type="string" default="" />
		<!--beginTime => time at which BC will start being applied.-->
		<xsd:attribute name="beginTime" type="real64" default="-1e+99" />
		<!--component => Component of field (if tensor) to apply boundary condition to-->
		<xsd:attribute name="component" type="integer" default="0" />
		<!--direction => Direction to apply boundary condition to-->
		<xsd:attribute name="direction" type="R1Tensor" default="0 0 0" />
		<!--endTime => time at which bc will stop being applied-->
		<xsd:attribute name="endTime" type="real64" default="1e+99" />
		<!--fieldName => Name of field that boundary condition is applied to.-->
		<xsd:attribute name="fieldName" type="string" default="" />
		<!--functionName => Name of function that specifies variation of the BC-->
		<xsd:attribute name="functionName" type="string" default="" />
		<!--initialCondition => BC is applied as an initial condition.-->
		<xsd:attribute name="initialCondition" type="integer" default="0" />
		<!--objectPath => Path to the target field-->
		<xsd:attribute name="objectPath" type="string" default="" />
		<!--scale => Scale factor for value of BC.-->
		<xsd:attribute name="scale" type="real64" default="0" />
		<!--setNames => Name of sets that boundary condition is applied to.-->
		<xsd:attribute name="setNames" type="string_array" use="required" />
		<!--name => A name is required for any non-unique nodes-->
		<xsd:attribute name="name" type="string" use="required" />
	</xsd:complexType>
	<xsd:complexType name="FunctionsType">
		<xsd:choice minOccurs="0" maxOccurs="unbounded">
			<xsd:element name="CompositeFunction" type="CompositeFunctionType" />
			<xsd:element name="SymbolicFunction" type="SymbolicFunctionType" />
			<xsd:element name="TableFunction" type="TableFunctionType" />
		</xsd:choice>
	</xsd:complexType>
	<xsd:complexType name="CompositeFunctionType">
		<!--expression => Composite math expression-->
		<xsd:attribute name="expression" type="string" default="" />
		<!--functionNames => List of source functions. The order must match the variableNames argument.-->
		<xsd:attribute name="functionNames" type="string_array" default="" />
		<!--inputVarNames => Name of fields are input to function.-->
		<xsd:attribute name="inputVarNames" type="string_array" default="" />
		<!--variableNames => List of variables in expression-->
		<xsd:attribute name="variableNames" type="string_array" default="" />
		<!--name => A name is required for any non-unique nodes-->
		<xsd:attribute name="name" type="string" use="required" />
	</xsd:complexType>
	<xsd:complexType name="SymbolicFunctionType">
		<!--expression => Symbolic math expression-->
		<xsd:attribute name="expression" type="string" use="required" />
		<!--inputVarNames => Name of fields are input to function.-->
		<xsd:attribute name="inputVarNames" type="string_array" default="" />
		<!--variableNames => List of variables in expression.  The order must match the evaluate argument-->
		<xsd:attribute name="variableNames" type="string_array" use="required" />
		<!--name => A name is required for any non-unique nodes-->
		<xsd:attribute name="name" type="string" use="required" />
	</xsd:complexType>
	<xsd:complexType name="TableFunctionType">
		<!--coordinateFiles => List of coordinate file names for ND Table-->
		<xsd:attribute name="coordinateFiles" type="string_array" default="" />
		<!--coordinates => Coordinates inputs for 1D tables-->
		<xsd:attribute name="coordinates" type="real64_array" default="0" />
		<!--inputVarNames => Name of fields are input to function.-->
		<xsd:attribute name="inputVarNames" type="string_array" default="" />
		<!--interpolation => Interpolation method (options = linear, nearest, upper, lower)-->
		<xsd:attribute name="interpolation" type="string" default="linear" />
		<!--values => Values for 1D tables-->
		<xsd:attribute name="values" type="real64_array" default="0" />
		<!--voxelFile => Voxel file name for ND Table-->
		<xsd:attribute name="voxelFile" type="string" default="" />
		<!--name => A name is required for any non-unique nodes-->
		<xsd:attribute name="name" type="string" use="required" />
	</xsd:complexType>
	<xsd:complexType name="GeometryType">
		<xsd:choice minOccurs="0" maxOccurs="unbounded">
			<xsd:element name="Box" type="BoxType" />
			<xsd:element name="Cylinder" type="CylinderType" />
			<xsd:element name="ThickPlane" type="ThickPlaneType" />
		</xsd:choice>
	</xsd:complexType>
	<xsd:complexType name="BoxType">
		<!--strike => The strike angle of the box-->
		<xsd:attribute name="strike" type="real64" default="-90" />
		<!--xMax => Maximum (x,y,z) coordinates of the box-->
		<xsd:attribute name="xMax" type="R1Tensor" use="required" />
		<!--xMin => Minimum (x,y,z) coordinates of the box-->
		<xsd:attribute name="xMin" type="R1Tensor" use="required" />
		<!--name => A name is required for any non-unique nodes-->
		<xsd:attribute name="name" type="string" use="required" />
	</xsd:complexType>
	<xsd:complexType name="CylinderType">
		<!--point1 => Center point of one (upper or lower) face of the cylinder-->
		<xsd:attribute name="point1" type="R1Tensor" use="required" />
		<!--point2 => Center point of the other face of the cylinder-->
		<xsd:attribute name="point2" type="R1Tensor" use="required" />
		<!--radius => Radius of the cylinder-->
		<xsd:attribute name="radius" type="real64" use="required" />
		<!--name => A name is required for any non-unique nodes-->
		<xsd:attribute name="name" type="string" use="required" />
	</xsd:complexType>
	<xsd:complexType name="ThickPlaneType">
		<!--normal => Normal (n_x,n_y,n_z) to the plane (will be normalized automatically)-->
		<xsd:attribute name="normal" type="R1Tensor" use="required" />
		<!--origin => Origin point (x,y,z) of the plane (basically, any point on the plane)-->
		<xsd:attribute name="origin" type="R1Tensor" use="required" />
		<!--thickness => The total thickness of the plane (with half to each side)-->
		<xsd:attribute name="thickness" type="real64" use="required" />
		<!--name => A name is required for any non-unique nodes-->
		<xsd:attribute name="name" type="string" use="required" />
	</xsd:complexType>
	<xsd:complexType name="MeshType">
		<xsd:choice minOccurs="0" maxOccurs="unbounded">
			<xsd:element name="InternalMesh" type="InternalMeshType" />
			<xsd:element name="InternalWell" type="InternalWellType" />
			<xsd:element name="MeshFile" type="MeshFileType" />
			<xsd:element name="PAMELAMeshGenerator" type="PAMELAMeshGeneratorType" />
		</xsd:choice>
	</xsd:complexType>
	<xsd:complexType name="InternalMeshType">
		<!--cellBlockNames => names of each mesh block-->
		<xsd:attribute name="cellBlockNames" type="string_array" use="required" />
		<!--elementTypes => element types of each mesh block-->
		<xsd:attribute name="elementTypes" type="string_array" use="required" />
		<!--nx => number of elements in the x-direction within each mesh block-->
		<xsd:attribute name="nx" type="integer_array" use="required" />
		<!--ny => number of elements in the y-direction within each mesh block-->
		<xsd:attribute name="ny" type="integer_array" use="required" />
		<!--nz => number of elements in the z-direction within each mesh block-->
		<xsd:attribute name="nz" type="integer_array" use="required" />
		<!--trianglePattern => pattern by which to decompose the hex mesh into prisms (more explanation required)-->
		<xsd:attribute name="trianglePattern" type="integer" default="0" />
		<!--xBias => bias of element sizes in the x-direction within each mesh block (dx_left=(1+b)*L/N, dx_right=(1-b)*L/N)-->
		<xsd:attribute name="xBias" type="real64_array" default="1" />
		<!--xCoords => x-coordinates of each mesh block vertex-->
		<xsd:attribute name="xCoords" type="real64_array" use="required" />
		<!--yBias => bias of element sizes in the y-direction within each mesh block (dy_left=(1+b)*L/N, dx_right=(1-b)*L/N)-->
		<xsd:attribute name="yBias" type="real64_array" default="1" />
		<!--yCoords => y-coordinates of each mesh block vertex-->
		<xsd:attribute name="yCoords" type="real64_array" use="required" />
		<!--zBias => bias of element sizes in the z-direction within each mesh block (dz_left=(1+b)*L/N, dz_right=(1-b)*L/N)-->
		<xsd:attribute name="zBias" type="real64_array" default="1" />
		<!--zCoords => z-coordinates of each mesh block vertex-->
		<xsd:attribute name="zCoords" type="real64_array" use="required" />
		<!--name => A name is required for any non-unique nodes-->
		<xsd:attribute name="name" type="string" use="required" />
	</xsd:complexType>
	<xsd:complexType name="InternalWellType">
		<!--crossSectionArea => cross section area of the well-->
		<xsd:attribute name="crossSectionArea" type="real64" use="required" />
		<!--meshName => name of the reservoir mesh associated with this well-->
		<xsd:attribute name="meshName" type="string" use="required" />
		<!--numElementsPerSegment => number of well elements per polyline segment-->
		<xsd:attribute name="numElementsPerSegment" type="integer" use="required" />
		<!--polylineNodeCoords => physical coordinates of the well polyline nodes-->
		<xsd:attribute name="polylineNodeCoords" type="real64_array2d" use="required" />
		<!--polylineSegmentConn => connectivity of the polyline segments-->
		<xsd:attribute name="polylineSegmentConn" type="globalIndex_array2d" use="required" />
		<!--wellControlsName => name of the set of constraints associated with this well-->
		<xsd:attribute name="wellControlsName" type="string" use="required" />
		<!--wellRegionName => name of the well element region-->
		<xsd:attribute name="wellRegionName" type="string" use="required" />
		<!--name => A name is required for any non-unique nodes-->
		<xsd:attribute name="name" type="string" use="required" />
	</xsd:complexType>
	<xsd:complexType name="MeshFileType">
		<!--file => path to the vtm file-->
		<xsd:attribute name="file" type="string" use="required" />
		<!--name => A name is required for any non-unique nodes-->
		<xsd:attribute name="name" type="string" use="required" />
	</xsd:complexType>
	<xsd:complexType name="PAMELAMeshGeneratorType">
		<!--fieldNamesInGEOSX => Name of the fields within GEOSX-->
		<xsd:attribute name="fieldNamesInGEOSX" type="string_array" default="" />
		<!--fieldsToImport => Fields to be imported from the external mesh file-->
		<xsd:attribute name="fieldsToImport" type="string_array" default="" />
		<!--file => path to the mesh file-->
		<xsd:attribute name="file" type="path" use="required" />
		<!--reverseZ => 0 : Z coordinate is upward, 1 : Z coordinate is downward-->
		<xsd:attribute name="reverseZ" type="integer" default="0" />
		<!--scale => Scale the coordinates of the vertices-->
		<xsd:attribute name="scale" type="real64" default="1" />
		<!--name => A name is required for any non-unique nodes-->
		<xsd:attribute name="name" type="string" use="required" />
	</xsd:complexType>
	<xsd:complexType name="NumericalMethodsType">
		<xsd:choice minOccurs="0" maxOccurs="unbounded">
			<xsd:element name="BasisFunctions" type="BasisFunctionsType" maxOccurs="1" />
			<xsd:element name="FiniteElements" type="FiniteElementsType" maxOccurs="1" />
			<xsd:element name="FiniteVolume" type="FiniteVolumeType" maxOccurs="1" />
			<xsd:element name="QuadratureRules" type="QuadratureRulesType" maxOccurs="1" />
		</xsd:choice>
	</xsd:complexType>
	<xsd:complexType name="BasisFunctionsType">
		<xsd:choice minOccurs="0" maxOccurs="unbounded">
			<xsd:element name="LagrangeBasis1" type="LagrangeBasis1Type" />
			<xsd:element name="LagrangeBasis2" type="LagrangeBasis2Type" />
			<xsd:element name="LagrangeBasis3" type="LagrangeBasis3Type" />
		</xsd:choice>
	</xsd:complexType>
	<xsd:complexType name="LagrangeBasis1Type">
		<!--degree => Basis degree-->
		<xsd:attribute name="degree" type="integer" use="required" />
		<!--name => A name is required for any non-unique nodes-->
		<xsd:attribute name="name" type="string" use="required" />
	</xsd:complexType>
	<xsd:complexType name="LagrangeBasis2Type">
		<!--degree => Basis degree-->
		<xsd:attribute name="degree" type="integer" use="required" />
		<!--name => A name is required for any non-unique nodes-->
		<xsd:attribute name="name" type="string" use="required" />
	</xsd:complexType>
	<xsd:complexType name="LagrangeBasis3Type">
		<!--degree => Basis degree-->
		<xsd:attribute name="degree" type="integer" use="required" />
		<!--name => A name is required for any non-unique nodes-->
		<xsd:attribute name="name" type="string" use="required" />
	</xsd:complexType>
	<xsd:complexType name="FiniteElementsType">
		<xsd:choice minOccurs="0" maxOccurs="unbounded">
			<xsd:element name="FiniteElementSpace" type="FiniteElementSpaceType" />
			<xsd:element name="NonlinearSolverParameters" type="NonlinearSolverParametersType" maxOccurs="1" />
			<xsd:element name="SystemSolverParameters" type="SystemSolverParametersType" maxOccurs="1" />
		</xsd:choice>
	</xsd:complexType>
	<xsd:complexType name="FiniteElementSpaceType">
		<!--basis => (no description available)-->
		<xsd:attribute name="basis" type="string" use="required" />
		<!--parentSpace => (no description available)-->
		<xsd:attribute name="parentSpace" type="string" use="required" />
		<!--quadrature => (no description available)-->
		<xsd:attribute name="quadrature" type="string" use="required" />
		<!--name => A name is required for any non-unique nodes-->
		<xsd:attribute name="name" type="string" use="required" />
	</xsd:complexType>
	<xsd:complexType name="NonlinearSolverParametersType">
		<!--allowNonConverged => Allow non-converged solution to be accepted. (i.e. exit from the Newton loop without achieving the desired tolerance)-->
		<xsd:attribute name="allowNonConverged" type="integer" default="0" />
		<!--dtCutIterLimit => Fraction of the Max Newton iterations above which the solver asks for the time-step to be cut for the next dt.-->
		<xsd:attribute name="dtCutIterLimit" type="real64" default="0.7" />
		<!--dtIncIterLimit => Fraction of the Max Newton iterations below which the solver asks for the time-step to be doubled for the next dt.-->
		<xsd:attribute name="dtIncIterLimit" type="real64" default="0.4" />
		<!--lineSearchAction => How the line search is to be used. Options are: 
 0 - Do not use line search.
1 - Use line search. Allow exit from line search without achieving smaller residual than starting residual.
2 - Use line search. If smaller residual than starting resdual is not achieved, cut time step.
-->
		<xsd:attribute name="lineSearchAction" type="integer" default="1" />
		<!--lineSearchCutFactor => Line search cut factor. For instance, a value of 0.5 will result in the effective application of the last solution by a factor of (0.5, 0.25, 0.125, ...)-->
		<xsd:attribute name="lineSearchCutFactor" type="real64" default="0.5" />
		<!--lineSearchMaxCuts => Maximum number of line search cuts.-->
		<xsd:attribute name="lineSearchMaxCuts" type="integer" default="4" />
		<!--logLevel => Log level-->
		<xsd:attribute name="logLevel" type="integer" default="0" />
		<!--maxSubSteps => Maximum number of time sub-steps allowed for the solver-->
		<xsd:attribute name="maxSubSteps" type="integer" default="10" />
		<!--maxTimeStepCuts => Max number of time step cuts-->
		<xsd:attribute name="maxTimeStepCuts" type="integer" default="2" />
		<!--newtonMaxIter => Maximum number of iterations that are allowed in a Newton loop.-->
		<xsd:attribute name="newtonMaxIter" type="integer" default="5" />
		<!--newtonMinIter => Minimum number of iterations that are required before exiting the Newton loop.-->
		<xsd:attribute name="newtonMinIter" type="integer" default="1" />
		<!--newtonTol => The required tolerance in order to exit the Newton iteration loop.-->
		<xsd:attribute name="newtonTol" type="real64" default="1e-06" />
		<!--timestepCutFactor => Factor by which the time step will be cut if a timestep cut is required.-->
		<xsd:attribute name="timestepCutFactor" type="real64" default="0.5" />
	</xsd:complexType>
	<xsd:complexType name="SystemSolverParametersType">
		<!--ilut_drop => (no description available)-->
		<xsd:attribute name="ilut_drop" type="real64" default="0" />
		<!--ilut_fill => (no description available)-->
		<xsd:attribute name="ilut_fill" type="real64" default="3" />
		<!--krylovTol => Allowable tolerance for krylov solve-->
		<xsd:attribute name="krylovTol" type="real64" default="1e-06" />
		<!--kspace => (no description available)-->
		<xsd:attribute name="kspace" type="integer" default="0" />
		<!--logLevel => Log level-->
		<xsd:attribute name="logLevel" type="integer" default="0" />
		<!--numKrylovIter => Maximum number of Krylov Iterations-->
		<xsd:attribute name="numKrylovIter" type="integer" default="100" />
		<!--scalingOption => (no description available)-->
		<xsd:attribute name="scalingOption" type="integer" default="0" />
		<!--solverType => (no description available)-->
		<xsd:attribute name="solverType" type="string" default="" />
		<!--useBicgstab => (no description available)-->
		<xsd:attribute name="useBicgstab" type="integer" default="0" />
		<!--useDirectSolver => (no description available)-->
		<xsd:attribute name="useDirectSolver" type="integer" default="0" />
		<!--useInnerSolver => (no description available)-->
		<xsd:attribute name="useInnerSolver" type="integer" default="0" />
		<!--useMLPrecond => (no description available)-->
		<xsd:attribute name="useMLPrecond" type="integer" default="0" />
	</xsd:complexType>
	<xsd:complexType name="FiniteVolumeType">
		<xsd:choice minOccurs="0" maxOccurs="unbounded">
			<xsd:element name="TwoPointFluxApproximation" type="TwoPointFluxApproximationType" />
		</xsd:choice>
	</xsd:complexType>
	<xsd:complexType name="TwoPointFluxApproximationType">
		<!--areaRelTol => Relative tolerance for area calculations.-->
		<xsd:attribute name="areaRelTol" type="real64" default="1e-08" />
		<!--boundaryFieldName => Name of boundary (face) field-->
		<xsd:attribute name="boundaryFieldName" type="string" default="" />
		<!--coefficientName => Name of coefficient field-->
		<xsd:attribute name="coefficientName" type="string" use="required" />
		<!--fieldName => Name of primary solution field-->
		<xsd:attribute name="fieldName" type="string" use="required" />
		<!--targetRegions => List of regions to build the stencil for-->
		<xsd:attribute name="targetRegions" type="string_array" default="" />
		<!--name => A name is required for any non-unique nodes-->
		<xsd:attribute name="name" type="string" use="required" />
	</xsd:complexType>
	<xsd:complexType name="QuadratureRulesType">
		<xsd:choice minOccurs="0" maxOccurs="unbounded">
			<xsd:element name="GaussQuadrature1" type="GaussQuadrature1Type" />
			<xsd:element name="GaussQuadrature2" type="GaussQuadrature2Type" />
			<xsd:element name="GaussQuadrature3" type="GaussQuadrature3Type" />
		</xsd:choice>
	</xsd:complexType>
	<xsd:complexType name="GaussQuadrature1Type">
		<!--degree => Quadrature degree-->
		<xsd:attribute name="degree" type="integer" use="required" />
		<!--name => A name is required for any non-unique nodes-->
		<xsd:attribute name="name" type="string" use="required" />
	</xsd:complexType>
	<xsd:complexType name="GaussQuadrature2Type">
		<!--degree => Quadrature degree-->
		<xsd:attribute name="degree" type="integer" use="required" />
		<!--name => A name is required for any non-unique nodes-->
		<xsd:attribute name="name" type="string" use="required" />
	</xsd:complexType>
	<xsd:complexType name="GaussQuadrature3Type">
		<!--degree => Quadrature degree-->
		<xsd:attribute name="degree" type="integer" use="required" />
		<!--name => A name is required for any non-unique nodes-->
		<xsd:attribute name="name" type="string" use="required" />
	</xsd:complexType>
	<xsd:complexType name="OutputsType">
		<xsd:choice minOccurs="0" maxOccurs="unbounded">
			<xsd:element name="ChomboIO" type="ChomboIOType" />
			<xsd:element name="Restart" type="RestartType" />
			<xsd:element name="Silo" type="SiloType" />
			<xsd:element name="VTK" type="VTKType" />
		</xsd:choice>
	</xsd:complexType>
	<xsd:complexType name="ChomboIOType">
		<!--beginCycle => Cycle at which the coupling will commence.-->
		<xsd:attribute name="beginCycle" type="real64" use="required" />
		<!--inputPath => Path at which the chombo to geosx file will be written.-->
		<xsd:attribute name="inputPath" type="string" default="/INVALID_INPUT_PATH" />
		<!--outputPath => Path at which the geosx to chombo file will be written.-->
		<xsd:attribute name="outputPath" type="string" use="required" />
		<!--parallelThreads => Number of plot files.-->
		<xsd:attribute name="parallelThreads" type="integer" default="1" />
		<!--slaveDirectory => slave directory path-->
		<xsd:attribute name="slaveDirectory" type="string" default="" />
		<!--useChomboPressures => True iff geosx should use the pressures chombo writes out.-->
		<xsd:attribute name="useChomboPressures" type="integer" default="0" />
		<!--waitForInput => True iff geosx should wait for chombo to write out a file. When true the inputPath must be set.-->
		<xsd:attribute name="waitForInput" type="integer" use="required" />
		<!--name => A name is required for any non-unique nodes-->
		<xsd:attribute name="name" type="string" use="required" />
	</xsd:complexType>
	<xsd:complexType name="RestartType">
		<!--parallelThreads => Number of plot files.-->
		<xsd:attribute name="parallelThreads" type="integer" default="1" />
		<!--slaveDirectory => slave directory path-->
		<xsd:attribute name="slaveDirectory" type="string" default="" />
		<!--name => A name is required for any non-unique nodes-->
		<xsd:attribute name="name" type="string" use="required" />
	</xsd:complexType>
	<xsd:complexType name="SiloType">
		<!--parallelThreads => Number of plot files.-->
		<xsd:attribute name="parallelThreads" type="integer" default="1" />
		<!--plotFileRoot => (no description available)-->
		<xsd:attribute name="plotFileRoot" type="string" default="plot" />
		<!--plotLevel => (no description available)-->
		<xsd:attribute name="plotLevel" type="integer" default="1" />
		<!--slaveDirectory => slave directory path-->
		<xsd:attribute name="slaveDirectory" type="string" default="" />
		<!--writeFEMFaces => (no description available)-->
		<xsd:attribute name="writeFEMFaces" type="integer" default="0" />
		<!--name => A name is required for any non-unique nodes-->
		<xsd:attribute name="name" type="string" use="required" />
	</xsd:complexType>
	<xsd:complexType name="VTKType">
		<!--parallelThreads => Number of plot files.-->
		<xsd:attribute name="parallelThreads" type="integer" default="1" />
		<!--plotFileRoot => (no description available)-->
		<xsd:attribute name="plotFileRoot" type="string" default="" />
		<!--plotLevel => (no description available)-->
		<xsd:attribute name="plotLevel" type="integer" default="1" />
		<!--slaveDirectory => slave directory path-->
		<xsd:attribute name="slaveDirectory" type="string" default="" />
		<!--writeBinaryData => Output the data in binary format-->
		<xsd:attribute name="writeBinaryData" type="integer" default="1" />
		<!--writeFEMFaces => (no description available)-->
		<xsd:attribute name="writeFEMFaces" type="integer" default="0" />
		<!--name => A name is required for any non-unique nodes-->
		<xsd:attribute name="name" type="string" use="required" />
	</xsd:complexType>
	<xsd:complexType name="SolversType">
		<xsd:choice minOccurs="0" maxOccurs="unbounded">
			<xsd:element name="CompositionalMultiphaseFlow" type="CompositionalMultiphaseFlowType" />
			<xsd:element name="CompositionalMultiphaseWell" type="CompositionalMultiphaseWellType" />
			<xsd:element name="Hydrofracture" type="HydrofractureType" />
			<xsd:element name="LaplaceFEM" type="LaplaceFEMType" />
			<xsd:element name="Poroelastic" type="PoroelasticType" />
			<xsd:element name="Reservoir" type="ReservoirType" />
			<xsd:element name="SinglePhaseFlow" type="SinglePhaseFlowType" />
			<xsd:element name="SinglePhaseWell" type="SinglePhaseWellType" />
			<xsd:element name="SolidMechanicsLagrangianSSLE" type="SolidMechanicsLagrangianSSLEType" />
			<xsd:element name="SolidMechanics_LagrangianFEM" type="SolidMechanics_LagrangianFEMType" />
			<xsd:element name="SurfaceGenerator" type="SurfaceGeneratorType" />
<<<<<<< HEAD
			<xsd:element name="TwoPhaseWell" type="TwoPhaseWellType" />
=======
			<xsd:element name="TwoPhaseHybridFVM" type="TwoPhaseHybridFVMType" />
>>>>>>> 311440a4
		</xsd:choice>
		<!--gravityVector => (no description available)-->
		<xsd:attribute name="gravityVector" type="R1Tensor" default="0 0 0" />
	</xsd:complexType>
	<xsd:complexType name="CompositionalMultiphaseFlowType">
		<xsd:choice minOccurs="0" maxOccurs="unbounded">
			<xsd:element name="SystemSolverParameters" type="SystemSolverParametersType" maxOccurs="1" />
		</xsd:choice>
		<!--capPressureName => Name of the capillary pressure constitutive model to use-->
		<xsd:attribute name="capPressureName" type="string" default="" />
		<!--cflFactor => Factor to apply to the `CFL condition <http://en.wikipedia.org/wiki/Courant-Friedrichs-Lewy_condition>`_ when calculating the maximum allowable time step. Values should be in the interval (0,1] -->
		<xsd:attribute name="cflFactor" type="real64" default="0.5" />
		<!--discretization => Name of discretization object to use for this solver.-->
		<xsd:attribute name="discretization" type="string" use="required" />
		<!--fluidName => Name of fluid constitutive object to use for this solver.-->
		<xsd:attribute name="fluidName" type="string" use="required" />
		<!--gravityFlag => Flag that enables/disables gravity-->
		<xsd:attribute name="gravityFlag" type="integer" use="required" />
		<!--initialDt => Initial time-step value required by the solver to the event manager.-->
		<xsd:attribute name="initialDt" type="real64" default="1e+99" />
		<!--inputFluxEstimate => Initial estimate of the input flux used only for residual scaling. This should be essentially equivalent to the input flux * dt.-->
		<xsd:attribute name="inputFluxEstimate" type="real64" default="1" />
		<!--logLevel => Log level-->
		<xsd:attribute name="logLevel" type="integer" default="0" />
		<!--relPermName => Name of the relative permeability constitutive model to use-->
		<xsd:attribute name="relPermName" type="string" use="required" />
		<!--solidName => Name of solid constitutive object to use for this solver-->
		<xsd:attribute name="solidName" type="string" use="required" />
		<!--targetRegions => Allowable regions that the solver may be applied to. Note that this does not indicate that the solver will be applied to these regions, only that allocation will occur such that the solver may be applied to these regions. The decision about what regions this solver will beapplied to rests in the EventManager.-->
		<xsd:attribute name="targetRegions" type="string_array" use="required" />
		<!--temperature => Temperature-->
		<xsd:attribute name="temperature" type="real64" use="required" />
		<!--useMass => Use mass formulation instead of molar-->
		<xsd:attribute name="useMass" type="integer" default="0" />
		<!--name => A name is required for any non-unique nodes-->
		<xsd:attribute name="name" type="string" use="required" />
	</xsd:complexType>
	<xsd:complexType name="CompositionalMultiphaseWellType">
		<xsd:choice minOccurs="0" maxOccurs="unbounded">
			<xsd:element name="SystemSolverParameters" type="SystemSolverParametersType" maxOccurs="1" />
		</xsd:choice>
		<!--cflFactor => Factor to apply to the `CFL condition <http://en.wikipedia.org/wiki/Courant-Friedrichs-Lewy_condition>`_ when calculating the maximum allowable time step. Values should be in the interval (0,1] -->
		<xsd:attribute name="cflFactor" type="real64" default="0.5" />
		<!--discretization => Name of discretization object (defined in the :ref:`NumericalMethodsManager`) to use for this solver. For instance, if this is a Finite Element Solver, the name of a :ref:`FiniteElement` should be specified. If this is a Finite Volume Method, the name of a :ref:`FiniteVolume` discretization should be specified.-->
		<xsd:attribute name="discretization" type="string" default="none" />
		<!--gravityFlag => Flag that enables/disables gravity-->
		<xsd:attribute name="gravityFlag" type="integer" use="required" />
		<!--initialDt => Initial time-step value required by the solver to the event manager.-->
		<xsd:attribute name="initialDt" type="real64" default="1e+99" />
		<!--logLevel => Log level-->
		<xsd:attribute name="logLevel" type="integer" default="0" />
		<!--targetRegions => Allowable regions that the solver may be applied to. Note that this does not indicate that the solver will be applied to these regions, only that allocation will occur such that the solver may be applied to these regions. The decision about what regions this solver will beapplied to rests in the EventManager.-->
		<xsd:attribute name="targetRegions" type="string_array" use="required" />
		<!--useMass => Use mass formulation instead of molar-->
		<xsd:attribute name="useMass" type="integer" default="0" />
		<!--wellFluidName => Name of fluid constitutive object to use for this solver.-->
		<xsd:attribute name="wellFluidName" type="string" use="required" />
		<!--wellRelPermName => Name of the relative permeability constitutive model to use-->
		<xsd:attribute name="wellRelPermName" type="string" use="required" />
		<!--wellTemperature => Temperature-->
		<xsd:attribute name="wellTemperature" type="real64" use="required" />
		<!--name => A name is required for any non-unique nodes-->
		<xsd:attribute name="name" type="string" use="required" />
	</xsd:complexType>
	<xsd:complexType name="HydrofractureType">
		<xsd:choice minOccurs="0" maxOccurs="unbounded">
			<xsd:element name="SystemSolverParameters" type="SystemSolverParametersType" maxOccurs="1" />
		</xsd:choice>
		<!--cflFactor => Factor to apply to the `CFL condition <http://en.wikipedia.org/wiki/Courant-Friedrichs-Lewy_condition>`_ when calculating the maximum allowable time step. Values should be in the interval (0,1] -->
		<xsd:attribute name="cflFactor" type="real64" default="0.5" />
		<!--contactRelationName => Name of contact relation to enforce constraints on fracture boundary.-->
		<xsd:attribute name="contactRelationName" type="string" use="required" />
		<!--couplingTypeOption => Coupling option: (FixedStress, TightlyCoupled)-->
		<xsd:attribute name="couplingTypeOption" type="string" use="required" />
		<!--discretization => Name of discretization object (defined in the :ref:`NumericalMethodsManager`) to use for this solver. For instance, if this is a Finite Element Solver, the name of a :ref:`FiniteElement` should be specified. If this is a Finite Volume Method, the name of a :ref:`FiniteVolume` discretization should be specified.-->
		<xsd:attribute name="discretization" type="string" default="none" />
		<!--fluidSolverName => Name of the fluid mechanics solver to use in the poroelastic solver-->
		<xsd:attribute name="fluidSolverName" type="string" use="required" />
		<!--initialDt => Initial time-step value required by the solver to the event manager.-->
		<xsd:attribute name="initialDt" type="real64" default="1e+99" />
		<!--logLevel => Log level-->
		<xsd:attribute name="logLevel" type="integer" default="0" />
		<!--maxNumResolves => Value to indicate how many resolves may be executed to perform surface generation after the execution of flow and mechanics solver. -->
		<xsd:attribute name="maxNumResolves" type="integer" default="10" />
		<!--solidSolverName => Name of the solid mechanics solver to use in the poroelastic solver-->
		<xsd:attribute name="solidSolverName" type="string" use="required" />
		<!--targetRegions => Allowable regions that the solver may be applied to. Note that this does not indicate that the solver will be applied to these regions, only that allocation will occur such that the solver may be applied to these regions. The decision about what regions this solver will beapplied to rests in the EventManager.-->
		<xsd:attribute name="targetRegions" type="string_array" use="required" />
		<!--name => A name is required for any non-unique nodes-->
		<xsd:attribute name="name" type="string" use="required" />
	</xsd:complexType>
	<xsd:complexType name="LaplaceFEMType">
		<xsd:choice minOccurs="0" maxOccurs="unbounded">
			<xsd:element name="SystemSolverParameters" type="SystemSolverParametersType" maxOccurs="1" />
		</xsd:choice>
		<!--cflFactor => Factor to apply to the `CFL condition <http://en.wikipedia.org/wiki/Courant-Friedrichs-Lewy_condition>`_ when calculating the maximum allowable time step. Values should be in the interval (0,1] -->
		<xsd:attribute name="cflFactor" type="real64" default="0.5" />
		<!--discretization => Name of discretization object (defined in the :ref:`NumericalMethodsManager`) to use for this solver. For instance, if this is a Finite Element Solver, the name of a :ref:`FiniteElement` should be specified. If this is a Finite Volume Method, the name of a :ref:`FiniteVolume` discretization should be specified.-->
		<xsd:attribute name="discretization" type="string" default="none" />
		<!--fieldName => name of field variable-->
		<xsd:attribute name="fieldName" type="string" use="required" />
		<!--initialDt => Initial time-step value required by the solver to the event manager.-->
		<xsd:attribute name="initialDt" type="real64" default="1e+99" />
		<!--logLevel => Log level-->
		<xsd:attribute name="logLevel" type="integer" default="0" />
		<!--targetRegions => Allowable regions that the solver may be applied to. Note that this does not indicate that the solver will be applied to these regions, only that allocation will occur such that the solver may be applied to these regions. The decision about what regions this solver will beapplied to rests in the EventManager.-->
		<xsd:attribute name="targetRegions" type="string_array" use="required" />
		<!--timeIntegrationOption => option for default time integration method-->
		<xsd:attribute name="timeIntegrationOption" type="string" use="required" />
		<!--name => A name is required for any non-unique nodes-->
		<xsd:attribute name="name" type="string" use="required" />
	</xsd:complexType>
	<xsd:complexType name="PoroelasticType">
		<xsd:choice minOccurs="0" maxOccurs="unbounded">
			<xsd:element name="SystemSolverParameters" type="SystemSolverParametersType" maxOccurs="1" />
		</xsd:choice>
		<!--cflFactor => Factor to apply to the `CFL condition <http://en.wikipedia.org/wiki/Courant-Friedrichs-Lewy_condition>`_ when calculating the maximum allowable time step. Values should be in the interval (0,1] -->
		<xsd:attribute name="cflFactor" type="real64" default="0.5" />
		<!--couplingTypeOption => Coupling option: (FixedStress, TightlyCoupled)-->
		<xsd:attribute name="couplingTypeOption" type="string" use="required" />
		<!--discretization => Name of discretization object (defined in the :ref:`NumericalMethodsManager`) to use for this solver. For instance, if this is a Finite Element Solver, the name of a :ref:`FiniteElement` should be specified. If this is a Finite Volume Method, the name of a :ref:`FiniteVolume` discretization should be specified.-->
		<xsd:attribute name="discretization" type="string" default="none" />
		<!--fluidSolverName => Name of the fluid mechanics solver to use in the poroelastic solver-->
		<xsd:attribute name="fluidSolverName" type="string" use="required" />
		<!--initialDt => Initial time-step value required by the solver to the event manager.-->
		<xsd:attribute name="initialDt" type="real64" default="1e+99" />
		<!--logLevel => Log level-->
		<xsd:attribute name="logLevel" type="integer" default="0" />
		<!--solidSolverName => Name of the solid mechanics solver to use in the poroelastic solver-->
		<xsd:attribute name="solidSolverName" type="string" use="required" />
		<!--targetRegions => Allowable regions that the solver may be applied to. Note that this does not indicate that the solver will be applied to these regions, only that allocation will occur such that the solver may be applied to these regions. The decision about what regions this solver will beapplied to rests in the EventManager.-->
		<xsd:attribute name="targetRegions" type="string_array" use="required" />
		<!--name => A name is required for any non-unique nodes-->
		<xsd:attribute name="name" type="string" use="required" />
	</xsd:complexType>
	<xsd:complexType name="ReservoirType">
		<xsd:choice minOccurs="0" maxOccurs="unbounded">
			<xsd:element name="SystemSolverParameters" type="SystemSolverParametersType" maxOccurs="1" />
		</xsd:choice>
		<!--cflFactor => Factor to apply to the `CFL condition <http://en.wikipedia.org/wiki/Courant-Friedrichs-Lewy_condition>`_ when calculating the maximum allowable time step. Values should be in the interval (0,1] -->
		<xsd:attribute name="cflFactor" type="real64" default="0.5" />
		<!--discretization => Name of discretization object (defined in the :ref:`NumericalMethodsManager`) to use for this solver. For instance, if this is a Finite Element Solver, the name of a :ref:`FiniteElement` should be specified. If this is a Finite Volume Method, the name of a :ref:`FiniteVolume` discretization should be specified.-->
		<xsd:attribute name="discretization" type="string" default="none" />
		<!--flowSolverName => Name of the flow solver to use in the reservoir-well system solver-->
		<xsd:attribute name="flowSolverName" type="string" use="required" />
		<!--initialDt => Initial time-step value required by the solver to the event manager.-->
		<xsd:attribute name="initialDt" type="real64" default="1e+99" />
		<!--logLevel => Log level-->
		<xsd:attribute name="logLevel" type="integer" default="0" />
		<!--targetRegions => Allowable regions that the solver may be applied to. Note that this does not indicate that the solver will be applied to these regions, only that allocation will occur such that the solver may be applied to these regions. The decision about what regions this solver will beapplied to rests in the EventManager.-->
		<xsd:attribute name="targetRegions" type="string_array" use="required" />
		<!--wellSolverName => Name of the well solver to use in the reservoir-well system solver-->
		<xsd:attribute name="wellSolverName" type="string" use="required" />
		<!--name => A name is required for any non-unique nodes-->
		<xsd:attribute name="name" type="string" use="required" />
	</xsd:complexType>
	<xsd:complexType name="SinglePhaseFlowType">
		<xsd:choice minOccurs="0" maxOccurs="unbounded">
			<xsd:element name="SystemSolverParameters" type="SystemSolverParametersType" maxOccurs="1" />
		</xsd:choice>
		<!--cflFactor => Factor to apply to the `CFL condition <http://en.wikipedia.org/wiki/Courant-Friedrichs-Lewy_condition>`_ when calculating the maximum allowable time step. Values should be in the interval (0,1] -->
		<xsd:attribute name="cflFactor" type="real64" default="0.5" />
		<!--discretization => Name of discretization object to use for this solver.-->
		<xsd:attribute name="discretization" type="string" use="required" />
		<!--fluidName => Name of fluid constitutive object to use for this solver.-->
		<xsd:attribute name="fluidName" type="string" use="required" />
		<!--gravityFlag => Flag that enables/disables gravity-->
		<xsd:attribute name="gravityFlag" type="integer" use="required" />
		<!--initialDt => Initial time-step value required by the solver to the event manager.-->
		<xsd:attribute name="initialDt" type="real64" default="1e+99" />
		<!--inputFluxEstimate => Initial estimate of the input flux used only for residual scaling. This should be essentially equivalent to the input flux * dt.-->
		<xsd:attribute name="inputFluxEstimate" type="real64" default="1" />
		<!--logLevel => Log level-->
		<xsd:attribute name="logLevel" type="integer" default="0" />
		<!--solidName => Name of solid constitutive object to use for this solver-->
		<xsd:attribute name="solidName" type="string" use="required" />
		<!--targetRegions => Allowable regions that the solver may be applied to. Note that this does not indicate that the solver will be applied to these regions, only that allocation will occur such that the solver may be applied to these regions. The decision about what regions this solver will beapplied to rests in the EventManager.-->
		<xsd:attribute name="targetRegions" type="string_array" use="required" />
		<!--name => A name is required for any non-unique nodes-->
		<xsd:attribute name="name" type="string" use="required" />
	</xsd:complexType>
	<xsd:complexType name="SinglePhaseWellType">
		<xsd:choice minOccurs="0" maxOccurs="unbounded">
			<xsd:element name="SystemSolverParameters" type="SystemSolverParametersType" maxOccurs="1" />
		</xsd:choice>
		<!--cflFactor => Factor to apply to the `CFL condition <http://en.wikipedia.org/wiki/Courant-Friedrichs-Lewy_condition>`_ when calculating the maximum allowable time step. Values should be in the interval (0,1] -->
		<xsd:attribute name="cflFactor" type="real64" default="0.5" />
		<!--discretization => Name of discretization object (defined in the :ref:`NumericalMethodsManager`) to use for this solver. For instance, if this is a Finite Element Solver, the name of a :ref:`FiniteElement` should be specified. If this is a Finite Volume Method, the name of a :ref:`FiniteVolume` discretization should be specified.-->
		<xsd:attribute name="discretization" type="string" default="none" />
		<!--gravityFlag => Flag that enables/disables gravity-->
		<xsd:attribute name="gravityFlag" type="integer" use="required" />
		<!--initialDt => Initial time-step value required by the solver to the event manager.-->
		<xsd:attribute name="initialDt" type="real64" default="1e+99" />
		<!--logLevel => Log level-->
		<xsd:attribute name="logLevel" type="integer" default="0" />
		<!--targetRegions => Allowable regions that the solver may be applied to. Note that this does not indicate that the solver will be applied to these regions, only that allocation will occur such that the solver may be applied to these regions. The decision about what regions this solver will beapplied to rests in the EventManager.-->
		<xsd:attribute name="targetRegions" type="string_array" use="required" />
		<!--wellFluidName => Name of fluid constitutive object to use for this solver.-->
		<xsd:attribute name="wellFluidName" type="string" use="required" />
		<!--name => A name is required for any non-unique nodes-->
		<xsd:attribute name="name" type="string" use="required" />
	</xsd:complexType>
	<xsd:complexType name="SolidMechanicsLagrangianSSLEType">
		<xsd:choice minOccurs="0" maxOccurs="unbounded">
			<xsd:element name="SystemSolverParameters" type="SystemSolverParametersType" maxOccurs="1" />
		</xsd:choice>
		<!--cflFactor => Factor to apply to the `CFL condition <http://en.wikipedia.org/wiki/Courant-Friedrichs-Lewy_condition>`_ when calculating the maximum allowable time step. Values should be in the interval (0,1] -->
		<xsd:attribute name="cflFactor" type="real64" default="0.5" />
		<!--contactRelationName => Name of contact relation to enforce constraints on fracture boundary.-->
		<xsd:attribute name="contactRelationName" type="string" default="NOCONTACT" />
		<!--discretization => Name of discretization object (defined in the :ref:`NumericalMethodsManager`) to use for this solver. For instance, if this is a Finite Element Solver, the name of a :ref:`FiniteElement` should be specified. If this is a Finite Volume Method, the name of a :ref:`FiniteVolume` discretization should be specified.-->
		<xsd:attribute name="discretization" type="string" default="none" />
		<!--initialDt => Initial time-step value required by the solver to the event manager.-->
		<xsd:attribute name="initialDt" type="real64" default="1e+99" />
		<!--logLevel => Log level-->
		<xsd:attribute name="logLevel" type="integer" default="0" />
		<!--massDamping => Value of mass based damping coefficient. -->
		<xsd:attribute name="massDamping" type="real64" default="0" />
		<!--maxNumResolves => Value to indicate how many resolves may be executed after some other event is executed. For example, if a SurfaceGenerator is specified, it will be executed after the mechanics solve. However if a new surface is generated, then the mechanics solve must be executed again due to the change in topology.-->
		<xsd:attribute name="maxNumResolves" type="integer" default="10" />
		<!--newmarkBeta => Value of :math:`\beta` in the Newmark Method for Implicit Dynamic time integration option. This should be pow(newmarkGamma+0.5,2.0)/4.0 unless you know what you are doing.-->
		<xsd:attribute name="newmarkBeta" type="real64" default="0.25" />
		<!--newmarkGamma => Value of :math:`\gamma` in the Newmark Method for Implicit Dynamic time integration option-->
		<xsd:attribute name="newmarkGamma" type="real64" default="0.5" />
		<!--solidMaterialName => The name of the material that should be used in the constitutive updates-->
		<xsd:attribute name="solidMaterialName" type="string" use="required" />
		<!--stiffnessDamping => Value of stiffness based damping coefficient. -->
		<xsd:attribute name="stiffnessDamping" type="real64" default="0" />
		<!--strainTheory => Indicates whether or not to use `Infinitesimal Strain Theory <https://en.wikipedia.org/wiki/Infinitesimal_strain_theory>`_, or `Finite Strain Theory <https://en.wikipedia.org/wiki/Finite_strain_theory>`_. Valid Inputs are:
 0 - Infinitesimal Strain 
 1 - Finite Strain-->
		<xsd:attribute name="strainTheory" type="integer" default="0" />
		<!--targetRegions => Allowable regions that the solver may be applied to. Note that this does not indicate that the solver will be applied to these regions, only that allocation will occur such that the solver may be applied to these regions. The decision about what regions this solver will beapplied to rests in the EventManager.-->
		<xsd:attribute name="targetRegions" type="string_array" use="required" />
		<!--timeIntegrationOption => Time integration method. Options are: 
 QuasiStatic 
 ImplicitDynamic 
 ExplicitDynamic-->
		<xsd:attribute name="timeIntegrationOption" type="string" default="" />
		<!--useVelocityForQS => Flag to indicate the use of the incremental displacement from the previous step as an initial estimate for the incremental displacement of the current step.-->
		<xsd:attribute name="useVelocityForQS" type="integer" default="0" />
		<!--name => A name is required for any non-unique nodes-->
		<xsd:attribute name="name" type="string" use="required" />
	</xsd:complexType>
	<xsd:complexType name="SolidMechanics_LagrangianFEMType">
		<xsd:choice minOccurs="0" maxOccurs="unbounded">
			<xsd:element name="SystemSolverParameters" type="SystemSolverParametersType" maxOccurs="1" />
		</xsd:choice>
		<!--cflFactor => Factor to apply to the `CFL condition <http://en.wikipedia.org/wiki/Courant-Friedrichs-Lewy_condition>`_ when calculating the maximum allowable time step. Values should be in the interval (0,1] -->
		<xsd:attribute name="cflFactor" type="real64" default="0.5" />
		<!--contactRelationName => Name of contact relation to enforce constraints on fracture boundary.-->
		<xsd:attribute name="contactRelationName" type="string" default="NOCONTACT" />
		<!--discretization => Name of discretization object (defined in the :ref:`NumericalMethodsManager`) to use for this solver. For instance, if this is a Finite Element Solver, the name of a :ref:`FiniteElement` should be specified. If this is a Finite Volume Method, the name of a :ref:`FiniteVolume` discretization should be specified.-->
		<xsd:attribute name="discretization" type="string" default="none" />
		<!--initialDt => Initial time-step value required by the solver to the event manager.-->
		<xsd:attribute name="initialDt" type="real64" default="1e+99" />
		<!--logLevel => Log level-->
		<xsd:attribute name="logLevel" type="integer" default="0" />
		<!--massDamping => Value of mass based damping coefficient. -->
		<xsd:attribute name="massDamping" type="real64" default="0" />
		<!--maxNumResolves => Value to indicate how many resolves may be executed after some other event is executed. For example, if a SurfaceGenerator is specified, it will be executed after the mechanics solve. However if a new surface is generated, then the mechanics solve must be executed again due to the change in topology.-->
		<xsd:attribute name="maxNumResolves" type="integer" default="10" />
		<!--newmarkBeta => Value of :math:`\beta` in the Newmark Method for Implicit Dynamic time integration option. This should be pow(newmarkGamma+0.5,2.0)/4.0 unless you know what you are doing.-->
		<xsd:attribute name="newmarkBeta" type="real64" default="0.25" />
		<!--newmarkGamma => Value of :math:`\gamma` in the Newmark Method for Implicit Dynamic time integration option-->
		<xsd:attribute name="newmarkGamma" type="real64" default="0.5" />
		<!--solidMaterialName => The name of the material that should be used in the constitutive updates-->
		<xsd:attribute name="solidMaterialName" type="string" use="required" />
		<!--stiffnessDamping => Value of stiffness based damping coefficient. -->
		<xsd:attribute name="stiffnessDamping" type="real64" default="0" />
		<!--strainTheory => Indicates whether or not to use `Infinitesimal Strain Theory <https://en.wikipedia.org/wiki/Infinitesimal_strain_theory>`_, or `Finite Strain Theory <https://en.wikipedia.org/wiki/Finite_strain_theory>`_. Valid Inputs are:
 0 - Infinitesimal Strain 
 1 - Finite Strain-->
		<xsd:attribute name="strainTheory" type="integer" default="0" />
		<!--targetRegions => Allowable regions that the solver may be applied to. Note that this does not indicate that the solver will be applied to these regions, only that allocation will occur such that the solver may be applied to these regions. The decision about what regions this solver will beapplied to rests in the EventManager.-->
		<xsd:attribute name="targetRegions" type="string_array" use="required" />
		<!--timeIntegrationOption => Time integration method. Options are: 
 QuasiStatic 
 ImplicitDynamic 
 ExplicitDynamic-->
		<xsd:attribute name="timeIntegrationOption" type="string" default="" />
		<!--useVelocityForQS => Flag to indicate the use of the incremental displacement from the previous step as an initial estimate for the incremental displacement of the current step.-->
		<xsd:attribute name="useVelocityForQS" type="integer" default="0" />
		<!--name => A name is required for any non-unique nodes-->
		<xsd:attribute name="name" type="string" use="required" />
	</xsd:complexType>
	<xsd:complexType name="SurfaceGeneratorType">
		<xsd:choice minOccurs="0" maxOccurs="unbounded">
			<xsd:element name="SystemSolverParameters" type="SystemSolverParametersType" maxOccurs="1" />
		</xsd:choice>
		<!--cflFactor => Factor to apply to the `CFL condition <http://en.wikipedia.org/wiki/Courant-Friedrichs-Lewy_condition>`_ when calculating the maximum allowable time step. Values should be in the interval (0,1] -->
		<xsd:attribute name="cflFactor" type="real64" default="0.5" />
		<!--discretization => Name of discretization object (defined in the :ref:`NumericalMethodsManager`) to use for this solver. For instance, if this is a Finite Element Solver, the name of a :ref:`FiniteElement` should be specified. If this is a Finite Volume Method, the name of a :ref:`FiniteVolume` discretization should be specified.-->
		<xsd:attribute name="discretization" type="string" default="none" />
		<!--fractureRegion => (no description available)-->
		<xsd:attribute name="fractureRegion" type="string" default="FractureRegion" />
		<!--initialDt => Initial time-step value required by the solver to the event manager.-->
		<xsd:attribute name="initialDt" type="real64" default="1e+99" />
		<!--logLevel => Log level-->
		<xsd:attribute name="logLevel" type="integer" default="0" />
		<!--mpiCommOrder => Flag to enable MPI consistent communication ordering-->
		<xsd:attribute name="mpiCommOrder" type="integer" default="0" />
		<!--nodeBasedSIF => Rock toughness of the solid material-->
		<xsd:attribute name="nodeBasedSIF" type="integer" default="0" />
		<!--rockToughness => Rock toughness of the solid material-->
		<xsd:attribute name="rockToughness" type="real64" use="required" />
		<!--solidMaterialName => Name of the solid material used in solid mechanic solver-->
		<xsd:attribute name="solidMaterialName" type="string" use="required" />
		<!--targetRegions => Allowable regions that the solver may be applied to. Note that this does not indicate that the solver will be applied to these regions, only that allocation will occur such that the solver may be applied to these regions. The decision about what regions this solver will beapplied to rests in the EventManager.-->
		<xsd:attribute name="targetRegions" type="string_array" use="required" />
		<!--name => A name is required for any non-unique nodes-->
		<xsd:attribute name="name" type="string" use="required" />
	</xsd:complexType>
<<<<<<< HEAD
	<xsd:complexType name="TwoPhaseWellType">
=======
	<xsd:complexType name="TwoPhaseHybridFVMType">
>>>>>>> 311440a4
		<xsd:choice minOccurs="0" maxOccurs="unbounded">
			<xsd:element name="SystemSolverParameters" type="SystemSolverParametersType" maxOccurs="1" />
		</xsd:choice>
		<!--cflFactor => Factor to apply to the `CFL condition <http://en.wikipedia.org/wiki/Courant-Friedrichs-Lewy_condition>`_ when calculating the maximum allowable time step. Values should be in the interval (0,1] -->
		<xsd:attribute name="cflFactor" type="real64" default="0.5" />
<<<<<<< HEAD
		<!--discretization => Name of discretization object (defined in the :ref:`NumericalMethodsManager`) to use for this solver. For instance, if this is a Finite Element Solver, the name of a :ref:`FiniteElement` should be specified. If this is a Finite Volume Method, the name of a :ref:`FiniteVolume` discretization should be specified.-->
		<xsd:attribute name="discretization" type="string" default="none" />
=======
		<!--discretization => Name of discretization object to use for this solver.-->
		<xsd:attribute name="discretization" type="string" use="required" />
		<!--fluidName => Name of fluid constitutive object to use for this solver.-->
		<xsd:attribute name="fluidName" type="string" use="required" />
>>>>>>> 311440a4
		<!--gravityFlag => Flag that enables/disables gravity-->
		<xsd:attribute name="gravityFlag" type="integer" use="required" />
		<!--initialDt => Initial time-step value required by the solver to the event manager.-->
		<xsd:attribute name="initialDt" type="real64" default="1e+99" />
<<<<<<< HEAD
		<!--logLevel => Log level-->
		<xsd:attribute name="logLevel" type="integer" default="0" />
		<!--targetRegions => Allowable regions that the solver may be applied to. Note that this does not indicate that the solver will be applied to these regions, only that allocation will occur such that the solver may be applied to these regions. The decision about what regions this solver will beapplied to rests in the EventManager.-->
		<xsd:attribute name="targetRegions" type="string_array" use="required" />
		<!--wellFluidName => Name of fluid constitutive object to use for this solver.-->
		<xsd:attribute name="wellFluidName" type="string" use="required" />
=======
		<!--inputFluxEstimate => Initial estimate of the input flux used only for residual scaling. This should be essentially equivalent to the input flux * dt.-->
		<xsd:attribute name="inputFluxEstimate" type="real64" default="1" />
		<!--logLevel => Log level-->
		<xsd:attribute name="logLevel" type="integer" default="0" />
		<!--relPermName => Name of the relative permeability constitutive model to use-->
		<xsd:attribute name="relPermName" type="string" use="required" />
		<!--solidName => Name of solid constitutive object to use for this solver-->
		<xsd:attribute name="solidName" type="string" use="required" />
		<!--targetRegions => Allowable regions that the solver may be applied to. Note that this does not indicate that the solver will be applied to these regions, only that allocation will occur such that the solver may be applied to these regions. The decision about what regions this solver will beapplied to rests in the EventManager.-->
		<xsd:attribute name="targetRegions" type="string_array" use="required" />
>>>>>>> 311440a4
		<!--name => A name is required for any non-unique nodes-->
		<xsd:attribute name="name" type="string" use="required" />
	</xsd:complexType>
	<xsd:complexType name="ConstitutiveType">
		<xsd:choice minOccurs="0" maxOccurs="unbounded">
			<xsd:element name="BlackOilFluid" type="BlackOilFluidType" />
			<xsd:element name="BrooksCoreyBakerRelativePermeability" type="BrooksCoreyBakerRelativePermeabilityType" />
			<xsd:element name="BrooksCoreyCapillaryPressure" type="BrooksCoreyCapillaryPressureType" />
			<xsd:element name="BrooksCoreyRelativePermeability" type="BrooksCoreyRelativePermeabilityType" />
			<xsd:element name="CompositionalMultiphaseFluid" type="CompositionalMultiphaseFluidType" />
			<xsd:element name="CompressibleSinglePhaseFluid" type="CompressibleSinglePhaseFluidType" />
			<xsd:element name="Contact" type="ContactType" />
			<xsd:element name="LinearElasticAnisotropic" type="LinearElasticAnisotropicType" />
			<xsd:element name="LinearElasticIsotropic" type="LinearElasticIsotropicType" />
			<xsd:element name="MultiPhaseMultiComponentFluid" type="MultiPhaseMultiComponentFluidType" />
			<xsd:element name="PoreVolumeCompressibleSolid" type="PoreVolumeCompressibleSolidType" />
			<xsd:element name="PoroLinearElasticAnisotropic" type="PoroLinearElasticAnisotropicType" />
			<xsd:element name="PoroLinearElasticIsotropic" type="PoroLinearElasticIsotropicType" />
			<xsd:element name="VanGenuchtenBakerRelativePermeability" type="VanGenuchtenBakerRelativePermeabilityType" />
			<xsd:element name="VanGenuchtenCapillaryPressure" type="VanGenuchtenCapillaryPressureType" />
		</xsd:choice>
	</xsd:complexType>
	<xsd:complexType name="BlackOilFluidType">
		<!--componentMolarWeight => Component molar weights-->
		<xsd:attribute name="componentMolarWeight" type="real64_array" use="required" />
		<!--componentNames => List of component names-->
		<xsd:attribute name="componentNames" type="string_array" default="" />
		<!--fluidType => Type of black-oil fluid (LiveOil/DeadOil)-->
		<xsd:attribute name="fluidType" type="string" use="required" />
		<!--phaseNames => List of fluid phases-->
		<xsd:attribute name="phaseNames" type="string_array" use="required" />
		<!--surfaceDensities => List of surface densities for each phase-->
		<xsd:attribute name="surfaceDensities" type="real64_array" use="required" />
		<!--tableFiles => List of filenames with input PVT tables-->
		<xsd:attribute name="tableFiles" type="path_array" use="required" />
		<!--name => A name is required for any non-unique nodes-->
		<xsd:attribute name="name" type="string" use="required" />
	</xsd:complexType>
	<xsd:complexType name="BrooksCoreyBakerRelativePermeabilityType">
		<!--gasOilRelPermExponent => Rel perm power law exponent for the pair (gas phase, oil phase) at residual water saturation-->
		<xsd:attribute name="gasOilRelPermExponent" type="real64_array" default="1" />
		<!--gasOilRelPermMaxValue => Maximum rel perm value for the pair (gas phase, oil phase) at residual water saturation-->
		<xsd:attribute name="gasOilRelPermMaxValue" type="real64_array" default="0" />
		<!--phaseMinVolumeFraction => Minimum volume fraction value for each phase-->
		<xsd:attribute name="phaseMinVolumeFraction" type="real64_array" default="0" />
		<!--phaseNames => List of fluid phases-->
		<xsd:attribute name="phaseNames" type="string_array" use="required" />
		<!--waterOilRelPermExponent => Rel perm power law exponent for the pair (water phase, oil phase) at residual gas saturation-->
		<xsd:attribute name="waterOilRelPermExponent" type="real64_array" default="1" />
		<!--waterOilRelPermMaxValue => Maximum rel perm value for the pair (water phase, oil phase) at residual gas saturation-->
		<xsd:attribute name="waterOilRelPermMaxValue" type="real64_array" default="0" />
		<!--name => A name is required for any non-unique nodes-->
		<xsd:attribute name="name" type="string" use="required" />
	</xsd:complexType>
	<xsd:complexType name="BrooksCoreyCapillaryPressureType">
		<!--capPressureEpsilon => Wetting-phase saturation at which the max cap. pressure is attained; used to avoid infinite cap. pressure values for saturations close to zero-->
		<xsd:attribute name="capPressureEpsilon" type="real64" default="1e-06" />
		<!--phaseCapPressureExponentInv => Inverse of capillary power law exponent for each phase-->
		<xsd:attribute name="phaseCapPressureExponentInv" type="real64_array" default="2" />
		<!--phaseEntryPressure => Entry pressure value for each phase-->
		<xsd:attribute name="phaseEntryPressure" type="real64_array" default="1" />
		<!--phaseMinVolumeFraction => Minimum volume fraction value for each phase-->
		<xsd:attribute name="phaseMinVolumeFraction" type="real64_array" default="0" />
		<!--phaseNames => List of fluid phases-->
		<xsd:attribute name="phaseNames" type="string_array" use="required" />
		<!--name => A name is required for any non-unique nodes-->
		<xsd:attribute name="name" type="string" use="required" />
	</xsd:complexType>
	<xsd:complexType name="BrooksCoreyRelativePermeabilityType">
		<!--phaseMinVolumeFraction => Minimum volume fraction value for each phase-->
		<xsd:attribute name="phaseMinVolumeFraction" type="real64_array" default="0" />
		<!--phaseNames => List of fluid phases-->
		<xsd:attribute name="phaseNames" type="string_array" use="required" />
		<!--phaseRelPermExponent => MinimumRel perm power law exponent for each phase-->
		<xsd:attribute name="phaseRelPermExponent" type="real64_array" default="1" />
		<!--phaseRelPermMaxValue => Maximum rel perm value for each phase-->
		<xsd:attribute name="phaseRelPermMaxValue" type="real64_array" default="0" />
		<!--name => A name is required for any non-unique nodes-->
		<xsd:attribute name="name" type="string" use="required" />
	</xsd:complexType>
	<xsd:complexType name="CompositionalMultiphaseFluidType">
		<!--componentAcentricFactor => Component acentric factors-->
		<xsd:attribute name="componentAcentricFactor" type="real64_array" use="required" />
		<!--componentBinaryCoeff => Table of binary interaction coefficients-->
		<xsd:attribute name="componentBinaryCoeff" type="real64_array2d" default="0" />
		<!--componentCriticalPressure => Component critical pressures-->
		<xsd:attribute name="componentCriticalPressure" type="real64_array" use="required" />
		<!--componentCriticalTemperature => Component critical temperatures-->
		<xsd:attribute name="componentCriticalTemperature" type="real64_array" use="required" />
		<!--componentMolarWeight => Component molar weights-->
		<xsd:attribute name="componentMolarWeight" type="real64_array" use="required" />
		<!--componentNames => List of component names-->
		<xsd:attribute name="componentNames" type="string_array" use="required" />
		<!--componentVolumeShift => Component volume shifts-->
		<xsd:attribute name="componentVolumeShift" type="real64_array" default="0" />
		<!--equationsOfState => List of equation of state types for each phase-->
		<xsd:attribute name="equationsOfState" type="string_array" use="required" />
		<!--phaseNames => List of fluid phases-->
		<xsd:attribute name="phaseNames" type="string_array" use="required" />
		<!--name => A name is required for any non-unique nodes-->
		<xsd:attribute name="name" type="string" use="required" />
	</xsd:complexType>
	<xsd:complexType name="CompressibleSinglePhaseFluidType">
		<!--compressibility => Fluid compressibility-->
		<xsd:attribute name="compressibility" type="real64" default="0" />
		<!--defaultDensity => Default value for density.-->
		<xsd:attribute name="defaultDensity" type="real64" use="required" />
		<!--defaultViscosity => Default value for viscosity.-->
		<xsd:attribute name="defaultViscosity" type="real64" use="required" />
		<!--densityModel => Type of density model (linear, quadratic, exponential)-->
		<xsd:attribute name="densityModel" type="string" default="linear" />
		<!--referenceDensity => Reference fluid density-->
		<xsd:attribute name="referenceDensity" type="real64" default="1000" />
		<!--referencePressure => Reference pressure-->
		<xsd:attribute name="referencePressure" type="real64" default="0" />
		<!--referenceViscosity => Reference fluid viscosity-->
		<xsd:attribute name="referenceViscosity" type="real64" default="0.001" />
		<!--viscosibility => Fluid viscosity exponential coefficient-->
		<xsd:attribute name="viscosibility" type="real64" default="0" />
		<!--viscosityModel => Type of viscosity model (linear, quadratic, exponential)-->
		<xsd:attribute name="viscosityModel" type="string" default="linear" />
		<!--name => A name is required for any non-unique nodes-->
		<xsd:attribute name="name" type="string" use="required" />
	</xsd:complexType>
	<xsd:complexType name="ContactType">
		<!--penaltyStiffness => Value of the penetration penalty stiffness. Units of Pressure/length-->
		<xsd:attribute name="penaltyStiffness" type="real64" use="required" />
		<!--name => A name is required for any non-unique nodes-->
		<xsd:attribute name="name" type="string" use="required" />
	</xsd:complexType>
	<xsd:complexType name="LinearElasticAnisotropicType">
		<!--defaultC11 => Default for the 11 component of the Elastic Stiffness Tensor in Voigt notation-->
		<xsd:attribute name="defaultC11" type="real64" use="required" />
		<!--defaultC12 => Default for the 12 component of the Elastic Stiffness Tensor in Voigt notation-->
		<xsd:attribute name="defaultC12" type="real64" use="required" />
		<!--defaultC13 => Default for the 13 component of the Elastic Stiffness Tensor in Voigt notation-->
		<xsd:attribute name="defaultC13" type="real64" use="required" />
		<!--defaultC14 => Default for the 14 component of the Elastic Stiffness Tensor in Voigt notation-->
		<xsd:attribute name="defaultC14" type="real64" use="required" />
		<!--defaultC15 => Default for the 15 component of the Elastic Stiffness Tensor in Voigt notation-->
		<xsd:attribute name="defaultC15" type="real64" use="required" />
		<!--defaultC16 => Default for the 16 component of the Elastic Stiffness Tensor in Voigt notation-->
		<xsd:attribute name="defaultC16" type="real64" use="required" />
		<!--defaultC21 => Default for the 21 component of the Elastic Stiffness Tensor in Voigt notation-->
		<xsd:attribute name="defaultC21" type="real64" use="required" />
		<!--defaultC22 => Default for the 22 component of the Elastic Stiffness Tensor in Voigt notation-->
		<xsd:attribute name="defaultC22" type="real64" use="required" />
		<!--defaultC23 => Default for the 23 component of the Elastic Stiffness Tensor in Voigt notation-->
		<xsd:attribute name="defaultC23" type="real64" use="required" />
		<!--defaultC24 => Default for the 24 component of the Elastic Stiffness Tensor in Voigt notation-->
		<xsd:attribute name="defaultC24" type="real64" use="required" />
		<!--defaultC25 => Default for the 25 component of the Elastic Stiffness Tensor in Voigt notation-->
		<xsd:attribute name="defaultC25" type="real64" use="required" />
		<!--defaultC26 => Default for the 26 component of the Elastic Stiffness Tensor in Voigt notation-->
		<xsd:attribute name="defaultC26" type="real64" use="required" />
		<!--defaultC31 => Default for the 31 component of the Elastic Stiffness Tensor in Voigt notation-->
		<xsd:attribute name="defaultC31" type="real64" use="required" />
		<!--defaultC32 => Default for the 32 component of the Elastic Stiffness Tensor in Voigt notation-->
		<xsd:attribute name="defaultC32" type="real64" use="required" />
		<!--defaultC33 => Default for the 33 component of the Elastic Stiffness Tensor in Voigt notation-->
		<xsd:attribute name="defaultC33" type="real64" use="required" />
		<!--defaultC34 => Default for the 34 component of the Elastic Stiffness Tensor in Voigt notation-->
		<xsd:attribute name="defaultC34" type="real64" use="required" />
		<!--defaultC35 => Default for the 35 component of the Elastic Stiffness Tensor in Voigt notation-->
		<xsd:attribute name="defaultC35" type="real64" use="required" />
		<!--defaultC36 => Default for the 36 component of the Elastic Stiffness Tensor in Voigt notation-->
		<xsd:attribute name="defaultC36" type="real64" use="required" />
		<!--defaultC41 => Default for the 41 component of the Elastic Stiffness Tensor in Voigt notation-->
		<xsd:attribute name="defaultC41" type="real64" use="required" />
		<!--defaultC42 => Default for the 42 component of the Elastic Stiffness Tensor in Voigt notation-->
		<xsd:attribute name="defaultC42" type="real64" use="required" />
		<!--defaultC43 => Default for the 43 component of the Elastic Stiffness Tensor in Voigt notation-->
		<xsd:attribute name="defaultC43" type="real64" use="required" />
		<!--defaultC44 => Default for the 44 component of the Elastic Stiffness Tensor in Voigt notation-->
		<xsd:attribute name="defaultC44" type="real64" use="required" />
		<!--defaultC45 => Default for the 45 component of the Elastic Stiffness Tensor in Voigt notation-->
		<xsd:attribute name="defaultC45" type="real64" use="required" />
		<!--defaultC46 => Default for the 46 component of the Elastic Stiffness Tensor in Voigt notation-->
		<xsd:attribute name="defaultC46" type="real64" use="required" />
		<!--defaultC51 => Default for the 51 component of the Elastic Stiffness Tensor in Voigt notation-->
		<xsd:attribute name="defaultC51" type="real64" use="required" />
		<!--defaultC52 => Default for the 52 component of the Elastic Stiffness Tensor in Voigt notation-->
		<xsd:attribute name="defaultC52" type="real64" use="required" />
		<!--defaultC53 => Default for the 53 component of the Elastic Stiffness Tensor in Voigt notation-->
		<xsd:attribute name="defaultC53" type="real64" use="required" />
		<!--defaultC54 => Default for the 54 component of the Elastic Stiffness Tensor in Voigt notation-->
		<xsd:attribute name="defaultC54" type="real64" use="required" />
		<!--defaultC55 => Default for the 55 component of the Elastic Stiffness Tensor in Voigt notation-->
		<xsd:attribute name="defaultC55" type="real64" use="required" />
		<!--defaultC56 => Default for the 56 component of the Elastic Stiffness Tensor in Voigt notation-->
		<xsd:attribute name="defaultC56" type="real64" use="required" />
		<!--defaultC61 => Default for the 61 component of the Elastic Stiffness Tensor in Voigt notation-->
		<xsd:attribute name="defaultC61" type="real64" use="required" />
		<!--defaultC62 => Default for the 62 component of the Elastic Stiffness Tensor in Voigt notation-->
		<xsd:attribute name="defaultC62" type="real64" use="required" />
		<!--defaultC63 => Default for the 63 component of the Elastic Stiffness Tensor in Voigt notation-->
		<xsd:attribute name="defaultC63" type="real64" use="required" />
		<!--defaultC64 => Default for the 64 component of the Elastic Stiffness Tensor in Voigt notation-->
		<xsd:attribute name="defaultC64" type="real64" use="required" />
		<!--defaultC65 => Default for the 65 component of the Elastic Stiffness Tensor in Voigt notation-->
		<xsd:attribute name="defaultC65" type="real64" use="required" />
		<!--defaultC66 => Default for the 66 component of the Elastic Stiffness Tensor in Voigt notation-->
		<xsd:attribute name="defaultC66" type="real64" use="required" />
		<!--defaultDensity => Default Material Density-->
		<xsd:attribute name="defaultDensity" type="real64" use="required" />
		<!--name => A name is required for any non-unique nodes-->
		<xsd:attribute name="name" type="string" use="required" />
	</xsd:complexType>
	<xsd:complexType name="LinearElasticIsotropicType">
		<!--defaultBulkModulus => Elastic Bulk Modulus Parameter-->
		<xsd:attribute name="defaultBulkModulus" type="real64" default="-1" />
		<!--defaultDensity => Default Material Density-->
		<xsd:attribute name="defaultDensity" type="real64" use="required" />
		<!--defaultPoissonRatio => Poisson's ratio-->
		<xsd:attribute name="defaultPoissonRatio" type="real64" default="-1" />
		<!--defaultShearModulus => Elastic Shear Modulus Parameter-->
		<xsd:attribute name="defaultShearModulus" type="real64" default="-1" />
		<!--defaultYoungsModulus => Elastic Young's Modulus.-->
		<xsd:attribute name="defaultYoungsModulus" type="real64" default="-1" />
		<!--name => A name is required for any non-unique nodes-->
		<xsd:attribute name="name" type="string" use="required" />
	</xsd:complexType>
	<xsd:complexType name="MultiPhaseMultiComponentFluidType">
		<!--componentMolarWeight => Component molar weights-->
		<xsd:attribute name="componentMolarWeight" type="real64_array" default="0" />
		<!--componentNames => List of component names-->
		<xsd:attribute name="componentNames" type="string_array" default="" />
		<!--flashModelParaFile => name of the filen including flash calculation function parameters-->
		<xsd:attribute name="flashModelParaFile" type="string" use="required" />
		<!--phaseNames => List of fluid phases-->
		<xsd:attribute name="phaseNames" type="string_array" default="" />
		<!--phasePVTParaFiles => List of the names of the files including PVT function parameters-->
		<xsd:attribute name="phasePVTParaFiles" type="path_array" use="required" />
		<!--name => A name is required for any non-unique nodes-->
		<xsd:attribute name="name" type="string" use="required" />
	</xsd:complexType>
	<xsd:complexType name="PoreVolumeCompressibleSolidType">
		<!--compressibility => Solid compressibility-->
		<xsd:attribute name="compressibility" type="real64" use="required" />
		<!--referencePressure => Reference pressure for fluid compressibility-->
		<xsd:attribute name="referencePressure" type="real64" use="required" />
		<!--name => A name is required for any non-unique nodes-->
		<xsd:attribute name="name" type="string" use="required" />
	</xsd:complexType>
	<xsd:complexType name="PoroLinearElasticAnisotropicType">
		<!--BiotCoefficient => Biot's coefficient-->
		<xsd:attribute name="BiotCoefficient" type="real64" default="0" />
		<!--compressibility => Fluid Compressibilty-->
		<xsd:attribute name="compressibility" type="real64" default="-1" />
		<!--defaultC11 => Default for the 11 component of the Elastic Stiffness Tensor in Voigt notation-->
		<xsd:attribute name="defaultC11" type="real64" use="required" />
		<!--defaultC12 => Default for the 12 component of the Elastic Stiffness Tensor in Voigt notation-->
		<xsd:attribute name="defaultC12" type="real64" use="required" />
		<!--defaultC13 => Default for the 13 component of the Elastic Stiffness Tensor in Voigt notation-->
		<xsd:attribute name="defaultC13" type="real64" use="required" />
		<!--defaultC14 => Default for the 14 component of the Elastic Stiffness Tensor in Voigt notation-->
		<xsd:attribute name="defaultC14" type="real64" use="required" />
		<!--defaultC15 => Default for the 15 component of the Elastic Stiffness Tensor in Voigt notation-->
		<xsd:attribute name="defaultC15" type="real64" use="required" />
		<!--defaultC16 => Default for the 16 component of the Elastic Stiffness Tensor in Voigt notation-->
		<xsd:attribute name="defaultC16" type="real64" use="required" />
		<!--defaultC21 => Default for the 21 component of the Elastic Stiffness Tensor in Voigt notation-->
		<xsd:attribute name="defaultC21" type="real64" use="required" />
		<!--defaultC22 => Default for the 22 component of the Elastic Stiffness Tensor in Voigt notation-->
		<xsd:attribute name="defaultC22" type="real64" use="required" />
		<!--defaultC23 => Default for the 23 component of the Elastic Stiffness Tensor in Voigt notation-->
		<xsd:attribute name="defaultC23" type="real64" use="required" />
		<!--defaultC24 => Default for the 24 component of the Elastic Stiffness Tensor in Voigt notation-->
		<xsd:attribute name="defaultC24" type="real64" use="required" />
		<!--defaultC25 => Default for the 25 component of the Elastic Stiffness Tensor in Voigt notation-->
		<xsd:attribute name="defaultC25" type="real64" use="required" />
		<!--defaultC26 => Default for the 26 component of the Elastic Stiffness Tensor in Voigt notation-->
		<xsd:attribute name="defaultC26" type="real64" use="required" />
		<!--defaultC31 => Default for the 31 component of the Elastic Stiffness Tensor in Voigt notation-->
		<xsd:attribute name="defaultC31" type="real64" use="required" />
		<!--defaultC32 => Default for the 32 component of the Elastic Stiffness Tensor in Voigt notation-->
		<xsd:attribute name="defaultC32" type="real64" use="required" />
		<!--defaultC33 => Default for the 33 component of the Elastic Stiffness Tensor in Voigt notation-->
		<xsd:attribute name="defaultC33" type="real64" use="required" />
		<!--defaultC34 => Default for the 34 component of the Elastic Stiffness Tensor in Voigt notation-->
		<xsd:attribute name="defaultC34" type="real64" use="required" />
		<!--defaultC35 => Default for the 35 component of the Elastic Stiffness Tensor in Voigt notation-->
		<xsd:attribute name="defaultC35" type="real64" use="required" />
		<!--defaultC36 => Default for the 36 component of the Elastic Stiffness Tensor in Voigt notation-->
		<xsd:attribute name="defaultC36" type="real64" use="required" />
		<!--defaultC41 => Default for the 41 component of the Elastic Stiffness Tensor in Voigt notation-->
		<xsd:attribute name="defaultC41" type="real64" use="required" />
		<!--defaultC42 => Default for the 42 component of the Elastic Stiffness Tensor in Voigt notation-->
		<xsd:attribute name="defaultC42" type="real64" use="required" />
		<!--defaultC43 => Default for the 43 component of the Elastic Stiffness Tensor in Voigt notation-->
		<xsd:attribute name="defaultC43" type="real64" use="required" />
		<!--defaultC44 => Default for the 44 component of the Elastic Stiffness Tensor in Voigt notation-->
		<xsd:attribute name="defaultC44" type="real64" use="required" />
		<!--defaultC45 => Default for the 45 component of the Elastic Stiffness Tensor in Voigt notation-->
		<xsd:attribute name="defaultC45" type="real64" use="required" />
		<!--defaultC46 => Default for the 46 component of the Elastic Stiffness Tensor in Voigt notation-->
		<xsd:attribute name="defaultC46" type="real64" use="required" />
		<!--defaultC51 => Default for the 51 component of the Elastic Stiffness Tensor in Voigt notation-->
		<xsd:attribute name="defaultC51" type="real64" use="required" />
		<!--defaultC52 => Default for the 52 component of the Elastic Stiffness Tensor in Voigt notation-->
		<xsd:attribute name="defaultC52" type="real64" use="required" />
		<!--defaultC53 => Default for the 53 component of the Elastic Stiffness Tensor in Voigt notation-->
		<xsd:attribute name="defaultC53" type="real64" use="required" />
		<!--defaultC54 => Default for the 54 component of the Elastic Stiffness Tensor in Voigt notation-->
		<xsd:attribute name="defaultC54" type="real64" use="required" />
		<!--defaultC55 => Default for the 55 component of the Elastic Stiffness Tensor in Voigt notation-->
		<xsd:attribute name="defaultC55" type="real64" use="required" />
		<!--defaultC56 => Default for the 56 component of the Elastic Stiffness Tensor in Voigt notation-->
		<xsd:attribute name="defaultC56" type="real64" use="required" />
		<!--defaultC61 => Default for the 61 component of the Elastic Stiffness Tensor in Voigt notation-->
		<xsd:attribute name="defaultC61" type="real64" use="required" />
		<!--defaultC62 => Default for the 62 component of the Elastic Stiffness Tensor in Voigt notation-->
		<xsd:attribute name="defaultC62" type="real64" use="required" />
		<!--defaultC63 => Default for the 63 component of the Elastic Stiffness Tensor in Voigt notation-->
		<xsd:attribute name="defaultC63" type="real64" use="required" />
		<!--defaultC64 => Default for the 64 component of the Elastic Stiffness Tensor in Voigt notation-->
		<xsd:attribute name="defaultC64" type="real64" use="required" />
		<!--defaultC65 => Default for the 65 component of the Elastic Stiffness Tensor in Voigt notation-->
		<xsd:attribute name="defaultC65" type="real64" use="required" />
		<!--defaultC66 => Default for the 66 component of the Elastic Stiffness Tensor in Voigt notation-->
		<xsd:attribute name="defaultC66" type="real64" use="required" />
		<!--defaultDensity => Default Material Density-->
		<xsd:attribute name="defaultDensity" type="real64" use="required" />
		<!--referencePressure => ReferencePressure-->
		<xsd:attribute name="referencePressure" type="real64" default="0" />
		<!--name => A name is required for any non-unique nodes-->
		<xsd:attribute name="name" type="string" use="required" />
	</xsd:complexType>
	<xsd:complexType name="PoroLinearElasticIsotropicType">
		<!--BiotCoefficient => Biot's coefficient-->
		<xsd:attribute name="BiotCoefficient" type="real64" default="0" />
		<!--compressibility => Fluid Compressibilty-->
		<xsd:attribute name="compressibility" type="real64" default="-1" />
		<!--defaultBulkModulus => Elastic Bulk Modulus Parameter-->
		<xsd:attribute name="defaultBulkModulus" type="real64" default="-1" />
		<!--defaultDensity => Default Material Density-->
		<xsd:attribute name="defaultDensity" type="real64" use="required" />
		<!--defaultPoissonRatio => Poisson's ratio-->
		<xsd:attribute name="defaultPoissonRatio" type="real64" default="-1" />
		<!--defaultShearModulus => Elastic Shear Modulus Parameter-->
		<xsd:attribute name="defaultShearModulus" type="real64" default="-1" />
		<!--defaultYoungsModulus => Elastic Young's Modulus.-->
		<xsd:attribute name="defaultYoungsModulus" type="real64" default="-1" />
		<!--referencePressure => ReferencePressure-->
		<xsd:attribute name="referencePressure" type="real64" default="0" />
		<!--name => A name is required for any non-unique nodes-->
		<xsd:attribute name="name" type="string" use="required" />
	</xsd:complexType>
	<xsd:complexType name="VanGenuchtenBakerRelativePermeabilityType">
		<!--gasOilRelPermExponentInv => Rel perm power law exponent inverse for the pair (gas phase, oil phase) at residual water saturation-->
		<xsd:attribute name="gasOilRelPermExponentInv" type="real64_array" default="0.5" />
		<!--gasOilRelPermMaxValue => Maximum rel perm value for the pair (gas phase, oil phase) at residual water saturation-->
		<xsd:attribute name="gasOilRelPermMaxValue" type="real64_array" default="0" />
		<!--phaseMinVolumeFraction => Minimum volume fraction value for each phase-->
		<xsd:attribute name="phaseMinVolumeFraction" type="real64_array" default="0" />
		<!--phaseNames => List of fluid phases-->
		<xsd:attribute name="phaseNames" type="string_array" use="required" />
		<!--waterOilRelPermExponentInv => Rel perm power law exponent inverse for the pair (water phase, oil phase) at residual gas saturation-->
		<xsd:attribute name="waterOilRelPermExponentInv" type="real64_array" default="0.5" />
		<!--waterOilRelPermMaxValue => Maximum rel perm value for the pair (water phase, oil phase) at residual gas saturation-->
		<xsd:attribute name="waterOilRelPermMaxValue" type="real64_array" default="0" />
		<!--name => A name is required for any non-unique nodes-->
		<xsd:attribute name="name" type="string" use="required" />
	</xsd:complexType>
	<xsd:complexType name="VanGenuchtenCapillaryPressureType">
		<!--capPressureEpsilon => Saturation at which the extremum capillary pressure is attained; used to avoid infinite capillary pressure values for saturations close to 0 and 1-->
		<xsd:attribute name="capPressureEpsilon" type="real64" default="1e-06" />
		<!--phaseCapPressureExponentInv => Inverse of capillary power law exponent for each phase-->
		<xsd:attribute name="phaseCapPressureExponentInv" type="real64_array" default="0.5" />
		<!--phaseCapPressureMultiplier => Entry pressure value for each phase-->
		<xsd:attribute name="phaseCapPressureMultiplier" type="real64_array" default="1" />
		<!--phaseMinVolumeFraction => Minimum volume fraction value for each phase-->
		<xsd:attribute name="phaseMinVolumeFraction" type="real64_array" default="0" />
		<!--phaseNames => List of fluid phases-->
		<xsd:attribute name="phaseNames" type="string_array" use="required" />
		<!--name => A name is required for any non-unique nodes-->
		<xsd:attribute name="name" type="string" use="required" />
	</xsd:complexType>
	<xsd:complexType name="ElementRegionsType">
		<xsd:choice minOccurs="0" maxOccurs="unbounded">
			<xsd:element name="CellElementRegion" type="CellElementRegionType" />
			<xsd:element name="FaceElementRegion" type="FaceElementRegionType" />
			<xsd:element name="WellElementRegion" type="WellElementRegionType" />
		</xsd:choice>
	</xsd:complexType>
	<xsd:complexType name="CellElementRegionType">
		<xsd:choice minOccurs="0" maxOccurs="unbounded" />
		<!--cellBlocks => (no description available)-->
		<xsd:attribute name="cellBlocks" type="string_array" default="" />
		<!--coarseningRatio => (no description available)-->
		<xsd:attribute name="coarseningRatio" type="real64" default="0" />
		<!--materialList => List of materials present in this region-->
		<xsd:attribute name="materialList" type="string_array" use="required" />
		<!--name => A name is required for any non-unique nodes-->
		<xsd:attribute name="name" type="string" use="required" />
	</xsd:complexType>
	<xsd:complexType name="FaceElementRegionType">
		<xsd:choice minOccurs="0" maxOccurs="unbounded" />
		<!--defaultAperture => The default aperture of for new faceElements.-->
		<xsd:attribute name="defaultAperture" type="real64" use="required" />
		<!--materialList => List of materials present in this region-->
		<xsd:attribute name="materialList" type="string_array" use="required" />
		<!--name => A name is required for any non-unique nodes-->
		<xsd:attribute name="name" type="string" use="required" />
	</xsd:complexType>
	<xsd:complexType name="WellElementRegionType">
		<xsd:choice minOccurs="0" maxOccurs="unbounded" />
		<!--materialList => List of materials present in this region-->
		<xsd:attribute name="materialList" type="string_array" use="required" />
		<!--name => A name is required for any non-unique nodes-->
		<xsd:attribute name="name" type="string" use="required" />
	</xsd:complexType>
	<xsd:complexType name="IncludedType">
		<xsd:choice minOccurs="0" maxOccurs="unbounded">
			<xsd:element name="File" type="FileType" />
		</xsd:choice>
	</xsd:complexType>
	<xsd:complexType name="FileType">
		<!--name => A name is required for any non-unique nodes-->
		<xsd:attribute name="name" type="string" use="required" />
	</xsd:complexType>
	<xsd:complexType name="ParametersType">
		<xsd:choice minOccurs="0" maxOccurs="unbounded">
			<xsd:element name="Parameter" type="ParameterType" />
		</xsd:choice>
	</xsd:complexType>
	<xsd:complexType name="ParameterType">
		<!--value => Input parameter definition for the preprocessor-->
		<xsd:attribute name="value" type="string" use="required" />
		<!--name => A name is required for any non-unique nodes-->
		<xsd:attribute name="name" type="string" use="required" />
	</xsd:complexType>
</xsd:schema><|MERGE_RESOLUTION|>--- conflicted
+++ resolved
@@ -771,11 +771,8 @@
 			<xsd:element name="SolidMechanicsLagrangianSSLE" type="SolidMechanicsLagrangianSSLEType" />
 			<xsd:element name="SolidMechanics_LagrangianFEM" type="SolidMechanics_LagrangianFEMType" />
 			<xsd:element name="SurfaceGenerator" type="SurfaceGeneratorType" />
-<<<<<<< HEAD
+			<xsd:element name="TwoPhaseHybridFVM" type="TwoPhaseHybridFVMType" />
 			<xsd:element name="TwoPhaseWell" type="TwoPhaseWellType" />
-=======
-			<xsd:element name="TwoPhaseHybridFVM" type="TwoPhaseHybridFVMType" />
->>>>>>> 311440a4
 		</xsd:choice>
 		<!--gravityVector => (no description available)-->
 		<xsd:attribute name="gravityVector" type="R1Tensor" default="0 0 0" />
@@ -1089,37 +1086,20 @@
 		<!--name => A name is required for any non-unique nodes-->
 		<xsd:attribute name="name" type="string" use="required" />
 	</xsd:complexType>
-<<<<<<< HEAD
-	<xsd:complexType name="TwoPhaseWellType">
-=======
 	<xsd:complexType name="TwoPhaseHybridFVMType">
->>>>>>> 311440a4
 		<xsd:choice minOccurs="0" maxOccurs="unbounded">
 			<xsd:element name="SystemSolverParameters" type="SystemSolverParametersType" maxOccurs="1" />
 		</xsd:choice>
 		<!--cflFactor => Factor to apply to the `CFL condition <http://en.wikipedia.org/wiki/Courant-Friedrichs-Lewy_condition>`_ when calculating the maximum allowable time step. Values should be in the interval (0,1] -->
 		<xsd:attribute name="cflFactor" type="real64" default="0.5" />
-<<<<<<< HEAD
-		<!--discretization => Name of discretization object (defined in the :ref:`NumericalMethodsManager`) to use for this solver. For instance, if this is a Finite Element Solver, the name of a :ref:`FiniteElement` should be specified. If this is a Finite Volume Method, the name of a :ref:`FiniteVolume` discretization should be specified.-->
-		<xsd:attribute name="discretization" type="string" default="none" />
-=======
 		<!--discretization => Name of discretization object to use for this solver.-->
 		<xsd:attribute name="discretization" type="string" use="required" />
 		<!--fluidName => Name of fluid constitutive object to use for this solver.-->
 		<xsd:attribute name="fluidName" type="string" use="required" />
->>>>>>> 311440a4
 		<!--gravityFlag => Flag that enables/disables gravity-->
 		<xsd:attribute name="gravityFlag" type="integer" use="required" />
 		<!--initialDt => Initial time-step value required by the solver to the event manager.-->
 		<xsd:attribute name="initialDt" type="real64" default="1e+99" />
-<<<<<<< HEAD
-		<!--logLevel => Log level-->
-		<xsd:attribute name="logLevel" type="integer" default="0" />
-		<!--targetRegions => Allowable regions that the solver may be applied to. Note that this does not indicate that the solver will be applied to these regions, only that allocation will occur such that the solver may be applied to these regions. The decision about what regions this solver will beapplied to rests in the EventManager.-->
-		<xsd:attribute name="targetRegions" type="string_array" use="required" />
-		<!--wellFluidName => Name of fluid constitutive object to use for this solver.-->
-		<xsd:attribute name="wellFluidName" type="string" use="required" />
-=======
 		<!--inputFluxEstimate => Initial estimate of the input flux used only for residual scaling. This should be essentially equivalent to the input flux * dt.-->
 		<xsd:attribute name="inputFluxEstimate" type="real64" default="1" />
 		<!--logLevel => Log level-->
@@ -1130,7 +1110,27 @@
 		<xsd:attribute name="solidName" type="string" use="required" />
 		<!--targetRegions => Allowable regions that the solver may be applied to. Note that this does not indicate that the solver will be applied to these regions, only that allocation will occur such that the solver may be applied to these regions. The decision about what regions this solver will beapplied to rests in the EventManager.-->
 		<xsd:attribute name="targetRegions" type="string_array" use="required" />
->>>>>>> 311440a4
+		<!--name => A name is required for any non-unique nodes-->
+		<xsd:attribute name="name" type="string" use="required" />
+	</xsd:complexType>
+	<xsd:complexType name="TwoPhaseWellType">
+		<xsd:choice minOccurs="0" maxOccurs="unbounded">
+			<xsd:element name="SystemSolverParameters" type="SystemSolverParametersType" maxOccurs="1" />
+		</xsd:choice>
+		<!--cflFactor => Factor to apply to the `CFL condition <http://en.wikipedia.org/wiki/Courant-Friedrichs-Lewy_condition>`_ when calculating the maximum allowable time step. Values should be in the interval (0,1] -->
+		<xsd:attribute name="cflFactor" type="real64" default="0.5" />
+		<!--discretization => Name of discretization object (defined in the :ref:`NumericalMethodsManager`) to use for this solver. For instance, if this is a Finite Element Solver, the name of a :ref:`FiniteElement` should be specified. If this is a Finite Volume Method, the name of a :ref:`FiniteVolume` discretization should be specified.-->
+		<xsd:attribute name="discretization" type="string" default="none" />
+		<!--gravityFlag => Flag that enables/disables gravity-->
+		<xsd:attribute name="gravityFlag" type="integer" use="required" />
+		<!--initialDt => Initial time-step value required by the solver to the event manager.-->
+		<xsd:attribute name="initialDt" type="real64" default="1e+99" />
+		<!--logLevel => Log level-->
+		<xsd:attribute name="logLevel" type="integer" default="0" />
+		<!--targetRegions => Allowable regions that the solver may be applied to. Note that this does not indicate that the solver will be applied to these regions, only that allocation will occur such that the solver may be applied to these regions. The decision about what regions this solver will beapplied to rests in the EventManager.-->
+		<xsd:attribute name="targetRegions" type="string_array" use="required" />
+		<!--wellFluidName => Name of fluid constitutive object to use for this solver.-->
+		<xsd:attribute name="wellFluidName" type="string" use="required" />
 		<!--name => A name is required for any non-unique nodes-->
 		<xsd:attribute name="name" type="string" use="required" />
 	</xsd:complexType>
