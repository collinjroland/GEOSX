--- conflicted
+++ resolved
@@ -427,16 +427,13 @@
 		<xsd:choice minOccurs="0" maxOccurs="unbounded">
 			<xsd:element name="CompositionalMultiphaseFlow" type="CompositionalMultiphaseFlowType" />
 			<xsd:element name="CompositionalMultiphaseWell" type="CompositionalMultiphaseWellType" />
-<<<<<<< HEAD
-			<xsd:element name="DummySolver" type="DummySolverType" />
-=======
-			<xsd:element name="Hydrofracture" type="HydrofractureType" />
->>>>>>> 5ec93e46
 			<xsd:element name="LaplaceFEM" type="LaplaceFEMType" />
 			<xsd:element name="Poroelastic" type="PoroelasticType" />
 			<xsd:element name="Reservoir" type="ReservoirType" />
 			<xsd:element name="SinglePhaseFlow" type="SinglePhaseFlowType" />
 			<xsd:element name="SinglePhaseWell" type="SinglePhaseWellType" />
+			<xsd:element name="SolidMechanicsLagrangianSSLE" type="SolidMechanicsLagrangianSSLEType" />
+			<xsd:element name="SolidMechanics_LagrangianFEM" type="SolidMechanics_LagrangianFEMType" />
 		</xsd:choice>
 	</xsd:complexType>
 	<xsd:complexType name="CompositionalMultiphaseFlowType">
@@ -469,19 +466,6 @@
 		<!--resFluidIndex => (no description available)-->
 		<xsd:attribute name="resFluidIndex" type="localIndex" />
 	</xsd:complexType>
-<<<<<<< HEAD
-	<xsd:complexType name="DummySolverType">
-=======
-	<xsd:complexType name="HydrofractureType">
->>>>>>> 5ec93e46
-		<xsd:choice minOccurs="0" maxOccurs="unbounded">
-			<xsd:element name="SystemSolverParameters" type="SystemSolverParametersType" maxOccurs="1" />
-		</xsd:choice>
-		<!--gravityVector => (no description available)-->
-		<xsd:attribute name="gravityVector" type="R1Tensor" />
-		<!--maxStableDt => Value of the Maximum Stable Timestep for this solver.-->
-		<xsd:attribute name="maxStableDt" type="real64" />
-	</xsd:complexType>
 	<xsd:complexType name="LaplaceFEMType">
 		<xsd:choice minOccurs="0" maxOccurs="unbounded">
 			<xsd:element name="SystemSolverParameters" type="SystemSolverParametersType" maxOccurs="1" />
@@ -532,6 +516,28 @@
 		<xsd:attribute name="maxStableDt" type="real64" />
 		<!--resFluidIndex => (no description available)-->
 		<xsd:attribute name="resFluidIndex" type="localIndex" />
+	</xsd:complexType>
+	<xsd:complexType name="SolidMechanicsLagrangianSSLEType">
+		<xsd:choice minOccurs="0" maxOccurs="unbounded">
+			<xsd:element name="SystemSolverParameters" type="SystemSolverParametersType" maxOccurs="1" />
+		</xsd:choice>
+		<!--gravityVector => (no description available)-->
+		<xsd:attribute name="gravityVector" type="R1Tensor" />
+		<!--maxStableDt => Value of the Maximum Stable Timestep for this solver.-->
+		<xsd:attribute name="maxStableDt" type="real64" />
+		<!--timeIntegrationOptionEnum => Time integration enum class value.-->
+		<xsd:attribute name="timeIntegrationOptionEnum" type="geosx::timeIntegrationOption" />
+	</xsd:complexType>
+	<xsd:complexType name="SolidMechanics_LagrangianFEMType">
+		<xsd:choice minOccurs="0" maxOccurs="unbounded">
+			<xsd:element name="SystemSolverParameters" type="SystemSolverParametersType" maxOccurs="1" />
+		</xsd:choice>
+		<!--gravityVector => (no description available)-->
+		<xsd:attribute name="gravityVector" type="R1Tensor" />
+		<!--maxStableDt => Value of the Maximum Stable Timestep for this solver.-->
+		<xsd:attribute name="maxStableDt" type="real64" />
+		<!--timeIntegrationOptionEnum => Time integration enum class value.-->
+		<xsd:attribute name="timeIntegrationOptionEnum" type="geosx::timeIntegrationOption" />
 	</xsd:complexType>
 	<xsd:complexType name="commandLineType">
 		<!--beginFromRestart => Flag to indicate restart run.-->
@@ -1028,13 +1034,7 @@
 		<!--localToGlobalMap => Array that contains a map from localIndex to globalIndex.-->
 		<xsd:attribute name="localToGlobalMap" type="globalIndex_array" />
 		<!--nodeList => (no description available)-->
-<<<<<<< HEAD
-		<xsd:attribute name="nodeList" type="geosx::InterObjectRelation&lt;LvArray::Array&lt;long, 2, long, LvArray::ChaiVector&lt;long&gt; &gt; &gt;" />
-=======
 		<xsd:attribute name="nodeList" type="geosx::InterObjectRelation&lt;LvArray::Array&lt;long, 2, camp::int_seq&lt;long, 0l, 1l&gt;, long, LvArray::ChaiBuffer&gt; &gt;" />
-		<!--parentIndex => Parent index of the edge.-->
-		<xsd:attribute name="parentIndex" type="localIndex_array" />
->>>>>>> 5ec93e46
 	</xsd:complexType>
 	<xsd:complexType name="FaceManagerType">
 		<xsd:choice minOccurs="0" maxOccurs="unbounded">
@@ -1083,23 +1083,20 @@
 			<xsd:element name="neighborData" type="neighborDataType" />
 			<xsd:element name="sets" type="setsType" />
 		</xsd:choice>
+		<!--Acceleration => An array that holds the current acceleration on the nodes. This array also is used to hold the summation of nodal forces resulting from the governing equations. => SolidMechanics_LagrangianFEM, SolidMechanicsLagrangianSSLE-->
+		<xsd:attribute name="Acceleration" type="r1_array" />
+		<!--IncrementalDisplacement => An array that holds the incremental displacements for the current time step on the nodes. => SolidMechanics_LagrangianFEM, SolidMechanicsLagrangianSSLE-->
+		<xsd:attribute name="IncrementalDisplacement" type="r1_array" />
+		<!--Mass => An array that holds the mass on the nodes. => SolidMechanics_LagrangianFEM, SolidMechanicsLagrangianSSLE-->
+		<xsd:attribute name="Mass" type="real64_array" />
 		<!--ReferencePosition => (no description available)-->
 		<xsd:attribute name="ReferencePosition" type="r1_array" />
-<<<<<<< HEAD
-=======
-		<!--SIFNode => SIF on the node-->
-		<xsd:attribute name="SIFNode" type="real64_array" />
-		<!--TotalDisplacement => An array that holds the total displacements on the nodes. => SolidMechanicsLagrangianSSLE, SolidMechanics_LagrangianFEM-->
+		<!--TotalDisplacement => An array that holds the total displacements on the nodes. => SolidMechanics_LagrangianFEM, SolidMechanicsLagrangianSSLE-->
 		<xsd:attribute name="TotalDisplacement" type="r1_array" />
-		<!--Velocity => An array that holds the current velocity on the nodes. => SolidMechanicsLagrangianSSLE, SolidMechanics_LagrangianFEM-->
+		<!--Velocity => An array that holds the current velocity on the nodes. => SolidMechanics_LagrangianFEM, SolidMechanicsLagrangianSSLE-->
 		<xsd:attribute name="Velocity" type="r1_array" />
-		<!--childIndex => Child index of node.-->
-		<xsd:attribute name="childIndex" type="localIndex_array" />
-		<!--contactForce => An array that holds the contact force. => SolidMechanicsLagrangianSSLE, SolidMechanics_LagrangianFEM-->
+		<!--contactForce => An array that holds the contact force. => SolidMechanics_LagrangianFEM, SolidMechanicsLagrangianSSLE-->
 		<xsd:attribute name="contactForce" type="r1_array" />
-		<!--degreeFromCrack => connectivity distance from crack.-->
-		<xsd:attribute name="degreeFromCrack" type="integer_array" />
->>>>>>> 5ec93e46
 		<!--domainBoundaryIndicator => (no description available)-->
 		<xsd:attribute name="domainBoundaryIndicator" type="integer_array" />
 		<!--edgeList => (no description available)-->
@@ -1110,6 +1107,8 @@
 		<xsd:attribute name="elemRegionList" type="LvArray::ArrayOfArrays&lt;long, long&gt;" />
 		<!--elemSubRegionList => (no description available)-->
 		<xsd:attribute name="elemSubRegionList" type="LvArray::ArrayOfArrays&lt;long, long&gt;" />
+		<!--externalForce => An array that holds the external forces on the nodes. This includes any boundary conditions as well as coupling forces such as hydraulic forces. => SolidMechanics_LagrangianFEM, SolidMechanicsLagrangianSSLE-->
+		<xsd:attribute name="externalForce" type="r1_array" />
 		<!--faceList => (no description available)-->
 		<xsd:attribute name="faceList" type="geosx::InterObjectRelation&lt;LvArray::ArrayOfSets&lt;long, long&gt; &gt;" />
 		<!--ghostRank => (no description available)-->
@@ -1122,6 +1121,10 @@
 		<xsd:attribute name="localToGlobalMap" type="globalIndex_array" />
 		<!--primaryField => Primary field variable-->
 		<xsd:attribute name="primaryField" type="real64_array" />
+		<!--uhatTilde => An array that holds the incremental displacement predictors on the nodes. => SolidMechanics_LagrangianFEM, SolidMechanicsLagrangianSSLE-->
+		<xsd:attribute name="uhatTilde" type="r1_array" />
+		<!--velocityTilde => An array that holds the velocity predictors on the nodes. => SolidMechanics_LagrangianFEM, SolidMechanicsLagrangianSSLE-->
+		<xsd:attribute name="velocityTilde" type="r1_array" />
 	</xsd:complexType>
 	<xsd:complexType name="cellManagerType">
 		<xsd:choice minOccurs="0" maxOccurs="unbounded">
