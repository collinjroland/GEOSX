<?xml version="1.0"?>
<xsd:schema xmlns:xsd="http://www.w3.org/2001/XMLSchema">
	<xsd:annotation>
		<xsd:documentation xml:lang="en">GEOSX Input Schema</xsd:documentation>
	</xsd:annotation>
	<xsd:simpleType name="geosx_dataRepository_PlotLevel">
		<xsd:restriction base="xsd:string">
			<xsd:pattern value=".*[\[\]`$].*|[+-]?[\d]+" />
		</xsd:restriction>
	</xsd:simpleType>
	<xsd:simpleType name="geosx_TimeIntegrationOption">
		<xsd:restriction base="xsd:string">
			<xsd:pattern value=".*[\[\]`$].*|[^,\{\}]*" />
		</xsd:restriction>
	</xsd:simpleType>
	<xsd:simpleType name="string">
		<xsd:restriction base="xsd:string">
			<xsd:pattern value=".*[\[\]`$].*|[^,\{\}]*" />
		</xsd:restriction>
	</xsd:simpleType>
	<xsd:simpleType name="path">
		<xsd:restriction base="xsd:string">
			<xsd:pattern value=".*[\[\]`$].*|[^,\{\}]*" />
		</xsd:restriction>
	</xsd:simpleType>
	<xsd:simpleType name="real32_array3d">
		<xsd:restriction base="xsd:string">
			<xsd:pattern value=".*[\[\]`$].*|\{\s*(\{\s*(\{\s*(([+-]?[\d]*([\d]\.?|\.[\d])[\d]*([eE][-+]?[\d]+|\s*),\s*)*[+-]?[\d]*([\d]\.?|\.[\d])[\d]*([eE][-+]?[\d]+|\s*))?\s*\},\s*)*\{\s*(([+-]?[\d]*([\d]\.?|\.[\d])[\d]*([eE][-+]?[\d]+|\s*),\s*)*[+-]?[\d]*([\d]\.?|\.[\d])[\d]*([eE][-+]?[\d]+|\s*))?\s*\}\s*\},\s*)*\{\s*(\{\s*(([+-]?[\d]*([\d]\.?|\.[\d])[\d]*([eE][-+]?[\d]+|\s*),\s*)*[+-]?[\d]*([\d]\.?|\.[\d])[\d]*([eE][-+]?[\d]+|\s*))?\s*\},\s*)*\{\s*(([+-]?[\d]*([\d]\.?|\.[\d])[\d]*([eE][-+]?[\d]+|\s*),\s*)*[+-]?[\d]*([\d]\.?|\.[\d])[\d]*([eE][-+]?[\d]+|\s*))?\s*\}\s*\}\s*\}" />
		</xsd:restriction>
	</xsd:simpleType>
	<xsd:simpleType name="globalIndex_array3d">
		<xsd:restriction base="xsd:string">
			<xsd:pattern value=".*[\[\]`$].*|\{\s*(\{\s*(\{\s*(([+-]?[\d]+,\s*)*[+-]?[\d]+)?\s*\},\s*)*\{\s*(([+-]?[\d]+,\s*)*[+-]?[\d]+)?\s*\}\s*\},\s*)*\{\s*(\{\s*(([+-]?[\d]+,\s*)*[+-]?[\d]+)?\s*\},\s*)*\{\s*(([+-]?[\d]+,\s*)*[+-]?[\d]+)?\s*\}\s*\}\s*\}" />
		</xsd:restriction>
	</xsd:simpleType>
	<xsd:simpleType name="real64_array3d">
		<xsd:restriction base="xsd:string">
			<xsd:pattern value=".*[\[\]`$].*|\{\s*(\{\s*(\{\s*(([+-]?[\d]*([\d]\.?|\.[\d])[\d]*([eE][-+]?[\d]+|\s*),\s*)*[+-]?[\d]*([\d]\.?|\.[\d])[\d]*([eE][-+]?[\d]+|\s*))?\s*\},\s*)*\{\s*(([+-]?[\d]*([\d]\.?|\.[\d])[\d]*([eE][-+]?[\d]+|\s*),\s*)*[+-]?[\d]*([\d]\.?|\.[\d])[\d]*([eE][-+]?[\d]+|\s*))?\s*\}\s*\},\s*)*\{\s*(\{\s*(([+-]?[\d]*([\d]\.?|\.[\d])[\d]*([eE][-+]?[\d]+|\s*),\s*)*[+-]?[\d]*([\d]\.?|\.[\d])[\d]*([eE][-+]?[\d]+|\s*))?\s*\},\s*)*\{\s*(([+-]?[\d]*([\d]\.?|\.[\d])[\d]*([eE][-+]?[\d]+|\s*),\s*)*[+-]?[\d]*([\d]\.?|\.[\d])[\d]*([eE][-+]?[\d]+|\s*))?\s*\}\s*\}\s*\}" />
		</xsd:restriction>
	</xsd:simpleType>
	<xsd:simpleType name="r2_array2d">
		<xsd:restriction base="xsd:string">
			<xsd:pattern value=".*[\[\]`$].*|\{\s*(\{\s*((\s*([+-]?[\d]*([\d]\.?|\.[\d])[\d]*([eE][-+]?[\d]+|\s*),\s*){8}[+-]?[\d]*([\d]\.?|\.[\d])[\d]*([eE][-+]?[\d]+|\s*),\s*)*\s*([+-]?[\d]*([\d]\.?|\.[\d])[\d]*([eE][-+]?[\d]+|\s*),\s*){8}[+-]?[\d]*([\d]\.?|\.[\d])[\d]*([eE][-+]?[\d]+|\s*))?\s*\},\s*)*\{\s*((\s*([+-]?[\d]*([\d]\.?|\.[\d])[\d]*([eE][-+]?[\d]+|\s*),\s*){8}[+-]?[\d]*([\d]\.?|\.[\d])[\d]*([eE][-+]?[\d]+|\s*),\s*)*\s*([+-]?[\d]*([\d]\.?|\.[\d])[\d]*([eE][-+]?[\d]+|\s*),\s*){8}[+-]?[\d]*([\d]\.?|\.[\d])[\d]*([eE][-+]?[\d]+|\s*))?\s*\}\s*\}" />
		</xsd:restriction>
	</xsd:simpleType>
	<xsd:simpleType name="mapPair_array">
		<xsd:restriction base="xsd:string">
			<xsd:pattern value=".*[\[\]`$].*|\{\s*(([^,\{\}]*,\s*)*[^,\{\}]*)?\s*\}" />
		</xsd:restriction>
	</xsd:simpleType>
	<xsd:simpleType name="integer_array3d">
		<xsd:restriction base="xsd:string">
			<xsd:pattern value=".*[\[\]`$].*|\{\s*(\{\s*(\{\s*(([+-]?[\d]+,\s*)*[+-]?[\d]+)?\s*\},\s*)*\{\s*(([+-]?[\d]+,\s*)*[+-]?[\d]+)?\s*\}\s*\},\s*)*\{\s*(\{\s*(([+-]?[\d]+,\s*)*[+-]?[\d]+)?\s*\},\s*)*\{\s*(([+-]?[\d]+,\s*)*[+-]?[\d]+)?\s*\}\s*\}\s*\}" />
		</xsd:restriction>
	</xsd:simpleType>
	<xsd:simpleType name="r1_array2d">
		<xsd:restriction base="xsd:string">
			<xsd:pattern value=".*[\[\]`$].*|\{\s*(\{\s*((\s*([+-]?[\d]*([\d]\.?|\.[\d])[\d]*([eE][-+]?[\d]+|\s*),\s*){2}[+-]?[\d]*([\d]\.?|\.[\d])[\d]*([eE][-+]?[\d]+|\s*),\s*)*\s*([+-]?[\d]*([\d]\.?|\.[\d])[\d]*([eE][-+]?[\d]+|\s*),\s*){2}[+-]?[\d]*([\d]\.?|\.[\d])[\d]*([eE][-+]?[\d]+|\s*))?\s*\},\s*)*\{\s*((\s*([+-]?[\d]*([\d]\.?|\.[\d])[\d]*([eE][-+]?[\d]+|\s*),\s*){2}[+-]?[\d]*([\d]\.?|\.[\d])[\d]*([eE][-+]?[\d]+|\s*),\s*)*\s*([+-]?[\d]*([\d]\.?|\.[\d])[\d]*([eE][-+]?[\d]+|\s*),\s*){2}[+-]?[\d]*([\d]\.?|\.[\d])[\d]*([eE][-+]?[\d]+|\s*))?\s*\}\s*\}" />
		</xsd:restriction>
	</xsd:simpleType>
	<xsd:simpleType name="string_array">
		<xsd:restriction base="xsd:string">
			<xsd:pattern value=".*[\[\]`$].*|\{\s*(([^,\{\}]*,\s*)*[^,\{\}]*)?\s*\}" />
		</xsd:restriction>
	</xsd:simpleType>
	<xsd:simpleType name="localIndex_array3d">
		<xsd:restriction base="xsd:string">
			<xsd:pattern value=".*[\[\]`$].*|\{\s*(\{\s*(\{\s*(([+-]?[\d]+,\s*)*[+-]?[\d]+)?\s*\},\s*)*\{\s*(([+-]?[\d]+,\s*)*[+-]?[\d]+)?\s*\}\s*\},\s*)*\{\s*(\{\s*(([+-]?[\d]+,\s*)*[+-]?[\d]+)?\s*\},\s*)*\{\s*(([+-]?[\d]+,\s*)*[+-]?[\d]+)?\s*\}\s*\}\s*\}" />
		</xsd:restriction>
	</xsd:simpleType>
	<xsd:simpleType name="real64_array2d">
		<xsd:restriction base="xsd:string">
			<xsd:pattern value=".*[\[\]`$].*|\{\s*(\{\s*(([+-]?[\d]*([\d]\.?|\.[\d])[\d]*([eE][-+]?[\d]+|\s*),\s*)*[+-]?[\d]*([\d]\.?|\.[\d])[\d]*([eE][-+]?[\d]+|\s*))?\s*\},\s*)*\{\s*(([+-]?[\d]*([\d]\.?|\.[\d])[\d]*([eE][-+]?[\d]+|\s*),\s*)*[+-]?[\d]*([\d]\.?|\.[\d])[\d]*([eE][-+]?[\d]+|\s*))?\s*\}\s*\}" />
		</xsd:restriction>
	</xsd:simpleType>
	<xsd:simpleType name="mapPair">
		<xsd:restriction base="xsd:string">
			<xsd:pattern value=".*[\[\]`$].*|[^,\{\}]*" />
		</xsd:restriction>
	</xsd:simpleType>
	<xsd:simpleType name="real32_array2d">
		<xsd:restriction base="xsd:string">
			<xsd:pattern value=".*[\[\]`$].*|\{\s*(\{\s*(([+-]?[\d]*([\d]\.?|\.[\d])[\d]*([eE][-+]?[\d]+|\s*),\s*)*[+-]?[\d]*([\d]\.?|\.[\d])[\d]*([eE][-+]?[\d]+|\s*))?\s*\},\s*)*\{\s*(([+-]?[\d]*([\d]\.?|\.[\d])[\d]*([eE][-+]?[\d]+|\s*),\s*)*[+-]?[\d]*([\d]\.?|\.[\d])[\d]*([eE][-+]?[\d]+|\s*))?\s*\}\s*\}" />
		</xsd:restriction>
	</xsd:simpleType>
	<xsd:simpleType name="r2Sym_array2d">
		<xsd:restriction base="xsd:string">
			<xsd:pattern value=".*[\[\]`$].*|\{\s*(\{\s*((\s*([+-]?[\d]*([\d]\.?|\.[\d])[\d]*([eE][-+]?[\d]+|\s*),\s*){5}[+-]?[\d]*([\d]\.?|\.[\d])[\d]*([eE][-+]?[\d]+|\s*),\s*)*\s*([+-]?[\d]*([\d]\.?|\.[\d])[\d]*([eE][-+]?[\d]+|\s*),\s*){5}[+-]?[\d]*([\d]\.?|\.[\d])[\d]*([eE][-+]?[\d]+|\s*))?\s*\},\s*)*\{\s*((\s*([+-]?[\d]*([\d]\.?|\.[\d])[\d]*([eE][-+]?[\d]+|\s*),\s*){5}[+-]?[\d]*([\d]\.?|\.[\d])[\d]*([eE][-+]?[\d]+|\s*),\s*)*\s*([+-]?[\d]*([\d]\.?|\.[\d])[\d]*([eE][-+]?[\d]+|\s*),\s*){5}[+-]?[\d]*([\d]\.?|\.[\d])[\d]*([eE][-+]?[\d]+|\s*))?\s*\}\s*\}" />
		</xsd:restriction>
	</xsd:simpleType>
	<xsd:simpleType name="globalIndex_array2d">
		<xsd:restriction base="xsd:string">
			<xsd:pattern value=".*[\[\]`$].*|\{\s*(\{\s*(([+-]?[\d]+,\s*)*[+-]?[\d]+)?\s*\},\s*)*\{\s*(([+-]?[\d]+,\s*)*[+-]?[\d]+)?\s*\}\s*\}" />
		</xsd:restriction>
	</xsd:simpleType>
	<xsd:simpleType name="localIndex_array2d">
		<xsd:restriction base="xsd:string">
			<xsd:pattern value=".*[\[\]`$].*|\{\s*(\{\s*(([+-]?[\d]+,\s*)*[+-]?[\d]+)?\s*\},\s*)*\{\s*(([+-]?[\d]+,\s*)*[+-]?[\d]+)?\s*\}\s*\}" />
		</xsd:restriction>
	</xsd:simpleType>
	<xsd:simpleType name="integer_array2d">
		<xsd:restriction base="xsd:string">
			<xsd:pattern value=".*[\[\]`$].*|\{\s*(\{\s*(([+-]?[\d]+,\s*)*[+-]?[\d]+)?\s*\},\s*)*\{\s*(([+-]?[\d]+,\s*)*[+-]?[\d]+)?\s*\}\s*\}" />
		</xsd:restriction>
	</xsd:simpleType>
	<xsd:simpleType name="r2Sym_array">
		<xsd:restriction base="xsd:string">
			<xsd:pattern value=".*[\[\]`$].*|\{\s*((\s*([+-]?[\d]*([\d]\.?|\.[\d])[\d]*([eE][-+]?[\d]+|\s*),\s*){5}[+-]?[\d]*([\d]\.?|\.[\d])[\d]*([eE][-+]?[\d]+|\s*),\s*)*\s*([+-]?[\d]*([\d]\.?|\.[\d])[\d]*([eE][-+]?[\d]+|\s*),\s*){5}[+-]?[\d]*([\d]\.?|\.[\d])[\d]*([eE][-+]?[\d]+|\s*))?\s*\}" />
		</xsd:restriction>
	</xsd:simpleType>
	<xsd:simpleType name="r1_array">
		<xsd:restriction base="xsd:string">
			<xsd:pattern value=".*[\[\]`$].*|\{\s*((\s*([+-]?[\d]*([\d]\.?|\.[\d])[\d]*([eE][-+]?[\d]+|\s*),\s*){2}[+-]?[\d]*([\d]\.?|\.[\d])[\d]*([eE][-+]?[\d]+|\s*),\s*)*\s*([+-]?[\d]*([\d]\.?|\.[\d])[\d]*([eE][-+]?[\d]+|\s*),\s*){2}[+-]?[\d]*([\d]\.?|\.[\d])[\d]*([eE][-+]?[\d]+|\s*))?\s*\}" />
		</xsd:restriction>
	</xsd:simpleType>
	<xsd:simpleType name="real32_array">
		<xsd:restriction base="xsd:string">
			<xsd:pattern value=".*[\[\]`$].*|\{\s*(([+-]?[\d]*([\d]\.?|\.[\d])[\d]*([eE][-+]?[\d]+|\s*),\s*)*[+-]?[\d]*([\d]\.?|\.[\d])[\d]*([eE][-+]?[\d]+|\s*))?\s*\}" />
		</xsd:restriction>
	</xsd:simpleType>
	<xsd:simpleType name="r2_array">
		<xsd:restriction base="xsd:string">
			<xsd:pattern value=".*[\[\]`$].*|\{\s*((\s*([+-]?[\d]*([\d]\.?|\.[\d])[\d]*([eE][-+]?[\d]+|\s*),\s*){8}[+-]?[\d]*([\d]\.?|\.[\d])[\d]*([eE][-+]?[\d]+|\s*),\s*)*\s*([+-]?[\d]*([\d]\.?|\.[\d])[\d]*([eE][-+]?[\d]+|\s*),\s*){8}[+-]?[\d]*([\d]\.?|\.[\d])[\d]*([eE][-+]?[\d]+|\s*))?\s*\}" />
		</xsd:restriction>
	</xsd:simpleType>
	<xsd:simpleType name="globalIndex_array">
		<xsd:restriction base="xsd:string">
			<xsd:pattern value=".*[\[\]`$].*|\{\s*(([+-]?[\d]+,\s*)*[+-]?[\d]+)?\s*\}" />
		</xsd:restriction>
	</xsd:simpleType>
	<xsd:simpleType name="real64_array">
		<xsd:restriction base="xsd:string">
			<xsd:pattern value=".*[\[\]`$].*|\{\s*(([+-]?[\d]*([\d]\.?|\.[\d])[\d]*([eE][-+]?[\d]+|\s*),\s*)*[+-]?[\d]*([\d]\.?|\.[\d])[\d]*([eE][-+]?[\d]+|\s*))?\s*\}" />
		</xsd:restriction>
	</xsd:simpleType>
	<xsd:simpleType name="localIndex_array">
		<xsd:restriction base="xsd:string">
			<xsd:pattern value=".*[\[\]`$].*|\{\s*(([+-]?[\d]+,\s*)*[+-]?[\d]+)?\s*\}" />
		</xsd:restriction>
	</xsd:simpleType>
	<xsd:simpleType name="integer_array">
		<xsd:restriction base="xsd:string">
			<xsd:pattern value=".*[\[\]`$].*|\{\s*(([+-]?[\d]+,\s*)*[+-]?[\d]+)?\s*\}" />
		</xsd:restriction>
	</xsd:simpleType>
	<xsd:simpleType name="R2SymTensor">
		<xsd:restriction base="xsd:string">
			<xsd:pattern value=".*[\[\]`$].*|\s*([+-]?[\d]*([\d]\.?|\.[\d])[\d]*([eE][-+]?[\d]+|\s*),\s*){5}[+-]?[\d]*([\d]\.?|\.[\d])[\d]*([eE][-+]?[\d]+|\s*)" />
		</xsd:restriction>
	</xsd:simpleType>
	<xsd:simpleType name="R2Tensor">
		<xsd:restriction base="xsd:string">
			<xsd:pattern value=".*[\[\]`$].*|\s*([+-]?[\d]*([\d]\.?|\.[\d])[\d]*([eE][-+]?[\d]+|\s*),\s*){8}[+-]?[\d]*([\d]\.?|\.[\d])[\d]*([eE][-+]?[\d]+|\s*)" />
		</xsd:restriction>
	</xsd:simpleType>
	<xsd:simpleType name="real64">
		<xsd:restriction base="xsd:string">
			<xsd:pattern value=".*[\[\]`$].*|[+-]?[\d]*([\d]\.?|\.[\d])[\d]*([eE][-+]?[\d]+|\s*)" />
		</xsd:restriction>
	</xsd:simpleType>
	<xsd:simpleType name="R1Tensor">
		<xsd:restriction base="xsd:string">
			<xsd:pattern value=".*[\[\]`$].*|\s*([+-]?[\d]*([\d]\.?|\.[\d])[\d]*([eE][-+]?[\d]+|\s*),\s*){2}[+-]?[\d]*([\d]\.?|\.[\d])[\d]*([eE][-+]?[\d]+|\s*)" />
		</xsd:restriction>
	</xsd:simpleType>
	<xsd:simpleType name="globalIndex">
		<xsd:restriction base="xsd:string">
			<xsd:pattern value=".*[\[\]`$].*|[+-]?[\d]+" />
		</xsd:restriction>
	</xsd:simpleType>
	<xsd:simpleType name="path_array">
		<xsd:restriction base="xsd:string">
			<xsd:pattern value=".*[\[\]`$].*|\{\s*(([^,\{\}]*,\s*)*[^,\{\}]*)?\s*\}" />
		</xsd:restriction>
	</xsd:simpleType>
	<xsd:simpleType name="localIndex">
		<xsd:restriction base="xsd:string">
			<xsd:pattern value=".*[\[\]`$].*|[+-]?[\d]+" />
		</xsd:restriction>
	</xsd:simpleType>
	<xsd:simpleType name="real32">
		<xsd:restriction base="xsd:string">
			<xsd:pattern value=".*[\[\]`$].*|[+-]?[\d]*([\d]\.?|\.[\d])[\d]*([eE][-+]?[\d]+|\s*)" />
		</xsd:restriction>
	</xsd:simpleType>
	<xsd:simpleType name="integer">
		<xsd:restriction base="xsd:string">
			<xsd:pattern value=".*[\[\]`$].*|[+-]?[\d]+" />
		</xsd:restriction>
	</xsd:simpleType>
	<xsd:element name="Problem" type="ProblemType" />
	<xsd:complexType name="ProblemType">
		<xsd:choice minOccurs="0" maxOccurs="unbounded">
			<xsd:element name="Benchmarks" type="BenchmarksType" maxOccurs="1" />
			<xsd:element name="Events" type="EventsType" minOccurs="1" maxOccurs="1" />
			<xsd:element name="FieldSpecifications" type="FieldSpecificationsType" maxOccurs="1" />
			<xsd:element name="Functions" type="FunctionsType" maxOccurs="1" />
			<xsd:element name="Geometry" type="GeometryType" maxOccurs="1" />
			<xsd:element name="Included" type="IncludedType" maxOccurs="1" />
			<xsd:element name="Mesh" type="MeshType" minOccurs="1" maxOccurs="1" />
			<xsd:element name="NumericalMethods" type="NumericalMethodsType" maxOccurs="1" />
			<xsd:element name="Outputs" type="OutputsType" minOccurs="1" maxOccurs="1" />
			<xsd:element name="Parameters" type="ParametersType" maxOccurs="1" />
			<xsd:element name="Solvers" type="SolversType" minOccurs="1" maxOccurs="1" />
			<xsd:element name="commandLine" type="commandLineType" />
			<xsd:element name="domain" type="domainType" />
			<xsd:element name="Constitutive" type="ConstitutiveType" maxOccurs="1" />
			<xsd:element name="ElementRegions" type="ElementRegionsType" maxOccurs="1" />
		</xsd:choice>
	</xsd:complexType>
	<xsd:complexType name="BenchmarksType">
		<xsd:choice minOccurs="0" maxOccurs="unbounded">
			<xsd:element name="lassen" type="lassenType" maxOccurs="1" />
			<xsd:element name="quartz" type="quartzType" maxOccurs="1" />
		</xsd:choice>
	</xsd:complexType>
	<xsd:complexType name="lassenType">
		<xsd:choice minOccurs="0" maxOccurs="unbounded">
			<xsd:element name="Run" type="RunType" maxOccurs="1" />
		</xsd:choice>
	</xsd:complexType>
	<xsd:complexType name="RunType" />
	<xsd:complexType name="quartzType">
		<xsd:choice minOccurs="0" maxOccurs="unbounded">
			<xsd:element name="Run" type="RunType" maxOccurs="1" />
		</xsd:choice>
	</xsd:complexType>
	<xsd:complexType name="EventsType">
		<xsd:choice minOccurs="0" maxOccurs="unbounded">
			<xsd:element name="HaltEvent" type="HaltEventType" />
			<xsd:element name="PeriodicEvent" type="PeriodicEventType" />
			<xsd:element name="SoloEvent" type="SoloEventType" />
		</xsd:choice>
		<!--currentSubEvent => Index of the current subevent.-->
		<xsd:attribute name="currentSubEvent" type="integer" />
		<!--cycle => Current simulation cycle number.-->
		<xsd:attribute name="cycle" type="integer" />
		<!--dt => Current simulation timestep.-->
		<xsd:attribute name="dt" type="real64" />
		<!--time => Current simulation time.-->
		<xsd:attribute name="time" type="real64" />
	</xsd:complexType>
	<xsd:complexType name="HaltEventType">
		<xsd:choice minOccurs="0" maxOccurs="unbounded">
			<xsd:element name="HaltEvent" type="HaltEventType" />
			<xsd:element name="PeriodicEvent" type="PeriodicEventType" />
			<xsd:element name="SoloEvent" type="SoloEventType" />
		</xsd:choice>
		<!--currentSubEvent => Index of the current subevent-->
		<xsd:attribute name="currentSubEvent" type="integer" />
		<!--isTargetExecuting => Index of the current subevent-->
		<xsd:attribute name="isTargetExecuting" type="integer" />
		<!--lastCycle => Last event occurrence (cycle)-->
		<xsd:attribute name="lastCycle" type="integer" />
		<!--lastTime => Last event occurrence (time)-->
		<xsd:attribute name="lastTime" type="real64" />
	</xsd:complexType>
	<xsd:complexType name="PeriodicEventType">
		<xsd:choice minOccurs="0" maxOccurs="unbounded">
			<xsd:element name="HaltEvent" type="HaltEventType" />
			<xsd:element name="PeriodicEvent" type="PeriodicEventType" />
			<xsd:element name="SoloEvent" type="SoloEventType" />
		</xsd:choice>
		<!--currentSubEvent => Index of the current subevent-->
		<xsd:attribute name="currentSubEvent" type="integer" />
		<!--isTargetExecuting => Index of the current subevent-->
		<xsd:attribute name="isTargetExecuting" type="integer" />
		<!--lastCycle => Last event occurrence (cycle)-->
		<xsd:attribute name="lastCycle" type="integer" />
		<!--lastTime => Last event occurrence (time)-->
		<xsd:attribute name="lastTime" type="real64" />
	</xsd:complexType>
	<xsd:complexType name="SoloEventType">
		<xsd:choice minOccurs="0" maxOccurs="unbounded">
			<xsd:element name="HaltEvent" type="HaltEventType" />
			<xsd:element name="PeriodicEvent" type="PeriodicEventType" />
			<xsd:element name="SoloEvent" type="SoloEventType" />
		</xsd:choice>
		<!--currentSubEvent => Index of the current subevent-->
		<xsd:attribute name="currentSubEvent" type="integer" />
		<!--isTargetExecuting => Index of the current subevent-->
		<xsd:attribute name="isTargetExecuting" type="integer" />
		<!--lastCycle => Last event occurrence (cycle)-->
		<xsd:attribute name="lastCycle" type="integer" />
		<!--lastTime => Last event occurrence (time)-->
		<xsd:attribute name="lastTime" type="real64" />
	</xsd:complexType>
	<xsd:complexType name="FieldSpecificationsType">
		<xsd:choice minOccurs="0" maxOccurs="unbounded">
			<xsd:element name="Dirichlet" type="DirichletType" />
			<xsd:element name="FieldSpecification" type="FieldSpecificationType" />
			<xsd:element name="SourceFlux" type="SourceFluxType" />
		</xsd:choice>
	</xsd:complexType>
	<xsd:complexType name="DirichletType" />
	<xsd:complexType name="FieldSpecificationType" />
	<xsd:complexType name="SourceFluxType" />
	<xsd:complexType name="FunctionsType">
		<xsd:choice minOccurs="0" maxOccurs="unbounded">
			<xsd:element name="CompositeFunction" type="CompositeFunctionType" />
			<xsd:element name="SymbolicFunction" type="SymbolicFunctionType" />
			<xsd:element name="TableFunction" type="TableFunctionType" />
		</xsd:choice>
	</xsd:complexType>
	<xsd:complexType name="CompositeFunctionType" />
	<xsd:complexType name="SymbolicFunctionType" />
	<xsd:complexType name="TableFunctionType" />
	<xsd:complexType name="GeometryType">
		<xsd:choice minOccurs="0" maxOccurs="unbounded">
			<xsd:element name="BoundedPlane" type="BoundedPlaneType" />
			<xsd:element name="Box" type="BoxType" />
			<xsd:element name="Cylinder" type="CylinderType" />
			<xsd:element name="ThickPlane" type="ThickPlaneType" />
		</xsd:choice>
	</xsd:complexType>
	<xsd:complexType name="BoundedPlaneType" />
	<xsd:complexType name="BoxType">
		<!--center => (no description available)-->
		<xsd:attribute name="center" type="R1Tensor" />
		<!--cosStrike => (no description available)-->
		<xsd:attribute name="cosStrike" type="real64" />
		<!--sinStrike => (no description available)-->
		<xsd:attribute name="sinStrike" type="real64" />
	</xsd:complexType>
	<xsd:complexType name="CylinderType" />
	<xsd:complexType name="ThickPlaneType" />
	<xsd:complexType name="IncludedType">
		<xsd:choice minOccurs="0" maxOccurs="unbounded">
			<xsd:element name="File" type="FileType" />
		</xsd:choice>
	</xsd:complexType>
	<xsd:complexType name="FileType" />
	<xsd:complexType name="MeshType">
		<xsd:choice minOccurs="0" maxOccurs="unbounded">
			<xsd:element name="InternalMesh" type="InternalMeshType" />
			<xsd:element name="InternalWell" type="InternalWellType" />
			<xsd:element name="MeshFile" type="MeshFileType" />
			<xsd:element name="PAMELAMeshGenerator" type="PAMELAMeshGeneratorType" />
		</xsd:choice>
	</xsd:complexType>
	<xsd:complexType name="InternalMeshType">
		<xsd:choice minOccurs="0" maxOccurs="unbounded">
			<xsd:element name="Level0" type="Level0Type" />
		</xsd:choice>
		<!--meshLevels => (no description available)-->
		<xsd:attribute name="meshLevels" type="integer" />
	</xsd:complexType>
	<xsd:complexType name="InternalWellType">
		<xsd:choice minOccurs="0" maxOccurs="unbounded">
			<xsd:element name="Perforation" type="PerforationType" />
			<xsd:element name="Level0" type="Level0Type" />
		</xsd:choice>
		<!--meshLevels => (no description available)-->
		<xsd:attribute name="meshLevels" type="integer" />
	</xsd:complexType>
	<xsd:complexType name="PerforationType" />
	<xsd:complexType name="MeshFileType">
		<xsd:choice minOccurs="0" maxOccurs="unbounded">
			<xsd:element name="Level0" type="Level0Type" />
		</xsd:choice>
		<!--meshLevels => (no description available)-->
		<xsd:attribute name="meshLevels" type="integer" />
	</xsd:complexType>
	<xsd:complexType name="PAMELAMeshGeneratorType">
		<xsd:choice minOccurs="0" maxOccurs="unbounded">
			<xsd:element name="Level0" type="Level0Type" />
		</xsd:choice>
		<!--meshLevels => (no description available)-->
		<xsd:attribute name="meshLevels" type="integer" />
	</xsd:complexType>
	<xsd:complexType name="NumericalMethodsType">
		<xsd:choice minOccurs="0" maxOccurs="unbounded">
			<xsd:element name="BasisFunctions" type="BasisFunctionsType" maxOccurs="1" />
			<xsd:element name="FiniteElements" type="FiniteElementsType" maxOccurs="1" />
			<xsd:element name="FiniteVolume" type="FiniteVolumeType" maxOccurs="1" />
			<xsd:element name="QuadratureRules" type="QuadratureRulesType" maxOccurs="1" />
		</xsd:choice>
	</xsd:complexType>
	<xsd:complexType name="BasisFunctionsType">
		<xsd:choice minOccurs="0" maxOccurs="unbounded">
			<xsd:element name="LagrangeBasis1" type="LagrangeBasis1Type" />
			<xsd:element name="LagrangeBasis2" type="LagrangeBasis2Type" />
			<xsd:element name="LagrangeBasis3" type="LagrangeBasis3Type" />
		</xsd:choice>
	</xsd:complexType>
	<xsd:complexType name="LagrangeBasis1Type" />
	<xsd:complexType name="LagrangeBasis2Type" />
	<xsd:complexType name="LagrangeBasis3Type" />
	<xsd:complexType name="FiniteElementsType">
		<xsd:choice minOccurs="0" maxOccurs="unbounded">
			<xsd:element name="FiniteElementSpace" type="FiniteElementSpaceType" />
			<xsd:element name="NonlinearSolverParameters" type="NonlinearSolverParametersType" maxOccurs="1" />
			<xsd:element name="SystemSolverParameters" type="SystemSolverParametersType" maxOccurs="1" />
		</xsd:choice>
	</xsd:complexType>
	<xsd:complexType name="FiniteElementSpaceType" />
	<xsd:complexType name="NonlinearSolverParametersType">
		<!--newtonNumberOfIterations => Number of Newton's iterations.-->
		<xsd:attribute name="newtonNumberOfIterations" type="integer" />
	</xsd:complexType>
	<xsd:complexType name="SystemSolverParametersType">
		<!--krylovResidualFinal => Final Krylov solver residual.-->
		<xsd:attribute name="krylovResidualFinal" type="real64" />
		<!--krylovResidualInit => Initial Krylov solver residual.-->
		<xsd:attribute name="krylovResidualInit" type="real64" />
	</xsd:complexType>
	<xsd:complexType name="FiniteVolumeType">
		<xsd:choice minOccurs="0" maxOccurs="unbounded">
			<xsd:element name="TwoPointFluxApproximation" type="TwoPointFluxApproximationType" />
		</xsd:choice>
	</xsd:complexType>
	<xsd:complexType name="TwoPointFluxApproximationType">
		<!--cellStencil => (no description available)-->
		<xsd:attribute name="cellStencil" type="geosx_CellElementStencilTPFA" />
		<!--fractureStencil => (no description available)-->
		<xsd:attribute name="fractureStencil" type="geosx_FaceElementStencil" />
	</xsd:complexType>
	<xsd:complexType name="QuadratureRulesType">
		<xsd:choice minOccurs="0" maxOccurs="unbounded">
			<xsd:element name="GaussQuadrature1" type="GaussQuadrature1Type" />
			<xsd:element name="GaussQuadrature2" type="GaussQuadrature2Type" />
			<xsd:element name="GaussQuadrature3" type="GaussQuadrature3Type" />
		</xsd:choice>
	</xsd:complexType>
	<xsd:complexType name="GaussQuadrature1Type" />
	<xsd:complexType name="GaussQuadrature2Type" />
	<xsd:complexType name="GaussQuadrature3Type" />
	<xsd:complexType name="OutputsType">
		<xsd:choice minOccurs="0" maxOccurs="unbounded">
			<xsd:element name="Blueprint" type="BlueprintType" />
			<xsd:element name="ChomboIO" type="ChomboIOType" />
			<xsd:element name="Restart" type="RestartType" />
			<xsd:element name="Silo" type="SiloType" />
			<xsd:element name="VTK" type="VTKType" />
		</xsd:choice>
	</xsd:complexType>
	<xsd:complexType name="BlueprintType" />
	<xsd:complexType name="ChomboIOType" />
	<xsd:complexType name="RestartType" />
	<xsd:complexType name="SiloType" />
	<xsd:complexType name="VTKType" />
	<xsd:complexType name="ParametersType">
		<xsd:choice minOccurs="0" maxOccurs="unbounded">
			<xsd:element name="Parameter" type="ParameterType" />
		</xsd:choice>
	</xsd:complexType>
	<xsd:complexType name="ParameterType" />
	<xsd:complexType name="SolversType">
		<xsd:choice minOccurs="0" maxOccurs="unbounded">
			<xsd:element name="CompositionalMultiphaseFlow" type="CompositionalMultiphaseFlowType" />
			<xsd:element name="CompositionalMultiphaseReservoir" type="CompositionalMultiphaseReservoirType" />
			<xsd:element name="CompositionalMultiphaseWell" type="CompositionalMultiphaseWellType" />
			<xsd:element name="EmbeddedSurfaceGenerator" type="EmbeddedSurfaceGeneratorType" />
			<xsd:element name="FlowProppantTransport" type="FlowProppantTransportType" />
			<xsd:element name="Hydrofracture" type="HydrofractureType" />
			<xsd:element name="LagrangianContact" type="LagrangianContactType" />
<<<<<<< HEAD
			<xsd:element name="LagrangianContactWithFlow" type="LagrangianContactWithFlowType" />
=======
>>>>>>> 56a223f7
			<xsd:element name="LaplaceFEM" type="LaplaceFEMType" />
			<xsd:element name="Poroelastic" type="PoroelasticType" />
			<xsd:element name="ProppantTransport" type="ProppantTransportType" />
			<xsd:element name="SinglePhaseFVM" type="SinglePhaseFVMType" />
			<xsd:element name="SinglePhaseHybridFVM" type="SinglePhaseHybridFVMType" />
			<xsd:element name="SinglePhaseProppantFVM" type="SinglePhaseProppantFVMType" />
			<xsd:element name="SinglePhaseReservoir" type="SinglePhaseReservoirType" />
			<xsd:element name="SinglePhaseWell" type="SinglePhaseWellType" />
			<xsd:element name="SolidMechanicsLagrangianSSLE" type="SolidMechanicsLagrangianSSLEType" />
			<xsd:element name="SolidMechanics_LagrangianFEM" type="SolidMechanics_LagrangianFEMType" />
			<xsd:element name="SurfaceGenerator" type="SurfaceGeneratorType" />
		</xsd:choice>
	</xsd:complexType>
	<xsd:complexType name="CompositionalMultiphaseFlowType">
		<xsd:choice minOccurs="0" maxOccurs="unbounded">
			<xsd:element name="NonlinearSolverParameters" type="NonlinearSolverParametersType" maxOccurs="1" />
			<xsd:element name="SystemSolverParameters" type="SystemSolverParametersType" maxOccurs="1" />
		</xsd:choice>
		<!--maxStableDt => Value of the Maximum Stable Timestep for this solver.-->
		<xsd:attribute name="maxStableDt" type="real64" />
	</xsd:complexType>
	<xsd:complexType name="CompositionalMultiphaseReservoirType">
		<xsd:choice minOccurs="0" maxOccurs="unbounded">
			<xsd:element name="NonlinearSolverParameters" type="NonlinearSolverParametersType" maxOccurs="1" />
			<xsd:element name="SystemSolverParameters" type="SystemSolverParametersType" maxOccurs="1" />
		</xsd:choice>
		<!--maxStableDt => Value of the Maximum Stable Timestep for this solver.-->
		<xsd:attribute name="maxStableDt" type="real64" />
	</xsd:complexType>
	<xsd:complexType name="CompositionalMultiphaseWellType">
		<xsd:choice minOccurs="0" maxOccurs="unbounded">
			<xsd:element name="WellControls" type="WellControlsType" />
		</xsd:choice>
		<!--maxStableDt => Value of the Maximum Stable Timestep for this solver.-->
		<xsd:attribute name="maxStableDt" type="real64" />
	</xsd:complexType>
	<xsd:complexType name="WellControlsType" />
	<xsd:complexType name="EmbeddedSurfaceGeneratorType">
		<xsd:choice minOccurs="0" maxOccurs="unbounded">
			<xsd:element name="NonlinearSolverParameters" type="NonlinearSolverParametersType" maxOccurs="1" />
			<xsd:element name="SystemSolverParameters" type="SystemSolverParametersType" maxOccurs="1" />
		</xsd:choice>
		<!--maxStableDt => Value of the Maximum Stable Timestep for this solver.-->
		<xsd:attribute name="maxStableDt" type="real64" />
	</xsd:complexType>
	<xsd:complexType name="FlowProppantTransportType">
		<xsd:choice minOccurs="0" maxOccurs="unbounded">
			<xsd:element name="NonlinearSolverParameters" type="NonlinearSolverParametersType" maxOccurs="1" />
			<xsd:element name="SystemSolverParameters" type="SystemSolverParametersType" maxOccurs="1" />
		</xsd:choice>
		<!--maxStableDt => Value of the Maximum Stable Timestep for this solver.-->
		<xsd:attribute name="maxStableDt" type="real64" />
	</xsd:complexType>
	<xsd:complexType name="HydrofractureType">
		<xsd:choice minOccurs="0" maxOccurs="unbounded">
			<xsd:element name="NonlinearSolverParameters" type="NonlinearSolverParametersType" maxOccurs="1" />
			<xsd:element name="SystemSolverParameters" type="SystemSolverParametersType" maxOccurs="1" />
		</xsd:choice>
		<!--maxStableDt => Value of the Maximum Stable Timestep for this solver.-->
		<xsd:attribute name="maxStableDt" type="real64" />
	</xsd:complexType>
	<xsd:complexType name="LagrangianContactType">
		<xsd:choice minOccurs="0" maxOccurs="unbounded">
			<xsd:element name="NonlinearSolverParameters" type="NonlinearSolverParametersType" maxOccurs="1" />
			<xsd:element name="SystemSolverParameters" type="SystemSolverParametersType" maxOccurs="1" />
		</xsd:choice>
		<!--maxStableDt => Value of the Maximum Stable Timestep for this solver.-->
		<xsd:attribute name="maxStableDt" type="real64" />
	</xsd:complexType>
<<<<<<< HEAD
	<xsd:complexType name="LagrangianContactWithFlowType">
		<xsd:choice minOccurs="0" maxOccurs="unbounded">
			<xsd:element name="NonlinearSolverParameters" type="NonlinearSolverParametersType" maxOccurs="1" />
			<xsd:element name="SystemSolverParameters" type="SystemSolverParametersType" maxOccurs="1" />
		</xsd:choice>
		<!--maxStableDt => Value of the Maximum Stable Timestep for this solver.-->
		<xsd:attribute name="maxStableDt" type="real64" />
	</xsd:complexType>
=======
>>>>>>> 56a223f7
	<xsd:complexType name="LaplaceFEMType">
		<xsd:choice minOccurs="0" maxOccurs="unbounded">
			<xsd:element name="NonlinearSolverParameters" type="NonlinearSolverParametersType" maxOccurs="1" />
			<xsd:element name="SystemSolverParameters" type="SystemSolverParametersType" maxOccurs="1" />
		</xsd:choice>
		<!--maxStableDt => Value of the Maximum Stable Timestep for this solver.-->
		<xsd:attribute name="maxStableDt" type="real64" />
	</xsd:complexType>
	<xsd:complexType name="PoroelasticType">
		<xsd:choice minOccurs="0" maxOccurs="unbounded">
			<xsd:element name="NonlinearSolverParameters" type="NonlinearSolverParametersType" maxOccurs="1" />
			<xsd:element name="SystemSolverParameters" type="SystemSolverParametersType" maxOccurs="1" />
		</xsd:choice>
		<!--maxStableDt => Value of the Maximum Stable Timestep for this solver.-->
		<xsd:attribute name="maxStableDt" type="real64" />
	</xsd:complexType>
	<xsd:complexType name="ProppantTransportType">
		<xsd:choice minOccurs="0" maxOccurs="unbounded">
			<xsd:element name="NonlinearSolverParameters" type="NonlinearSolverParametersType" maxOccurs="1" />
			<xsd:element name="SystemSolverParameters" type="SystemSolverParametersType" maxOccurs="1" />
		</xsd:choice>
		<!--maxStableDt => Value of the Maximum Stable Timestep for this solver.-->
		<xsd:attribute name="maxStableDt" type="real64" />
	</xsd:complexType>
	<xsd:complexType name="SinglePhaseFVMType">
		<xsd:choice minOccurs="0" maxOccurs="unbounded">
			<xsd:element name="NonlinearSolverParameters" type="NonlinearSolverParametersType" maxOccurs="1" />
			<xsd:element name="SystemSolverParameters" type="SystemSolverParametersType" maxOccurs="1" />
		</xsd:choice>
		<!--maxStableDt => Value of the Maximum Stable Timestep for this solver.-->
		<xsd:attribute name="maxStableDt" type="real64" />
	</xsd:complexType>
	<xsd:complexType name="SinglePhaseHybridFVMType">
		<xsd:choice minOccurs="0" maxOccurs="unbounded">
			<xsd:element name="NonlinearSolverParameters" type="NonlinearSolverParametersType" maxOccurs="1" />
			<xsd:element name="SystemSolverParameters" type="SystemSolverParametersType" maxOccurs="1" />
		</xsd:choice>
		<!--maxStableDt => Value of the Maximum Stable Timestep for this solver.-->
		<xsd:attribute name="maxStableDt" type="real64" />
	</xsd:complexType>
	<xsd:complexType name="SinglePhaseProppantFVMType">
		<xsd:choice minOccurs="0" maxOccurs="unbounded">
			<xsd:element name="NonlinearSolverParameters" type="NonlinearSolverParametersType" maxOccurs="1" />
			<xsd:element name="SystemSolverParameters" type="SystemSolverParametersType" maxOccurs="1" />
		</xsd:choice>
		<!--maxStableDt => Value of the Maximum Stable Timestep for this solver.-->
		<xsd:attribute name="maxStableDt" type="real64" />
	</xsd:complexType>
	<xsd:complexType name="SinglePhaseReservoirType">
		<xsd:choice minOccurs="0" maxOccurs="unbounded">
			<xsd:element name="NonlinearSolverParameters" type="NonlinearSolverParametersType" maxOccurs="1" />
			<xsd:element name="SystemSolverParameters" type="SystemSolverParametersType" maxOccurs="1" />
		</xsd:choice>
		<!--maxStableDt => Value of the Maximum Stable Timestep for this solver.-->
		<xsd:attribute name="maxStableDt" type="real64" />
	</xsd:complexType>
	<xsd:complexType name="SinglePhaseWellType">
		<xsd:choice minOccurs="0" maxOccurs="unbounded">
			<xsd:element name="WellControls" type="WellControlsType" />
		</xsd:choice>
		<!--maxStableDt => Value of the Maximum Stable Timestep for this solver.-->
		<xsd:attribute name="maxStableDt" type="real64" />
	</xsd:complexType>
	<xsd:complexType name="SolidMechanicsLagrangianSSLEType">
		<xsd:choice minOccurs="0" maxOccurs="unbounded">
			<xsd:element name="NonlinearSolverParameters" type="NonlinearSolverParametersType" maxOccurs="1" />
			<xsd:element name="SystemSolverParameters" type="SystemSolverParametersType" maxOccurs="1" />
		</xsd:choice>
		<!--maxForce => The maximum force contribution in the problem domain.-->
		<xsd:attribute name="maxForce" type="real64" />
		<!--maxStableDt => Value of the Maximum Stable Timestep for this solver.-->
		<xsd:attribute name="maxStableDt" type="real64" />
	</xsd:complexType>
	<xsd:complexType name="SolidMechanics_LagrangianFEMType">
		<xsd:choice minOccurs="0" maxOccurs="unbounded">
			<xsd:element name="NonlinearSolverParameters" type="NonlinearSolverParametersType" maxOccurs="1" />
			<xsd:element name="SystemSolverParameters" type="SystemSolverParametersType" maxOccurs="1" />
		</xsd:choice>
		<!--maxForce => The maximum force contribution in the problem domain.-->
		<xsd:attribute name="maxForce" type="real64" />
		<!--maxStableDt => Value of the Maximum Stable Timestep for this solver.-->
		<xsd:attribute name="maxStableDt" type="real64" />
	</xsd:complexType>
	<xsd:complexType name="SurfaceGeneratorType">
		<xsd:choice minOccurs="0" maxOccurs="unbounded">
			<xsd:element name="NonlinearSolverParameters" type="NonlinearSolverParametersType" maxOccurs="1" />
			<xsd:element name="SystemSolverParameters" type="SystemSolverParametersType" maxOccurs="1" />
		</xsd:choice>
		<!--failCriterion => (no description available)-->
		<xsd:attribute name="failCriterion" type="integer" />
		<!--maxStableDt => Value of the Maximum Stable Timestep for this solver.-->
		<xsd:attribute name="maxStableDt" type="real64" />
		<!--tipEdges => Set containing all the tip edges-->
		<xsd:attribute name="tipEdges" type="LvArray_SortedArray&lt;long, long&gt;" />
		<!--tipFaces => Set containing all the tip faces-->
		<xsd:attribute name="tipFaces" type="LvArray_SortedArray&lt;long, long&gt;" />
		<!--tipNodes => Set containing all the nodes at the fracture tip-->
		<xsd:attribute name="tipNodes" type="LvArray_SortedArray&lt;long, long&gt;" />
		<!--trailingFaces => Set containing all the trailing faces-->
		<xsd:attribute name="trailingFaces" type="LvArray_SortedArray&lt;long, long&gt;" />
	</xsd:complexType>
	<xsd:complexType name="commandLineType">
		<!--beginFromRestart => Flag to indicate restart run.-->
		<xsd:attribute name="beginFromRestart" type="integer" />
		<!--inputFileName => Name of the input xml file.-->
		<xsd:attribute name="inputFileName" type="string" />
		<!--outputDirectory => Directory in which to put the output files, if not specified defaults to the current directory.-->
		<xsd:attribute name="outputDirectory" type="string" />
		<!--overridePartitionNumbers => Flag to indicate partition number override-->
		<xsd:attribute name="overridePartitionNumbers" type="integer" />
		<!--problemName => Used in writing the output files, if not specified defaults to the name of the input file.-->
		<xsd:attribute name="problemName" type="string" />
		<!--restartFileName => Name of the restart file.-->
		<xsd:attribute name="restartFileName" type="string" />
		<!--schemaFileName => Name of the output schema-->
		<xsd:attribute name="schemaFileName" type="string" />
		<!--suppressPinned => Whether to disallow using pinned memory allocations for MPI communication buffers.-->
		<xsd:attribute name="suppressPinned" type="integer" />
		<!--useNonblockingMPI => Whether to prefer using non-blocking MPI communication where implemented (results in non-deterministic DOF numbering).-->
		<xsd:attribute name="useNonblockingMPI" type="integer" />
		<!--xPartitionsOverride => Number of partitions in the x-direction-->
		<xsd:attribute name="xPartitionsOverride" type="integer" />
		<!--yPartitionsOverride => Number of partitions in the y-direction-->
		<xsd:attribute name="yPartitionsOverride" type="integer" />
		<!--zPartitionsOverride => Number of partitions in the z-direction-->
		<xsd:attribute name="zPartitionsOverride" type="integer" />
	</xsd:complexType>
	<xsd:complexType name="domainType">
		<xsd:choice minOccurs="0" maxOccurs="unbounded">
			<xsd:element name="Constitutive" type="ConstitutiveType" maxOccurs="1" />
			<xsd:element name="MeshBodies" type="MeshBodiesType" />
			<xsd:element name="cellManager" type="cellManagerType" />
		</xsd:choice>
		<!--Neighbors => (no description available)-->
		<xsd:attribute name="Neighbors" type="std_vector&lt;geosx_NeighborCommunicator, std_allocator&lt;geosx_NeighborCommunicator&gt; &gt;" />
		<!--partitionManager => (no description available)-->
		<xsd:attribute name="partitionManager" type="geosx_PartitionBase" />
	</xsd:complexType>
	<xsd:complexType name="ConstitutiveType">
		<xsd:choice minOccurs="0" maxOccurs="unbounded">
			<xsd:element name="BlackOilFluid" type="BlackOilFluidType" />
			<xsd:element name="BrooksCoreyBakerRelativePermeability" type="BrooksCoreyBakerRelativePermeabilityType" />
			<xsd:element name="BrooksCoreyCapillaryPressure" type="BrooksCoreyCapillaryPressureType" />
			<xsd:element name="BrooksCoreyRelativePermeability" type="BrooksCoreyRelativePermeabilityType" />
			<xsd:element name="CompositionalMultiphaseFluid" type="CompositionalMultiphaseFluidType" />
			<xsd:element name="CompressibleSinglePhaseFluid" type="CompressibleSinglePhaseFluidType" />
			<xsd:element name="Contact" type="ContactType" />
			<xsd:element name="LinearElasticAnisotropic" type="LinearElasticAnisotropicType" />
			<xsd:element name="LinearElasticIsotropic" type="LinearElasticIsotropicType" />
			<xsd:element name="LinearElasticTransverseIsotropic" type="LinearElasticTransverseIsotropicType" />
			<xsd:element name="MohrCoulomb" type="MohrCoulombType" />
			<xsd:element name="MultiPhaseMultiComponentFluid" type="MultiPhaseMultiComponentFluidType" />
			<xsd:element name="ParticleFluid" type="ParticleFluidType" />
			<xsd:element name="PoreVolumeCompressibleSolid" type="PoreVolumeCompressibleSolidType" />
			<xsd:element name="PoroLinearElasticAnisotropic" type="PoroLinearElasticAnisotropicType" />
			<xsd:element name="PoroLinearElasticIsotropic" type="PoroLinearElasticIsotropicType" />
			<xsd:element name="PoroLinearElasticTransverseIsotropic" type="PoroLinearElasticTransverseIsotropicType" />
			<xsd:element name="ProppantSlurryFluid" type="ProppantSlurryFluidType" />
			<xsd:element name="VanGenuchtenBakerRelativePermeability" type="VanGenuchtenBakerRelativePermeabilityType" />
			<xsd:element name="VanGenuchtenCapillaryPressure" type="VanGenuchtenCapillaryPressureType" />
		</xsd:choice>
	</xsd:complexType>
	<xsd:complexType name="BlackOilFluidType">
		<!--dPhaseCompFraction_dGlobalCompFraction => (no description available)-->
		<xsd:attribute name="dPhaseCompFraction_dGlobalCompFraction" type="LvArray_Array&lt;double, 5, camp_int_seq&lt;long, 0l, 1l, 2l, 3l, 4l&gt;, long, LvArray_NewChaiBuffer&gt;" />
		<!--dPhaseCompFraction_dPressure => (no description available)-->
		<xsd:attribute name="dPhaseCompFraction_dPressure" type="LvArray_Array&lt;double, 4, camp_int_seq&lt;long, 0l, 1l, 2l, 3l&gt;, long, LvArray_NewChaiBuffer&gt;" />
		<!--dPhaseCompFraction_dTemperature => (no description available)-->
		<xsd:attribute name="dPhaseCompFraction_dTemperature" type="LvArray_Array&lt;double, 4, camp_int_seq&lt;long, 0l, 1l, 2l, 3l&gt;, long, LvArray_NewChaiBuffer&gt;" />
		<!--dPhaseDensity_dGlobalCompFraction => (no description available)-->
		<xsd:attribute name="dPhaseDensity_dGlobalCompFraction" type="LvArray_Array&lt;double, 4, camp_int_seq&lt;long, 0l, 1l, 2l, 3l&gt;, long, LvArray_NewChaiBuffer&gt;" />
		<!--dPhaseDensity_dPressure => (no description available)-->
		<xsd:attribute name="dPhaseDensity_dPressure" type="real64_array3d" />
		<!--dPhaseDensity_dTemperature => (no description available)-->
		<xsd:attribute name="dPhaseDensity_dTemperature" type="real64_array3d" />
		<!--dPhaseFraction_dGlobalCompFraction => (no description available)-->
		<xsd:attribute name="dPhaseFraction_dGlobalCompFraction" type="LvArray_Array&lt;double, 4, camp_int_seq&lt;long, 0l, 1l, 2l, 3l&gt;, long, LvArray_NewChaiBuffer&gt;" />
		<!--dPhaseFraction_dPressure => (no description available)-->
		<xsd:attribute name="dPhaseFraction_dPressure" type="real64_array3d" />
		<!--dPhaseFraction_dTemperature => (no description available)-->
		<xsd:attribute name="dPhaseFraction_dTemperature" type="real64_array3d" />
		<!--dPhaseViscosity_dGlobalCompFraction => (no description available)-->
		<xsd:attribute name="dPhaseViscosity_dGlobalCompFraction" type="LvArray_Array&lt;double, 4, camp_int_seq&lt;long, 0l, 1l, 2l, 3l&gt;, long, LvArray_NewChaiBuffer&gt;" />
		<!--dPhaseViscosity_dPressure => (no description available)-->
		<xsd:attribute name="dPhaseViscosity_dPressure" type="real64_array3d" />
		<!--dPhaseViscosity_dTemperature => (no description available)-->
		<xsd:attribute name="dPhaseViscosity_dTemperature" type="real64_array3d" />
		<!--dTotalDensity_dGlobalCompFraction => (no description available)-->
		<xsd:attribute name="dTotalDensity_dGlobalCompFraction" type="real64_array3d" />
		<!--dTotalDensity_dPressure => (no description available)-->
		<xsd:attribute name="dTotalDensity_dPressure" type="real64_array2d" />
		<!--dTotalDensity_dTemperature => (no description available)-->
		<xsd:attribute name="dTotalDensity_dTemperature" type="real64_array2d" />
		<!--phaseCompFraction => (no description available)-->
		<xsd:attribute name="phaseCompFraction" type="LvArray_Array&lt;double, 4, camp_int_seq&lt;long, 0l, 1l, 2l, 3l&gt;, long, LvArray_NewChaiBuffer&gt;" />
		<!--phaseDensity => (no description available)-->
		<xsd:attribute name="phaseDensity" type="real64_array3d" />
		<!--phaseFraction => (no description available)-->
		<xsd:attribute name="phaseFraction" type="real64_array3d" />
		<!--phaseViscosity => (no description available)-->
		<xsd:attribute name="phaseViscosity" type="real64_array3d" />
		<!--totalDensity => (no description available)-->
		<xsd:attribute name="totalDensity" type="real64_array2d" />
	</xsd:complexType>
	<xsd:complexType name="BrooksCoreyBakerRelativePermeabilityType">
		<!--dPhaseRelPerm_dPhaseVolFraction => (no description available)-->
		<xsd:attribute name="dPhaseRelPerm_dPhaseVolFraction" type="LvArray_Array&lt;double, 4, camp_int_seq&lt;long, 0l, 1l, 2l, 3l&gt;, long, LvArray_NewChaiBuffer&gt;" />
		<!--phaseRelPerm => (no description available)-->
		<xsd:attribute name="phaseRelPerm" type="real64_array3d" />
		<!--phaseTypes => (no description available)-->
		<xsd:attribute name="phaseTypes" type="integer_array" />
	</xsd:complexType>
	<xsd:complexType name="BrooksCoreyCapillaryPressureType">
		<!--dPhaseCapPressure_dPhaseVolFraction => (no description available)-->
		<xsd:attribute name="dPhaseCapPressure_dPhaseVolFraction" type="LvArray_Array&lt;double, 4, camp_int_seq&lt;long, 0l, 1l, 2l, 3l&gt;, long, LvArray_NewChaiBuffer&gt;" />
		<!--phaseCapPressure => (no description available)-->
		<xsd:attribute name="phaseCapPressure" type="real64_array3d" />
		<!--phaseOrder => (no description available)-->
		<xsd:attribute name="phaseOrder" type="integer_array" />
		<!--phaseTypes => (no description available)-->
		<xsd:attribute name="phaseTypes" type="integer_array" />
	</xsd:complexType>
	<xsd:complexType name="BrooksCoreyRelativePermeabilityType">
		<!--dPhaseRelPerm_dPhaseVolFraction => (no description available)-->
		<xsd:attribute name="dPhaseRelPerm_dPhaseVolFraction" type="LvArray_Array&lt;double, 4, camp_int_seq&lt;long, 0l, 1l, 2l, 3l&gt;, long, LvArray_NewChaiBuffer&gt;" />
		<!--phaseRelPerm => (no description available)-->
		<xsd:attribute name="phaseRelPerm" type="real64_array3d" />
		<!--phaseTypes => (no description available)-->
		<xsd:attribute name="phaseTypes" type="integer_array" />
	</xsd:complexType>
	<xsd:complexType name="CompositionalMultiphaseFluidType">
		<!--dPhaseCompFraction_dGlobalCompFraction => (no description available)-->
		<xsd:attribute name="dPhaseCompFraction_dGlobalCompFraction" type="LvArray_Array&lt;double, 5, camp_int_seq&lt;long, 0l, 1l, 2l, 3l, 4l&gt;, long, LvArray_NewChaiBuffer&gt;" />
		<!--dPhaseCompFraction_dPressure => (no description available)-->
		<xsd:attribute name="dPhaseCompFraction_dPressure" type="LvArray_Array&lt;double, 4, camp_int_seq&lt;long, 0l, 1l, 2l, 3l&gt;, long, LvArray_NewChaiBuffer&gt;" />
		<!--dPhaseCompFraction_dTemperature => (no description available)-->
		<xsd:attribute name="dPhaseCompFraction_dTemperature" type="LvArray_Array&lt;double, 4, camp_int_seq&lt;long, 0l, 1l, 2l, 3l&gt;, long, LvArray_NewChaiBuffer&gt;" />
		<!--dPhaseDensity_dGlobalCompFraction => (no description available)-->
		<xsd:attribute name="dPhaseDensity_dGlobalCompFraction" type="LvArray_Array&lt;double, 4, camp_int_seq&lt;long, 0l, 1l, 2l, 3l&gt;, long, LvArray_NewChaiBuffer&gt;" />
		<!--dPhaseDensity_dPressure => (no description available)-->
		<xsd:attribute name="dPhaseDensity_dPressure" type="real64_array3d" />
		<!--dPhaseDensity_dTemperature => (no description available)-->
		<xsd:attribute name="dPhaseDensity_dTemperature" type="real64_array3d" />
		<!--dPhaseFraction_dGlobalCompFraction => (no description available)-->
		<xsd:attribute name="dPhaseFraction_dGlobalCompFraction" type="LvArray_Array&lt;double, 4, camp_int_seq&lt;long, 0l, 1l, 2l, 3l&gt;, long, LvArray_NewChaiBuffer&gt;" />
		<!--dPhaseFraction_dPressure => (no description available)-->
		<xsd:attribute name="dPhaseFraction_dPressure" type="real64_array3d" />
		<!--dPhaseFraction_dTemperature => (no description available)-->
		<xsd:attribute name="dPhaseFraction_dTemperature" type="real64_array3d" />
		<!--dPhaseViscosity_dGlobalCompFraction => (no description available)-->
		<xsd:attribute name="dPhaseViscosity_dGlobalCompFraction" type="LvArray_Array&lt;double, 4, camp_int_seq&lt;long, 0l, 1l, 2l, 3l&gt;, long, LvArray_NewChaiBuffer&gt;" />
		<!--dPhaseViscosity_dPressure => (no description available)-->
		<xsd:attribute name="dPhaseViscosity_dPressure" type="real64_array3d" />
		<!--dPhaseViscosity_dTemperature => (no description available)-->
		<xsd:attribute name="dPhaseViscosity_dTemperature" type="real64_array3d" />
		<!--dTotalDensity_dGlobalCompFraction => (no description available)-->
		<xsd:attribute name="dTotalDensity_dGlobalCompFraction" type="real64_array3d" />
		<!--dTotalDensity_dPressure => (no description available)-->
		<xsd:attribute name="dTotalDensity_dPressure" type="real64_array2d" />
		<!--dTotalDensity_dTemperature => (no description available)-->
		<xsd:attribute name="dTotalDensity_dTemperature" type="real64_array2d" />
		<!--phaseCompFraction => (no description available)-->
		<xsd:attribute name="phaseCompFraction" type="LvArray_Array&lt;double, 4, camp_int_seq&lt;long, 0l, 1l, 2l, 3l&gt;, long, LvArray_NewChaiBuffer&gt;" />
		<!--phaseDensity => (no description available)-->
		<xsd:attribute name="phaseDensity" type="real64_array3d" />
		<!--phaseFraction => (no description available)-->
		<xsd:attribute name="phaseFraction" type="real64_array3d" />
		<!--phaseViscosity => (no description available)-->
		<xsd:attribute name="phaseViscosity" type="real64_array3d" />
		<!--totalDensity => (no description available)-->
		<xsd:attribute name="totalDensity" type="real64_array2d" />
	</xsd:complexType>
	<xsd:complexType name="CompressibleSinglePhaseFluidType">
		<!--dDensity_dPressure => (no description available)-->
		<xsd:attribute name="dDensity_dPressure" type="real64_array2d" />
		<!--dViscosity_dPressure => (no description available)-->
		<xsd:attribute name="dViscosity_dPressure" type="real64_array2d" />
		<!--density => (no description available)-->
		<xsd:attribute name="density" type="real64_array2d" />
		<!--viscosity => (no description available)-->
		<xsd:attribute name="viscosity" type="real64_array2d" />
	</xsd:complexType>
	<xsd:complexType name="ContactType">
		<xsd:choice minOccurs="0" maxOccurs="1">
			<xsd:element name="TableFunction" type="TableFunctionType" />
		</xsd:choice>
	</xsd:complexType>
	<xsd:complexType name="LinearElasticAnisotropicType">
		<!--density => Material Density-->
		<xsd:attribute name="density" type="real64_array2d" />
		<!--stiffness => Fully Anisotropic Elastic Stiffness Field in Voigt notation (6x6 matrix)-->
		<xsd:attribute name="stiffness" type="real64_array3d" />
		<!--stress => Material Stress-->
		<xsd:attribute name="stress" type="real64_array3d" />
	</xsd:complexType>
	<xsd:complexType name="LinearElasticIsotropicType">
		<!--BulkModulus => Elastic Bulk Modulus Field-->
		<xsd:attribute name="BulkModulus" type="real64_array" />
		<!--ShearModulus => Elastic Shear Modulus-->
		<xsd:attribute name="ShearModulus" type="real64_array" />
		<!--density => Material Density-->
		<xsd:attribute name="density" type="real64_array2d" />
		<!--stress => Material Stress-->
		<xsd:attribute name="stress" type="real64_array3d" />
	</xsd:complexType>
	<xsd:complexType name="LinearElasticTransverseIsotropicType">
		<!--c11 => Elastic Bulk Modulus Field-->
		<xsd:attribute name="c11" type="real64_array" />
		<!--c13 => Elastic Bulk Modulus Field-->
		<xsd:attribute name="c13" type="real64_array" />
		<!--c33 => Elastic Bulk Modulus Field-->
		<xsd:attribute name="c33" type="real64_array" />
		<!--c44 => Elastic Bulk Modulus Field-->
		<xsd:attribute name="c44" type="real64_array" />
		<!--c66 => Elastic Bulk Modulus Field-->
		<xsd:attribute name="c66" type="real64_array" />
		<!--density => Material Density-->
		<xsd:attribute name="density" type="real64_array2d" />
		<!--stress => Material Stress-->
		<xsd:attribute name="stress" type="real64_array3d" />
	</xsd:complexType>
	<xsd:complexType name="MohrCoulombType">
		<xsd:choice minOccurs="0" maxOccurs="1">
			<xsd:element name="TableFunction" type="TableFunctionType" />
		</xsd:choice>
	</xsd:complexType>
	<xsd:complexType name="MultiPhaseMultiComponentFluidType">
		<!--dPhaseCompFraction_dGlobalCompFraction => (no description available)-->
		<xsd:attribute name="dPhaseCompFraction_dGlobalCompFraction" type="LvArray_Array&lt;double, 5, camp_int_seq&lt;long, 0l, 1l, 2l, 3l, 4l&gt;, long, LvArray_NewChaiBuffer&gt;" />
		<!--dPhaseCompFraction_dPressure => (no description available)-->
		<xsd:attribute name="dPhaseCompFraction_dPressure" type="LvArray_Array&lt;double, 4, camp_int_seq&lt;long, 0l, 1l, 2l, 3l&gt;, long, LvArray_NewChaiBuffer&gt;" />
		<!--dPhaseCompFraction_dTemperature => (no description available)-->
		<xsd:attribute name="dPhaseCompFraction_dTemperature" type="LvArray_Array&lt;double, 4, camp_int_seq&lt;long, 0l, 1l, 2l, 3l&gt;, long, LvArray_NewChaiBuffer&gt;" />
		<!--dPhaseDensity_dGlobalCompFraction => (no description available)-->
		<xsd:attribute name="dPhaseDensity_dGlobalCompFraction" type="LvArray_Array&lt;double, 4, camp_int_seq&lt;long, 0l, 1l, 2l, 3l&gt;, long, LvArray_NewChaiBuffer&gt;" />
		<!--dPhaseDensity_dPressure => (no description available)-->
		<xsd:attribute name="dPhaseDensity_dPressure" type="real64_array3d" />
		<!--dPhaseDensity_dTemperature => (no description available)-->
		<xsd:attribute name="dPhaseDensity_dTemperature" type="real64_array3d" />
		<!--dPhaseFraction_dGlobalCompFraction => (no description available)-->
		<xsd:attribute name="dPhaseFraction_dGlobalCompFraction" type="LvArray_Array&lt;double, 4, camp_int_seq&lt;long, 0l, 1l, 2l, 3l&gt;, long, LvArray_NewChaiBuffer&gt;" />
		<!--dPhaseFraction_dPressure => (no description available)-->
		<xsd:attribute name="dPhaseFraction_dPressure" type="real64_array3d" />
		<!--dPhaseFraction_dTemperature => (no description available)-->
		<xsd:attribute name="dPhaseFraction_dTemperature" type="real64_array3d" />
		<!--dPhaseViscosity_dGlobalCompFraction => (no description available)-->
		<xsd:attribute name="dPhaseViscosity_dGlobalCompFraction" type="LvArray_Array&lt;double, 4, camp_int_seq&lt;long, 0l, 1l, 2l, 3l&gt;, long, LvArray_NewChaiBuffer&gt;" />
		<!--dPhaseViscosity_dPressure => (no description available)-->
		<xsd:attribute name="dPhaseViscosity_dPressure" type="real64_array3d" />
		<!--dPhaseViscosity_dTemperature => (no description available)-->
		<xsd:attribute name="dPhaseViscosity_dTemperature" type="real64_array3d" />
		<!--dTotalDensity_dGlobalCompFraction => (no description available)-->
		<xsd:attribute name="dTotalDensity_dGlobalCompFraction" type="real64_array3d" />
		<!--dTotalDensity_dPressure => (no description available)-->
		<xsd:attribute name="dTotalDensity_dPressure" type="real64_array2d" />
		<!--dTotalDensity_dTemperature => (no description available)-->
		<xsd:attribute name="dTotalDensity_dTemperature" type="real64_array2d" />
		<!--phaseCompFraction => (no description available)-->
		<xsd:attribute name="phaseCompFraction" type="LvArray_Array&lt;double, 4, camp_int_seq&lt;long, 0l, 1l, 2l, 3l&gt;, long, LvArray_NewChaiBuffer&gt;" />
		<!--phaseDensity => (no description available)-->
		<xsd:attribute name="phaseDensity" type="real64_array3d" />
		<!--phaseFraction => (no description available)-->
		<xsd:attribute name="phaseFraction" type="real64_array3d" />
		<!--phaseViscosity => (no description available)-->
		<xsd:attribute name="phaseViscosity" type="real64_array3d" />
		<!--totalDensity => (no description available)-->
		<xsd:attribute name="totalDensity" type="real64_array2d" />
	</xsd:complexType>
	<xsd:complexType name="ParticleFluidType">
		<!--collisionFactor => (no description available)-->
		<xsd:attribute name="collisionFactor" type="real64_array" />
		<!--dCollisionFactor_dProppantConcentration => (no description available)-->
		<xsd:attribute name="dCollisionFactor_dProppantConcentration" type="real64_array" />
		<!--dSettlingFactor_dComponentConcentration => (no description available)-->
		<xsd:attribute name="dSettlingFactor_dComponentConcentration" type="real64_array2d" />
		<!--dSettlingFactor_dPressure => (no description available)-->
		<xsd:attribute name="dSettlingFactor_dPressure" type="real64_array" />
		<!--dSettlingFactor_dProppantConcentration => (no description available)-->
		<xsd:attribute name="dSettlingFactor_dProppantConcentration" type="real64_array" />
		<!--proppantPackPermeability => (no description available)-->
		<xsd:attribute name="proppantPackPermeability" type="real64_array" />
		<!--settlingFactor => (no description available)-->
		<xsd:attribute name="settlingFactor" type="real64_array" />
	</xsd:complexType>
	<xsd:complexType name="PoreVolumeCompressibleSolidType">
		<!--dPVMult_dDensity => (no description available)-->
		<xsd:attribute name="dPVMult_dDensity" type="real64_array2d" />
		<!--poreVolumeMultiplier => (no description available)-->
		<xsd:attribute name="poreVolumeMultiplier" type="real64_array2d" />
	</xsd:complexType>
	<xsd:complexType name="PoroLinearElasticAnisotropicType">
		<!--dPVMult_dDensity => (no description available)-->
		<xsd:attribute name="dPVMult_dDensity" type="real64_array2d" />
		<!--density => Material Density-->
		<xsd:attribute name="density" type="real64_array2d" />
		<!--poreVolumeMultiplier => (no description available)-->
		<xsd:attribute name="poreVolumeMultiplier" type="real64_array2d" />
		<!--stiffness => Fully Anisotropic Elastic Stiffness Field in Voigt notation (6x6 matrix)-->
		<xsd:attribute name="stiffness" type="real64_array3d" />
		<!--stress => Material Stress-->
		<xsd:attribute name="stress" type="real64_array3d" />
	</xsd:complexType>
	<xsd:complexType name="PoroLinearElasticIsotropicType">
		<!--BulkModulus => Elastic Bulk Modulus Field-->
		<xsd:attribute name="BulkModulus" type="real64_array" />
		<!--ShearModulus => Elastic Shear Modulus-->
		<xsd:attribute name="ShearModulus" type="real64_array" />
		<!--dPVMult_dDensity => (no description available)-->
		<xsd:attribute name="dPVMult_dDensity" type="real64_array2d" />
		<!--density => Material Density-->
		<xsd:attribute name="density" type="real64_array2d" />
		<!--poreVolumeMultiplier => (no description available)-->
		<xsd:attribute name="poreVolumeMultiplier" type="real64_array2d" />
		<!--stress => Material Stress-->
		<xsd:attribute name="stress" type="real64_array3d" />
	</xsd:complexType>
	<xsd:complexType name="PoroLinearElasticTransverseIsotropicType">
		<!--c11 => Elastic Bulk Modulus Field-->
		<xsd:attribute name="c11" type="real64_array" />
		<!--c13 => Elastic Bulk Modulus Field-->
		<xsd:attribute name="c13" type="real64_array" />
		<!--c33 => Elastic Bulk Modulus Field-->
		<xsd:attribute name="c33" type="real64_array" />
		<!--c44 => Elastic Bulk Modulus Field-->
		<xsd:attribute name="c44" type="real64_array" />
		<!--c66 => Elastic Bulk Modulus Field-->
		<xsd:attribute name="c66" type="real64_array" />
		<!--dPVMult_dDensity => (no description available)-->
		<xsd:attribute name="dPVMult_dDensity" type="real64_array2d" />
		<!--density => Material Density-->
		<xsd:attribute name="density" type="real64_array2d" />
		<!--poreVolumeMultiplier => (no description available)-->
		<xsd:attribute name="poreVolumeMultiplier" type="real64_array2d" />
		<!--stress => Material Stress-->
		<xsd:attribute name="stress" type="real64_array3d" />
	</xsd:complexType>
	<xsd:complexType name="ProppantSlurryFluidType">
		<!--FluidDensity => (no description available)-->
		<xsd:attribute name="FluidDensity" type="real64_array2d" />
		<!--FluidViscosity => (no description available)-->
		<xsd:attribute name="FluidViscosity" type="real64_array2d" />
		<!--componentDensity => (no description available)-->
		<xsd:attribute name="componentDensity" type="real64_array3d" />
		<!--dCompDens_dCompConc => (no description available)-->
		<xsd:attribute name="dCompDens_dCompConc" type="LvArray_Array&lt;double, 4, camp_int_seq&lt;long, 0l, 1l, 2l, 3l&gt;, long, LvArray_NewChaiBuffer&gt;" />
		<!--dCompDens_dPres => (no description available)-->
		<xsd:attribute name="dCompDens_dPres" type="real64_array3d" />
		<!--dDens_dCompConc => (no description available)-->
		<xsd:attribute name="dDens_dCompConc" type="real64_array3d" />
		<!--dDens_dPres => (no description available)-->
		<xsd:attribute name="dDens_dPres" type="real64_array2d" />
		<!--dDens_dProppantConc => (no description available)-->
		<xsd:attribute name="dDens_dProppantConc" type="real64_array2d" />
		<!--dFluidDens_dCompConc => (no description available)-->
		<xsd:attribute name="dFluidDens_dCompConc" type="real64_array3d" />
		<!--dFluidDens_dPres => (no description available)-->
		<xsd:attribute name="dFluidDens_dPres" type="real64_array2d" />
		<!--dFluidVisc_dCompConc => (no description available)-->
		<xsd:attribute name="dFluidVisc_dCompConc" type="real64_array3d" />
		<!--dFluidVisc_dPres => (no description available)-->
		<xsd:attribute name="dFluidVisc_dPres" type="real64_array2d" />
		<!--dVisc_dCompConc => (no description available)-->
		<xsd:attribute name="dVisc_dCompConc" type="real64_array3d" />
		<!--dVisc_dPres => (no description available)-->
		<xsd:attribute name="dVisc_dPres" type="real64_array2d" />
		<!--dVisc_dProppantConc => (no description available)-->
		<xsd:attribute name="dVisc_dProppantConc" type="real64_array2d" />
		<!--density => (no description available)-->
		<xsd:attribute name="density" type="real64_array2d" />
		<!--viscosity => (no description available)-->
		<xsd:attribute name="viscosity" type="real64_array2d" />
	</xsd:complexType>
	<xsd:complexType name="VanGenuchtenBakerRelativePermeabilityType">
		<!--dPhaseRelPerm_dPhaseVolFraction => (no description available)-->
		<xsd:attribute name="dPhaseRelPerm_dPhaseVolFraction" type="LvArray_Array&lt;double, 4, camp_int_seq&lt;long, 0l, 1l, 2l, 3l&gt;, long, LvArray_NewChaiBuffer&gt;" />
		<!--phaseRelPerm => (no description available)-->
		<xsd:attribute name="phaseRelPerm" type="real64_array3d" />
		<!--phaseTypes => (no description available)-->
		<xsd:attribute name="phaseTypes" type="integer_array" />
	</xsd:complexType>
	<xsd:complexType name="VanGenuchtenCapillaryPressureType">
		<!--dPhaseCapPressure_dPhaseVolFraction => (no description available)-->
		<xsd:attribute name="dPhaseCapPressure_dPhaseVolFraction" type="LvArray_Array&lt;double, 4, camp_int_seq&lt;long, 0l, 1l, 2l, 3l&gt;, long, LvArray_NewChaiBuffer&gt;" />
		<!--phaseCapPressure => (no description available)-->
		<xsd:attribute name="phaseCapPressure" type="real64_array3d" />
		<!--phaseOrder => (no description available)-->
		<xsd:attribute name="phaseOrder" type="integer_array" />
		<!--phaseTypes => (no description available)-->
		<xsd:attribute name="phaseTypes" type="integer_array" />
	</xsd:complexType>
	<xsd:complexType name="MeshBodiesType">
		<xsd:choice minOccurs="0" maxOccurs="unbounded">
			<xsd:element name="InternalMesh" type="InternalMeshType" />
			<xsd:element name="InternalWell" type="InternalWellType" />
			<xsd:element name="MeshFile" type="MeshFileType" />
			<xsd:element name="PAMELAMeshGenerator" type="PAMELAMeshGeneratorType" />
		</xsd:choice>
	</xsd:complexType>
	<xsd:complexType name="Level0Type">
		<xsd:choice minOccurs="0" maxOccurs="unbounded">
			<xsd:element name="ElementRegions" type="ElementRegionsType" maxOccurs="1" />
			<xsd:element name="edgeManager" type="edgeManagerType" />
			<xsd:element name="FaceManager" type="FaceManagerType" />
			<xsd:element name="nodeManager" type="nodeManagerType" />
		</xsd:choice>
		<!--meshLevel => (no description available)-->
		<xsd:attribute name="meshLevel" type="integer" />
	</xsd:complexType>
	<xsd:complexType name="ElementRegionsType">
		<xsd:choice minOccurs="0" maxOccurs="unbounded">
			<xsd:element name="elementRegionsGroup" type="elementRegionsGroupType" />
			<xsd:element name="neighborData" type="neighborDataType" />
			<xsd:element name="sets" type="setsType" />
			<xsd:element name="CellElementRegion" type="CellElementRegionType" />
			<xsd:element name="EmbeddedSurfaceElementRegion" type="EmbeddedSurfaceElementRegionType" />
			<xsd:element name="FaceElementRegion" type="FaceElementRegionType" />
			<xsd:element name="WellElementRegion" type="WellElementRegionType" />
		</xsd:choice>
		<!--domainBoundaryIndicator => (no description available)-->
		<xsd:attribute name="domainBoundaryIndicator" type="integer_array" />
		<!--ghostRank => (no description available)-->
		<xsd:attribute name="ghostRank" type="integer_array" />
		<!--globalToLocalMap => (no description available)-->
		<xsd:attribute name="globalToLocalMap" type="geosx_mapBase&lt;long long, long, std_integral_constant&lt;bool, false&gt; &gt;" />
		<!--isExternal => (no description available)-->
		<xsd:attribute name="isExternal" type="integer_array" />
		<!--localToGlobalMap => Array that contains a map from localIndex to globalIndex.-->
		<xsd:attribute name="localToGlobalMap" type="globalIndex_array" />
	</xsd:complexType>
	<xsd:complexType name="elementRegionsGroupType" />
	<xsd:complexType name="neighborDataType" />
	<xsd:complexType name="setsType">
		<!--externalSet => (no description available)-->
		<xsd:attribute name="externalSet" type="LvArray_SortedArray&lt;long, long&gt;" />
	</xsd:complexType>
	<xsd:complexType name="edgeManagerType">
		<xsd:choice minOccurs="0" maxOccurs="unbounded">
			<xsd:element name="neighborData" type="neighborDataType" />
			<xsd:element name="sets" type="setsType" />
		</xsd:choice>
		<!--SIF_I => SIF_I of the edge.-->
		<xsd:attribute name="SIF_I" type="real64_array" />
		<!--SIF_II => SIF_II of the edge.-->
		<xsd:attribute name="SIF_II" type="real64_array" />
		<!--SIF_III => SIF_III of the edge.-->
		<xsd:attribute name="SIF_III" type="real64_array" />
		<!--childIndex => Child index of the edge.-->
		<xsd:attribute name="childIndex" type="localIndex_array" />
		<!--domainBoundaryIndicator => (no description available)-->
		<xsd:attribute name="domainBoundaryIndicator" type="integer_array" />
		<!--edgesToFractureConnectors => A map of edge local indices to the fracture connector local indices.-->
		<xsd:attribute name="edgesToFractureConnectors" type="geosx_mapBase&lt;long, long, std_integral_constant&lt;bool, true&gt; &gt;" />
		<!--faceList => (no description available)-->
		<xsd:attribute name="faceList" type="geosx_InterObjectRelation&lt;LvArray_ArrayOfSets&lt;long, long&gt; &gt;" />
		<!--fractureConnectorsToEdges => A map of fracture connector local indices to edge local indices.-->
		<xsd:attribute name="fractureConnectorsToEdges" type="localIndex_array" />
		<!--fractureConnectorsToElementIndex => A map of fracture connector local indices face element local indices-->
		<xsd:attribute name="fractureConnectorsToElementIndex" type="LvArray_ArrayOfArrays&lt;long, long&gt;" />
		<!--ghostRank => (no description available)-->
		<xsd:attribute name="ghostRank" type="integer_array" />
		<!--globalToLocalMap => (no description available)-->
		<xsd:attribute name="globalToLocalMap" type="geosx_mapBase&lt;long long, long, std_integral_constant&lt;bool, false&gt; &gt;" />
		<!--isExternal => (no description available)-->
		<xsd:attribute name="isExternal" type="integer_array" />
		<!--localToGlobalMap => Array that contains a map from localIndex to globalIndex.-->
		<xsd:attribute name="localToGlobalMap" type="globalIndex_array" />
		<!--nodeList => (no description available)-->
		<xsd:attribute name="nodeList" type="geosx_InterObjectRelation&lt;LvArray_Array&lt;long, 2, camp_int_seq&lt;long, 0l, 1l&gt;, long, LvArray_NewChaiBuffer&gt; &gt;" />
		<!--parentIndex => Parent index of the edge.-->
		<xsd:attribute name="parentIndex" type="localIndex_array" />
	</xsd:complexType>
	<xsd:complexType name="FaceManagerType">
		<xsd:choice minOccurs="0" maxOccurs="unbounded">
			<xsd:element name="neighborData" type="neighborDataType" />
			<xsd:element name="sets" type="setsType" />
		</xsd:choice>
		<!--K_IC => K_IC on the face-->
		<xsd:attribute name="K_IC" type="r1_array" />
		<!--SIFonFace => SIF on the face-->
		<xsd:attribute name="SIFonFace" type="real64_array" />
		<!--boundaryFaceDensity => (no description available)-->
		<xsd:attribute name="boundaryFaceDensity" type="real64_array2d" />
		<!--boundaryFaceMobility => (no description available)-->
		<xsd:attribute name="boundaryFaceMobility" type="real64_array" />
		<!--boundaryFacePressure => (no description available)-->
		<xsd:attribute name="boundaryFacePressure" type="real64_array" />
		<!--boundaryFaceViscosity => (no description available)-->
		<xsd:attribute name="boundaryFaceViscosity" type="real64_array2d" />
		<!--childIndex => child index of the face.-->
		<xsd:attribute name="childIndex" type="localIndex_array" />
		<!--degreeFromCrackTip => degree of connectivity separation from crack tip.-->
		<xsd:attribute name="degreeFromCrackTip" type="integer_array" />
		<!--deltaFacePressure => An array that holds the accumulated pressure updates at the faces. => SinglePhaseHybridFVM-->
		<xsd:attribute name="deltaFacePressure" type="real64_array" />
		<!--domainBoundaryIndicator => (no description available)-->
		<xsd:attribute name="domainBoundaryIndicator" type="integer_array" />
		<!--edgeList => (no description available)-->
		<xsd:attribute name="edgeList" type="geosx_InterObjectRelation&lt;LvArray_ArrayOfArrays&lt;long, long&gt; &gt;" />
		<!--elemList => (no description available)-->
		<xsd:attribute name="elemList" type="localIndex_array2d" />
		<!--elemRegionList => (no description available)-->
		<xsd:attribute name="elemRegionList" type="localIndex_array2d" />
		<!--elemSubRegionList => (no description available)-->
		<xsd:attribute name="elemSubRegionList" type="localIndex_array2d" />
		<!--faceArea => (no description available)-->
		<xsd:attribute name="faceArea" type="real64_array" />
		<!--faceCenter => (no description available)-->
		<xsd:attribute name="faceCenter" type="r1_array" />
		<!--faceNormal => (no description available)-->
		<xsd:attribute name="faceNormal" type="r1_array" />
		<!--facePressure => An array that holds the pressures at the faces. => SinglePhaseHybridFVM-->
		<xsd:attribute name="facePressure" type="real64_array" />
		<!--faceRotationMatrix => (no description available)-->
		<xsd:attribute name="faceRotationMatrix" type="r2_array" />
		<!--ghostRank => (no description available)-->
		<xsd:attribute name="ghostRank" type="integer_array" />
		<!--globalToLocalMap => (no description available)-->
		<xsd:attribute name="globalToLocalMap" type="geosx_mapBase&lt;long long, long, std_integral_constant&lt;bool, false&gt; &gt;" />
		<!--gravityCoefficient => (no description available)-->
		<xsd:attribute name="gravityCoefficient" type="real64_array" />
		<!--isExternal => (no description available)-->
		<xsd:attribute name="isExternal" type="integer_array" />
		<!--isFaceSeparable => A flag to mark if the face is separable-->
		<xsd:attribute name="isFaceSeparable" type="integer_array" />
		<!--localToGlobalMap => Array that contains a map from localIndex to globalIndex.-->
		<xsd:attribute name="localToGlobalMap" type="globalIndex_array" />
		<!--nodeList => (no description available)-->
		<xsd:attribute name="nodeList" type="geosx_InterObjectRelation&lt;LvArray_ArrayOfArrays&lt;long, long&gt; &gt;" />
		<!--parentIndex => Parent index of the face.-->
		<xsd:attribute name="parentIndex" type="localIndex_array" />
		<!--primaryCandidateFace => The face that has the highest score for splitability-->
		<xsd:attribute name="primaryCandidateFace" type="localIndex_array" />
		<!--ruptureState => Rupture state of the face.0=not ready for rupture. 1=ready for rupture. 2=ruptured-->
		<xsd:attribute name="ruptureState" type="integer_array" />
		<!--ruptureTime => Time that the face was ruptured.-->
		<xsd:attribute name="ruptureTime" type="real64_array" />
	</xsd:complexType>
	<xsd:complexType name="nodeManagerType">
		<xsd:choice minOccurs="0" maxOccurs="unbounded">
			<xsd:element name="neighborData" type="neighborDataType" />
			<xsd:element name="sets" type="setsType" />
		</xsd:choice>
		<!--Acceleration => An array that holds the current acceleration on the nodes. This array also is used to hold the summation of nodal forces resulting from the governing equations. => SolidMechanics_LagrangianFEM, SolidMechanicsLagrangianSSLE-->
		<xsd:attribute name="Acceleration" type="real64_array2d" />
		<!--IncrementalDisplacement => An array that holds the incremental displacements for the current time step on the nodes. => SolidMechanics_LagrangianFEM, SolidMechanicsLagrangianSSLE-->
		<xsd:attribute name="IncrementalDisplacement" type="real64_array2d" />
		<!--Mass => An array that holds the mass on the nodes. => SolidMechanics_LagrangianFEM, SolidMechanicsLagrangianSSLE-->
		<xsd:attribute name="Mass" type="real64_array" />
		<!--ReferencePosition => (no description available)-->
		<xsd:attribute name="ReferencePosition" type="real64_array2d" />
		<!--SIFNode => SIF on the node-->
		<xsd:attribute name="SIFNode" type="real64_array" />
		<!--TotalDisplacement => An array that holds the total displacements on the nodes. => SolidMechanics_LagrangianFEM, SolidMechanicsLagrangianSSLE-->
		<xsd:attribute name="TotalDisplacement" type="real64_array2d" />
		<!--Velocity => An array that holds the current velocity on the nodes. => SolidMechanics_LagrangianFEM, SolidMechanicsLagrangianSSLE-->
		<xsd:attribute name="Velocity" type="real64_array2d" />
		<!--childIndex => Child index of node.-->
		<xsd:attribute name="childIndex" type="localIndex_array" />
		<!--contactForce => An array that holds the contact force. => SolidMechanics_LagrangianFEM, SolidMechanicsLagrangianSSLE-->
		<xsd:attribute name="contactForce" type="r1_array" />
		<!--degreeFromCrack => connectivity distance from crack.-->
		<xsd:attribute name="degreeFromCrack" type="integer_array" />
		<!--degreeFromCrackTip => degree of connectivity separation from crack tip.-->
		<xsd:attribute name="degreeFromCrackTip" type="integer_array" />
		<!--domainBoundaryIndicator => (no description available)-->
		<xsd:attribute name="domainBoundaryIndicator" type="integer_array" />
		<!--edgeList => (no description available)-->
		<xsd:attribute name="edgeList" type="geosx_InterObjectRelation&lt;LvArray_ArrayOfSets&lt;long, long&gt; &gt;" />
		<!--elemList => (no description available)-->
		<xsd:attribute name="elemList" type="LvArray_ArrayOfArrays&lt;long, long&gt;" />
		<!--elemRegionList => (no description available)-->
		<xsd:attribute name="elemRegionList" type="LvArray_ArrayOfArrays&lt;long, long&gt;" />
		<!--elemSubRegionList => (no description available)-->
		<xsd:attribute name="elemSubRegionList" type="LvArray_ArrayOfArrays&lt;long, long&gt;" />
		<!--externalForce => An array that holds the external forces on the nodes. This includes any boundary conditions as well as coupling forces such as hydraulic forces. => SolidMechanics_LagrangianFEM, SolidMechanicsLagrangianSSLE-->
		<xsd:attribute name="externalForce" type="r1_array" />
		<!--faceList => (no description available)-->
		<xsd:attribute name="faceList" type="geosx_InterObjectRelation&lt;LvArray_ArrayOfSets&lt;long, long&gt; &gt;" />
		<!--ghostRank => (no description available)-->
		<xsd:attribute name="ghostRank" type="integer_array" />
		<!--globalToLocalMap => (no description available)-->
		<xsd:attribute name="globalToLocalMap" type="geosx_mapBase&lt;long long, long, std_integral_constant&lt;bool, false&gt; &gt;" />
		<!--isExternal => (no description available)-->
		<xsd:attribute name="isExternal" type="integer_array" />
		<!--localToGlobalMap => Array that contains a map from localIndex to globalIndex.-->
		<xsd:attribute name="localToGlobalMap" type="globalIndex_array" />
		<!--parentIndex => Parent index of node.-->
		<xsd:attribute name="parentIndex" type="localIndex_array" />
		<!--primaryField => Primary field variable-->
		<xsd:attribute name="primaryField" type="real64_array" />
		<!--ruptureTime => Time that the node was ruptured.-->
		<xsd:attribute name="ruptureTime" type="real64_array" />
		<!--uhatTilde => An array that holds the incremental displacement predictors on the nodes. => SolidMechanics_LagrangianFEM, SolidMechanicsLagrangianSSLE-->
		<xsd:attribute name="uhatTilde" type="r1_array" />
		<!--velocityTilde => An array that holds the velocity predictors on the nodes. => SolidMechanics_LagrangianFEM, SolidMechanicsLagrangianSSLE-->
		<xsd:attribute name="velocityTilde" type="r1_array" />
	</xsd:complexType>
	<xsd:complexType name="cellManagerType">
		<xsd:choice minOccurs="0" maxOccurs="unbounded">
			<xsd:element name="cellBlocks" type="cellBlocksType" />
			<xsd:element name="neighborData" type="neighborDataType" />
			<xsd:element name="sets" type="setsType" />
		</xsd:choice>
		<!--domainBoundaryIndicator => (no description available)-->
		<xsd:attribute name="domainBoundaryIndicator" type="integer_array" />
		<!--ghostRank => (no description available)-->
		<xsd:attribute name="ghostRank" type="integer_array" />
		<!--globalToLocalMap => (no description available)-->
		<xsd:attribute name="globalToLocalMap" type="geosx_mapBase&lt;long long, long, std_integral_constant&lt;bool, false&gt; &gt;" />
		<!--isExternal => (no description available)-->
		<xsd:attribute name="isExternal" type="integer_array" />
		<!--localToGlobalMap => Array that contains a map from localIndex to globalIndex.-->
		<xsd:attribute name="localToGlobalMap" type="globalIndex_array" />
	</xsd:complexType>
	<xsd:complexType name="cellBlocksType" />
	<xsd:complexType name="CellElementRegionType">
		<xsd:choice minOccurs="0" maxOccurs="unbounded">
			<xsd:element name="elementSubRegions" type="elementSubRegionsType" />
			<xsd:element name="neighborData" type="neighborDataType" />
			<xsd:element name="sets" type="setsType" />
		</xsd:choice>
		<!--domainBoundaryIndicator => (no description available)-->
		<xsd:attribute name="domainBoundaryIndicator" type="integer_array" />
		<!--ghostRank => (no description available)-->
		<xsd:attribute name="ghostRank" type="integer_array" />
		<!--globalToLocalMap => (no description available)-->
		<xsd:attribute name="globalToLocalMap" type="geosx_mapBase&lt;long long, long, std_integral_constant&lt;bool, false&gt; &gt;" />
		<!--isExternal => (no description available)-->
		<xsd:attribute name="isExternal" type="integer_array" />
		<!--localToGlobalMap => Array that contains a map from localIndex to globalIndex.-->
		<xsd:attribute name="localToGlobalMap" type="globalIndex_array" />
	</xsd:complexType>
	<xsd:complexType name="elementSubRegionsType">
		<xsd:choice minOccurs="0" maxOccurs="unbounded">
			<xsd:element name="default" type="defaultType" />
			<xsd:element name="WellElementRegionuniqueSubRegion" type="WellElementRegionuniqueSubRegionType" />
		</xsd:choice>
	</xsd:complexType>
	<xsd:complexType name="EmbeddedSurfaceElementRegionType">
		<xsd:choice minOccurs="0" maxOccurs="unbounded">
			<xsd:element name="elementSubRegions" type="elementSubRegionsType" />
			<xsd:element name="neighborData" type="neighborDataType" />
			<xsd:element name="sets" type="setsType" />
		</xsd:choice>
		<!--domainBoundaryIndicator => (no description available)-->
		<xsd:attribute name="domainBoundaryIndicator" type="integer_array" />
		<!--ghostRank => (no description available)-->
		<xsd:attribute name="ghostRank" type="integer_array" />
		<!--globalToLocalMap => (no description available)-->
		<xsd:attribute name="globalToLocalMap" type="geosx_mapBase&lt;long long, long, std_integral_constant&lt;bool, false&gt; &gt;" />
		<!--isExternal => (no description available)-->
		<xsd:attribute name="isExternal" type="integer_array" />
		<!--localToGlobalMap => Array that contains a map from localIndex to globalIndex.-->
		<xsd:attribute name="localToGlobalMap" type="globalIndex_array" />
	</xsd:complexType>
	<xsd:complexType name="defaultType">
		<xsd:choice minOccurs="0" maxOccurs="unbounded">
			<xsd:element name="ConstitutiveModels" type="ConstitutiveModelsType" />
			<xsd:element name="neighborData" type="neighborDataType" />
			<xsd:element name="sets" type="setsType" />
		</xsd:choice>
		<!--domainBoundaryIndicator => (no description available)-->
		<xsd:attribute name="domainBoundaryIndicator" type="integer_array" />
		<!--edgeList => Map to the edges.-->
		<xsd:attribute name="edgeList" type="geosx_InterObjectRelation&lt;LvArray_ArrayOfArrays&lt;long, long&gt; &gt;" />
		<!--elementAperture => The aperture of each EmbeddedSurface.-->
		<xsd:attribute name="elementAperture" type="real64_array" />
		<!--elementArea => The area of each EmbeddedSurface element.-->
		<xsd:attribute name="elementArea" type="real64_array" />
		<!--elementCenter => The center of each EmbeddedSurface element.-->
		<xsd:attribute name="elementCenter" type="r1_array" />
		<!--elementVolume => The volume of each EmbeddedSurface element.-->
		<xsd:attribute name="elementVolume" type="real64_array" />
		<!--fractureElementsToCellIndices => Map to the cells.-->
		<xsd:attribute name="fractureElementsToCellIndices" type="localIndex_array" />
		<!--fractureElementsToRegionIndex => Map to the region cut by each EmbeddedSurface.-->
		<xsd:attribute name="fractureElementsToRegionIndex" type="localIndex_array" />
		<!--fractureElementsToSubRegionIndex => Map to the subregion cut by each EmbeddedSurface.-->
		<xsd:attribute name="fractureElementsToSubRegionIndex" type="localIndex_array" />
		<!--ghostRank => (no description available)-->
		<xsd:attribute name="ghostRank" type="integer_array" />
		<!--globalToLocalMap => (no description available)-->
		<xsd:attribute name="globalToLocalMap" type="geosx_mapBase&lt;long long, long, std_integral_constant&lt;bool, false&gt; &gt;" />
		<!--isExternal => (no description available)-->
		<xsd:attribute name="isExternal" type="integer_array" />
		<!--localToGlobalMap => Array that contains a map from localIndex to globalIndex.-->
		<xsd:attribute name="localToGlobalMap" type="globalIndex_array" />
		<!--nodeList => Map to the nodes attached to each EmbeddedSurface.-->
		<xsd:attribute name="nodeList" type="geosx_InterObjectRelation&lt;LvArray_Array&lt;long, 2, camp_int_seq&lt;long, 0l, 1l&gt;, long, LvArray_NewChaiBuffer&gt; &gt;" />
		<!--normalVector => Unit normal vector to the embedded surface.-->
		<xsd:attribute name="normalVector" type="r1_array" />
	</xsd:complexType>
	<xsd:complexType name="ConstitutiveModelsType" />
	<xsd:complexType name="FaceElementRegionType">
		<xsd:choice minOccurs="0" maxOccurs="unbounded">
			<xsd:element name="elementSubRegions" type="elementSubRegionsType" />
			<xsd:element name="neighborData" type="neighborDataType" />
			<xsd:element name="sets" type="setsType" />
		</xsd:choice>
		<!--domainBoundaryIndicator => (no description available)-->
		<xsd:attribute name="domainBoundaryIndicator" type="integer_array" />
		<!--ghostRank => (no description available)-->
		<xsd:attribute name="ghostRank" type="integer_array" />
		<!--globalToLocalMap => (no description available)-->
		<xsd:attribute name="globalToLocalMap" type="geosx_mapBase&lt;long long, long, std_integral_constant&lt;bool, false&gt; &gt;" />
		<!--isExternal => (no description available)-->
		<xsd:attribute name="isExternal" type="integer_array" />
		<!--localToGlobalMap => Array that contains a map from localIndex to globalIndex.-->
		<xsd:attribute name="localToGlobalMap" type="globalIndex_array" />
	</xsd:complexType>
	<xsd:complexType name="WellElementRegionType">
		<xsd:choice minOccurs="0" maxOccurs="unbounded">
			<xsd:element name="elementSubRegions" type="elementSubRegionsType" />
			<xsd:element name="neighborData" type="neighborDataType" />
			<xsd:element name="sets" type="setsType" />
		</xsd:choice>
		<!--domainBoundaryIndicator => (no description available)-->
		<xsd:attribute name="domainBoundaryIndicator" type="integer_array" />
		<!--ghostRank => (no description available)-->
		<xsd:attribute name="ghostRank" type="integer_array" />
		<!--globalToLocalMap => (no description available)-->
		<xsd:attribute name="globalToLocalMap" type="geosx_mapBase&lt;long long, long, std_integral_constant&lt;bool, false&gt; &gt;" />
		<!--isExternal => (no description available)-->
		<xsd:attribute name="isExternal" type="integer_array" />
		<!--localToGlobalMap => Array that contains a map from localIndex to globalIndex.-->
		<xsd:attribute name="localToGlobalMap" type="globalIndex_array" />
		<!--wellControlsName => (no description available)-->
		<xsd:attribute name="wellControlsName" type="string" />
		<!--wellGeneratorName => (no description available)-->
		<xsd:attribute name="wellGeneratorName" type="string" />
	</xsd:complexType>
	<xsd:complexType name="WellElementRegionuniqueSubRegionType">
		<xsd:choice minOccurs="0" maxOccurs="unbounded">
			<xsd:element name="ConstitutiveModels" type="ConstitutiveModelsType" />
			<xsd:element name="neighborData" type="neighborDataType" />
			<xsd:element name="sets" type="setsType" />
			<xsd:element name="wellElementSubRegion" type="wellElementSubRegionType" />
		</xsd:choice>
		<!--domainBoundaryIndicator => (no description available)-->
		<xsd:attribute name="domainBoundaryIndicator" type="integer_array" />
		<!--elementCenter => (no description available)-->
		<xsd:attribute name="elementCenter" type="r1_array" />
		<!--elementVolume => (no description available)-->
		<xsd:attribute name="elementVolume" type="real64_array" />
		<!--ghostRank => (no description available)-->
		<xsd:attribute name="ghostRank" type="integer_array" />
		<!--globalToLocalMap => (no description available)-->
		<xsd:attribute name="globalToLocalMap" type="geosx_mapBase&lt;long long, long, std_integral_constant&lt;bool, false&gt; &gt;" />
		<!--isExternal => (no description available)-->
		<xsd:attribute name="isExternal" type="integer_array" />
		<!--localToGlobalMap => Array that contains a map from localIndex to globalIndex.-->
		<xsd:attribute name="localToGlobalMap" type="globalIndex_array" />
		<!--nextWellElementIndex => (no description available)-->
		<xsd:attribute name="nextWellElementIndex" type="localIndex_array" />
		<!--nextWellElementIndexGlobal => (no description available)-->
		<xsd:attribute name="nextWellElementIndexGlobal" type="localIndex_array" />
		<!--nodeList => (no description available)-->
		<xsd:attribute name="nodeList" type="geosx_InterObjectRelation&lt;LvArray_Array&lt;long, 2, camp_int_seq&lt;long, 0l, 1l&gt;, long, LvArray_NewChaiBuffer&gt; &gt;" />
		<!--radius => (no description available)-->
		<xsd:attribute name="radius" type="real64_array" />
		<!--topRank => (no description available)-->
		<xsd:attribute name="topRank" type="integer" />
		<!--topWellElementIndex => (no description available)-->
		<xsd:attribute name="topWellElementIndex" type="localIndex" />
		<!--wellControlsName => (no description available)-->
		<xsd:attribute name="wellControlsName" type="string" />
	</xsd:complexType>
	<xsd:complexType name="wellElementSubRegionType">
		<xsd:choice minOccurs="0" maxOccurs="unbounded">
			<xsd:element name="neighborData" type="neighborDataType" />
			<xsd:element name="sets" type="setsType" />
		</xsd:choice>
		<!--domainBoundaryIndicator => (no description available)-->
		<xsd:attribute name="domainBoundaryIndicator" type="integer_array" />
		<!--ghostRank => (no description available)-->
		<xsd:attribute name="ghostRank" type="integer_array" />
		<!--globalToLocalMap => (no description available)-->
		<xsd:attribute name="globalToLocalMap" type="geosx_mapBase&lt;long long, long, std_integral_constant&lt;bool, false&gt; &gt;" />
		<!--isExternal => (no description available)-->
		<xsd:attribute name="isExternal" type="integer_array" />
		<!--localToGlobalMap => Array that contains a map from localIndex to globalIndex.-->
		<xsd:attribute name="localToGlobalMap" type="globalIndex_array" />
		<!--location => (no description available)-->
		<xsd:attribute name="location" type="r1_array" />
		<!--numPerforationsGlobal => (no description available)-->
		<xsd:attribute name="numPerforationsGlobal" type="globalIndex" />
		<!--reservoirElementIndex => (no description available)-->
		<xsd:attribute name="reservoirElementIndex" type="localIndex_array" />
		<!--reservoirElementRegion => (no description available)-->
		<xsd:attribute name="reservoirElementRegion" type="localIndex_array" />
		<!--reservoirElementSubregion => (no description available)-->
		<xsd:attribute name="reservoirElementSubregion" type="localIndex_array" />
		<!--wellElementIndex => (no description available)-->
		<xsd:attribute name="wellElementIndex" type="localIndex_array" />
		<!--wellTransmissibility => (no description available)-->
		<xsd:attribute name="wellTransmissibility" type="real64_array" />
	</xsd:complexType>
</xsd:schema><|MERGE_RESOLUTION|>--- conflicted
+++ resolved
@@ -454,10 +454,7 @@
 			<xsd:element name="FlowProppantTransport" type="FlowProppantTransportType" />
 			<xsd:element name="Hydrofracture" type="HydrofractureType" />
 			<xsd:element name="LagrangianContact" type="LagrangianContactType" />
-<<<<<<< HEAD
 			<xsd:element name="LagrangianContactWithFlow" type="LagrangianContactWithFlowType" />
-=======
->>>>>>> 56a223f7
 			<xsd:element name="LaplaceFEM" type="LaplaceFEMType" />
 			<xsd:element name="Poroelastic" type="PoroelasticType" />
 			<xsd:element name="ProppantTransport" type="ProppantTransportType" />
@@ -527,7 +524,6 @@
 		<!--maxStableDt => Value of the Maximum Stable Timestep for this solver.-->
 		<xsd:attribute name="maxStableDt" type="real64" />
 	</xsd:complexType>
-<<<<<<< HEAD
 	<xsd:complexType name="LagrangianContactWithFlowType">
 		<xsd:choice minOccurs="0" maxOccurs="unbounded">
 			<xsd:element name="NonlinearSolverParameters" type="NonlinearSolverParametersType" maxOccurs="1" />
@@ -536,8 +532,6 @@
 		<!--maxStableDt => Value of the Maximum Stable Timestep for this solver.-->
 		<xsd:attribute name="maxStableDt" type="real64" />
 	</xsd:complexType>
-=======
->>>>>>> 56a223f7
 	<xsd:complexType name="LaplaceFEMType">
 		<xsd:choice minOccurs="0" maxOccurs="unbounded">
 			<xsd:element name="NonlinearSolverParameters" type="NonlinearSolverParametersType" maxOccurs="1" />
